[package]
name = "stacks-common"
version = "0.0.2"
authors = [
  "Jude Nelson <jude@stacks.org>",
  "Aaron Blankstein <aaron@blockstack.com>",
  "Ludo Galabru <ludovic@blockstack.com>",
]
license = "GPL-3.0-only"
homepage = "https://github.com/blockstack/stacks-blockchain"
repository = "https://github.com/blockstack/stacks-blockchain"
description = "Common modules for stackslib, libclarity"
keywords = ["stacks", "stx", "bitcoin", "crypto", "blockchain"]
readme = "README.md"
resolver = "2"
edition = "2021"

[lib]
name = "stacks_common"
path = "./src/libcommon.rs"

[dependencies]
rand = { workspace = true }
serde = "1"
serde_derive = "1"
sha3 = "0.10.1"
sha2 = "0.10"
ripemd = "0.1.1"
lazy_static = "1.4.0"
percent-encoding = "2.1.0"
slog = { version = "2.5.2", features = ["max_level_trace"], optional = true }
slog-term = { version = "2.6.0", optional = true }
slog-json = { version = "2.3.0", optional = true }
chrono = "0.4.19"
libc = "0.2.82"
wsts = { workspace = true, optional = true }
hashbrown = { workspace = true }

# wasm
libsecp256k1 = { version = "0.5.0", optional = true }
getrandom = { version = "0.2", features = ["js"], optional = true}

[target.'cfg(unix)'.dependencies]
nix = "0.23"

[target.'cfg(windows)'.dependencies]
winapi = { version = "0.3", features = [
  "consoleapi",
  "handleapi",
  "synchapi",
  "winbase",
] }

[target.'cfg(windows)'.dev-dependencies]
winapi = { version = "0.3", features = ["fileapi", "processenv", "winnt"] }

[dependencies.serde_json]
version = "1.0"
features = ["arbitrary_precision", "unbounded_depth"]

[dependencies.secp256k1]
version = "0.24.3"
features = ["serde", "recovery"]
optional = true

[dependencies.rusqlite]
<<<<<<< HEAD
version = "=0.28.0"
=======
version = "=0.24.2"
optional = true
>>>>>>> aede2034
features = ["blob", "serde_json", "i128_blob", "bundled", "trace"]
optional = true

[dependencies.ed25519-dalek]
workspace = true
features = ["serde"]
optional = true

[dependencies.curve25519-dalek]
version = "=2.0.0"
features = ["serde"]
optional = true

[dependencies.time]
version = "0.3.34"
features = ["std"]

[dev-dependencies]
rstest = "0.11.0"
rstest_reuse = "0.1.3"
assert-json-diff = "1.0.0"
rand_core = { workspace = true }

[features]
<<<<<<< HEAD
default = ["canonical", "log", "developer-mode"]
canonical = ["vrf", "sqlite", "secp256k1", "wsts"]
log = ["slog", "slog-term", "slog-json"]
sqlite = ["rusqlite"]
vrf = ["ed25519-dalek", "curve25519-dalek"]
wasm = ["libsecp256k1", "developer-mode", "getrandom"]
=======
default = ["canonical", "developer-mode"]
canonical = ["rusqlite"]
>>>>>>> aede2034
developer-mode = []
slog_json = ["slog-json"]
testing = ["canonical"]

[target.'cfg(all(any(target_arch = "x86_64", target_arch = "x86", target_arch = "aarch64"), not(any(target_os="windows"))))'.dependencies]
sha2 = { version = "0.10", features = ["asm"] }

[target.'cfg(any(not(any(target_arch = "x86_64", target_arch = "x86", target_arch = "aarch64")), any(target_os="windows")))'.dependencies]
sha2 = { version = "0.10" }<|MERGE_RESOLUTION|>--- conflicted
+++ resolved
@@ -64,12 +64,7 @@
 optional = true
 
 [dependencies.rusqlite]
-<<<<<<< HEAD
 version = "=0.28.0"
-=======
-version = "=0.24.2"
-optional = true
->>>>>>> aede2034
 features = ["blob", "serde_json", "i128_blob", "bundled", "trace"]
 optional = true
 
@@ -94,17 +89,11 @@
 rand_core = { workspace = true }
 
 [features]
-<<<<<<< HEAD
 default = ["canonical", "log", "developer-mode"]
-canonical = ["vrf", "sqlite", "secp256k1", "wsts"]
+canonical = ["rusqlite", "vrf", "secp256k1", "wsts"]
 log = ["slog", "slog-term", "slog-json"]
-sqlite = ["rusqlite"]
 vrf = ["ed25519-dalek", "curve25519-dalek"]
 wasm = ["libsecp256k1", "developer-mode", "getrandom"]
-=======
-default = ["canonical", "developer-mode"]
-canonical = ["rusqlite"]
->>>>>>> aede2034
 developer-mode = []
 slog_json = ["slog-json"]
 testing = ["canonical"]
