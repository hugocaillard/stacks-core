--- conflicted
+++ resolved
@@ -5192,11 +5192,7 @@
 
     // For the next tenure, submit the commit op but do not allow any stacks blocks to be broadcasted.
     // Stall the miner thread; only wait until the number of submitted commits increases.
-<<<<<<< HEAD
-    TEST_BROADCAST_STALL.set(vec![miner_pk]);
-=======
-    TEST_BROADCAST_PROPOSAL_STALL.set(true);
->>>>>>> ea79fdcf
+    TEST_BROADCAST_PROPOSAL_STALL.set(vec![miner_pk]);
     TEST_BLOCK_ANNOUNCE_STALL.set(true);
 
     let blocks_before = mined_blocks.load(Ordering::SeqCst);
@@ -5215,11 +5211,7 @@
     // Unpause the broadcast of Tenure B's block, do not submit commits, and do not allow blocks to
     // be processed
     test_skip_commit_op.set(true);
-<<<<<<< HEAD
-    TEST_BROADCAST_STALL.set(vec![]);
-=======
-    TEST_BROADCAST_PROPOSAL_STALL.set(false);
->>>>>>> ea79fdcf
+    TEST_BROADCAST_PROPOSAL_STALL.set(vec![]);
 
     // Wait for a stacks block to be broadcasted.
     // However, it will not be processed.
