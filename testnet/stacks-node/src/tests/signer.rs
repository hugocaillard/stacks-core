use std::collections::HashSet;
use std::net::ToSocketAddrs;
use std::sync::atomic::{AtomicBool, AtomicU64, Ordering};
use std::sync::mpsc::{channel, Receiver, Sender};
use std::sync::{Arc, Mutex};
use std::time::{Duration, Instant};
use std::{env, thread};

use clarity::boot_util::boot_code_id;
use clarity::vm::Value;
use libsigner::{
    BlockResponse, RejectCode, RunningSigner, Signer, SignerEventReceiver, SignerMessage,
    BLOCK_MSG_ID,
};
use rand::thread_rng;
use rand_core::RngCore;
use stacks::burnchains::Txid;
use stacks::chainstate::coordinator::comm::CoordinatorChannels;
use stacks::chainstate::nakamoto::signer_set::NakamotoSigners;
use stacks::chainstate::nakamoto::{NakamotoBlock, NakamotoBlockHeader, NakamotoBlockVote};
use stacks::chainstate::stacks::boot::{
    SIGNERS_NAME, SIGNERS_VOTING_FUNCTION_NAME, SIGNERS_VOTING_NAME,
};
use stacks::chainstate::stacks::miner::TransactionEvent;
use stacks::chainstate::stacks::{
    StacksPrivateKey, StacksTransaction, ThresholdSignature, TransactionAnchorMode,
    TransactionAuth, TransactionPayload, TransactionPostConditionMode, TransactionSmartContract,
    TransactionVersion,
};
use stacks::core::StacksEpoch;
use stacks::net::api::postblock_proposal::BlockValidateResponse;
use stacks::util_lib::strings::StacksString;
use stacks_common::bitvec::BitVec;
use stacks_common::codec::{read_next, StacksMessageCodec};
use stacks_common::consts::{CHAIN_ID_TESTNET, SIGNER_SLOTS_PER_USER};
use stacks_common::types::chainstate::{
    ConsensusHash, StacksAddress, StacksBlockId, StacksPublicKey, TrieHash,
};
use stacks_common::types::StacksEpochId;
use stacks_common::util::hash::{MerkleTree, Sha512Trunc256Sum};
use stacks_common::util::secp256k1::MessageSignature;
use stacks_signer::client::{StackerDB, StacksClient};
use stacks_signer::config::{build_signer_config_tomls, GlobalConfig as SignerConfig, Network};
use stacks_signer::runloop::RunLoopCommand;
use stacks_signer::signer::{Command as SignerCommand, SignerSlotID};
use tracing_subscriber::prelude::*;
use tracing_subscriber::{fmt, EnvFilter};
use wsts::common::Signature;
use wsts::compute::tweaked_public_key;
use wsts::curve::point::Point;
use wsts::curve::scalar::Scalar;
use wsts::state_machine::OperationResult;
use wsts::taproot::SchnorrProof;

use crate::config::{Config as NeonConfig, EventKeyType, EventObserverConfig, InitialBalance};
use crate::event_dispatcher::MinedNakamotoBlockEvent;
use crate::neon::Counters;
use crate::run_loop::boot_nakamoto;
use crate::tests::bitcoin_regtest::BitcoinCoreController;
use crate::tests::nakamoto_integrations::{
    boot_to_epoch_3_reward_set, naka_neon_integration_conf, next_block_and,
    next_block_and_mine_commit, POX_4_DEFAULT_STACKER_BALANCE,
};
use crate::tests::neon_integrations::{
    next_block_and_wait, run_until_burnchain_height, test_observer, wait_for_runloop,
};
use crate::tests::to_addr;
use crate::{BitcoinRegtestController, BurnchainController};

// Helper struct for holding the btc and stx neon nodes
#[allow(dead_code)]
struct RunningNodes {
    pub btc_regtest_controller: BitcoinRegtestController,
    pub btcd_controller: BitcoinCoreController,
    pub run_loop_thread: thread::JoinHandle<()>,
    pub run_loop_stopper: Arc<AtomicBool>,
    pub vrfs_submitted: Arc<AtomicU64>,
    pub commits_submitted: Arc<AtomicU64>,
    pub blocks_processed: Arc<AtomicU64>,
    pub coord_channel: Arc<Mutex<CoordinatorChannels>>,
    pub conf: NeonConfig,
}

struct SignerTest {
    // The stx and bitcoin nodes and their run loops
    pub running_nodes: RunningNodes,
    // The channels for sending commands to the signers
    pub signer_cmd_senders: Vec<Sender<RunLoopCommand>>,
    // The channels for receiving results from the signers
    pub result_receivers: Vec<Receiver<Vec<OperationResult>>>,
    // The running signer and its threads
    pub running_signers: Vec<RunningSigner<SignerEventReceiver, Vec<OperationResult>>>,
    // the private keys of the signers
    pub signer_stacks_private_keys: Vec<StacksPrivateKey>,
    // link to the stacks node
    pub stacks_client: StacksClient,
}

impl SignerTest {
    fn new(num_signers: usize) -> Self {
        // Generate Signer Data
        let signer_stacks_private_keys = (0..num_signers)
            .map(|_| StacksPrivateKey::new())
            .collect::<Vec<StacksPrivateKey>>();

<<<<<<< HEAD
        let (naka_conf, _miner_account) = naka_neon_integration_conf(None);
=======
        let (mut naka_conf, _miner_account) = naka_neon_integration_conf(None);
        naka_conf.miner.self_signing_key = None;
        // So the combination is... one, two, three, four, five? That's the stupidest combination I've ever heard in my life!
        // That's the kind of thing an idiot would have on his luggage!
        let password = "12345";
        naka_conf.connection_options.block_proposal_token = Some(password.to_string());
>>>>>>> 20a4320f

        // Setup the signer and coordinator configurations
        let signer_configs = build_signer_config_tomls(
            &signer_stacks_private_keys,
            &naka_conf.node.rpc_bind,
            Some(Duration::from_millis(128)), // Timeout defaults to 5 seconds. Let's override it to 128 milliseconds.
            &Network::Testnet,
            password,
        );

        let mut running_signers = Vec::new();
        let mut signer_cmd_senders = Vec::new();
        let mut result_receivers = Vec::new();
        for i in 0..num_signers {
            let (cmd_send, cmd_recv) = channel();
            let (res_send, res_recv) = channel();
            info!("spawn signer");
            running_signers.push(spawn_signer(
                &signer_configs[i as usize],
                cmd_recv,
                res_send,
            ));
            signer_cmd_senders.push(cmd_send);
            result_receivers.push(res_recv);
        }

        // Setup the nodes and deploy the contract to it
        let node = setup_stx_btc_node(naka_conf, &signer_stacks_private_keys, &signer_configs);
        let config = SignerConfig::load_from_str(&signer_configs[0]).unwrap();
        let stacks_client = StacksClient::from(&config);

        Self {
            running_nodes: node,
            result_receivers,
            signer_cmd_senders,
            running_signers,
            signer_stacks_private_keys,
            stacks_client,
        }
    }

    fn boot_to_epoch_3(&mut self, timeout: Duration) -> Point {
        boot_to_epoch_3_reward_set(
            &self.running_nodes.conf,
            &self.running_nodes.blocks_processed,
            &self.signer_stacks_private_keys,
            &self.signer_stacks_private_keys,
            &mut self.running_nodes.btc_regtest_controller,
        );
        let dkg_vote = self.wait_for_dkg(timeout);

        // Advance and mine the DKG key block
        self.run_until_epoch_3_boundary();

        let reward_cycle = self.get_current_reward_cycle();
        let set_dkg = self
            .stacks_client
            .get_approved_aggregate_key(reward_cycle)
            .expect("Failed to get approved aggregate key")
            .expect("No approved aggregate key found");
        assert_eq!(set_dkg, dkg_vote);

        let (vrfs_submitted, commits_submitted) = (
            self.running_nodes.vrfs_submitted.clone(),
            self.running_nodes.commits_submitted.clone(),
        );
        // first block wakes up the run loop, wait until a key registration has been submitted.
        next_block_and(&mut self.running_nodes.btc_regtest_controller, 60, || {
            let vrf_count = vrfs_submitted.load(Ordering::SeqCst);
            Ok(vrf_count >= 1)
        })
        .unwrap();

        info!("Successfully triggered first block to wake up the miner runloop.");
        // second block should confirm the VRF register, wait until a block commit is submitted
        next_block_and(&mut self.running_nodes.btc_regtest_controller, 60, || {
            let commits_count = commits_submitted.load(Ordering::SeqCst);
            Ok(commits_count >= 1)
        })
        .unwrap();
        info!("Ready to mine Nakamoto blocks!");
        set_dkg
    }

    fn nmb_blocks_to_reward_set_calculation(&mut self) -> u64 {
        let prepare_phase_len = self
            .running_nodes
            .conf
            .get_burnchain()
            .pox_constants
            .prepare_length as u64;
        let current_block_height = self
            .running_nodes
            .btc_regtest_controller
            .get_headers_height();
        let curr_reward_cycle = self.get_current_reward_cycle();
        let next_reward_cycle = curr_reward_cycle.saturating_add(1);
        let next_reward_cycle_height = self
            .running_nodes
            .btc_regtest_controller
            .get_burnchain()
            .reward_cycle_to_block_height(next_reward_cycle);
        let next_reward_cycle_reward_set_calculation = next_reward_cycle_height
            .saturating_sub(prepare_phase_len)
            .saturating_add(1); // +1 as the reward calculation occurs in the SECOND block of the prepare phase/

        next_reward_cycle_reward_set_calculation.saturating_sub(current_block_height)
    }

    fn nmb_blocks_to_reward_cycle_boundary(&mut self, reward_cycle: u64) -> u64 {
        let current_block_height = self
            .running_nodes
            .btc_regtest_controller
            .get_headers_height();
        let reward_cycle_height = self
            .running_nodes
            .btc_regtest_controller
            .get_burnchain()
            .reward_cycle_to_block_height(reward_cycle);
        reward_cycle_height
            .saturating_sub(current_block_height)
            .saturating_sub(1)
    }

    // Only call after already past the epoch 3.0 boundary
    fn run_to_dkg(&mut self, timeout: Duration) -> Option<Point> {
        let curr_reward_cycle = self.get_current_reward_cycle();
        let set_dkg = self
            .stacks_client
            .get_approved_aggregate_key(curr_reward_cycle)
            .expect("Failed to get approved aggregate key")
            .expect("No approved aggregate key found");
        let nmb_blocks_to_mine_to_dkg = self.nmb_blocks_to_reward_set_calculation();
        let end_block_height = self
            .running_nodes
            .btc_regtest_controller
            .get_headers_height()
            .saturating_add(nmb_blocks_to_mine_to_dkg);
        info!("Mining {nmb_blocks_to_mine_to_dkg} Nakamoto block(s) to reach DKG calculation at block height {end_block_height}");
        for i in 1..=nmb_blocks_to_mine_to_dkg {
            info!("Mining Nakamoto block #{i} of {nmb_blocks_to_mine_to_dkg}");
            self.mine_nakamoto_block(timeout);
            let hash = self.wait_for_validate_ok_response(timeout);
            let signatures = self.wait_for_frost_signatures(timeout);
            // Verify the signers accepted the proposed block and are using the new DKG to sign it
            for signature in &signatures {
                assert!(signature.verify(&set_dkg, hash.0.as_slice()));
            }
        }
        if nmb_blocks_to_mine_to_dkg == 0 {
            None
        } else {
            Some(self.wait_for_dkg(timeout))
        }
    }

    // Only call after already past the epoch 3.0 boundary
    fn run_until_burnchain_height_nakamoto(
        &mut self,
        timeout: Duration,
        burnchain_height: u64,
    ) -> Vec<Point> {
        let mut points = vec![];
        let current_block_height = self
            .running_nodes
            .btc_regtest_controller
            .get_headers_height();
        let mut total_nmb_blocks_to_mine = burnchain_height.saturating_sub(current_block_height);
        debug!("Mining {total_nmb_blocks_to_mine} Nakamoto block(s) to reach burnchain height {burnchain_height}");
        let mut nmb_blocks_to_reward_cycle = 0;
        let mut blocks_to_dkg = self.nmb_blocks_to_reward_set_calculation();
        while total_nmb_blocks_to_mine > 0 && blocks_to_dkg > 0 {
            if blocks_to_dkg > 0 && total_nmb_blocks_to_mine >= blocks_to_dkg {
                let dkg = self.run_to_dkg(timeout);
                total_nmb_blocks_to_mine -= blocks_to_dkg;
                if dkg.is_some() {
                    points.push(dkg.unwrap());
                }
                blocks_to_dkg = 0;
                nmb_blocks_to_reward_cycle = self.nmb_blocks_to_reward_cycle_boundary(
                    self.get_current_reward_cycle().saturating_add(1),
                )
            }
            if total_nmb_blocks_to_mine >= nmb_blocks_to_reward_cycle {
                debug!("Mining {nmb_blocks_to_reward_cycle} Nakamoto block(s) to reach the next reward cycle boundary.");
                for i in 1..=nmb_blocks_to_reward_cycle {
                    debug!("Mining Nakamoto block #{i} of {nmb_blocks_to_reward_cycle}");
                    let curr_reward_cycle = self.get_current_reward_cycle();
                    let set_dkg = self
                        .stacks_client
                        .get_approved_aggregate_key(curr_reward_cycle)
                        .expect("Failed to get approved aggregate key")
                        .expect("No approved aggregate key found");
                    self.mine_nakamoto_block(timeout);
                    let hash = self.wait_for_validate_ok_response(timeout);
                    let signatures = self.wait_for_frost_signatures(timeout);
                    // Verify the signers accepted the proposed block and are using the new DKG to sign it
                    for signature in &signatures {
                        assert!(signature.verify(&set_dkg, hash.0.as_slice()));
                    }
                }
                total_nmb_blocks_to_mine -= nmb_blocks_to_reward_cycle;
                nmb_blocks_to_reward_cycle = 0;
                blocks_to_dkg = self.nmb_blocks_to_reward_set_calculation();
            }
        }
        for _ in 1..=total_nmb_blocks_to_mine {
            let curr_reward_cycle = self.get_current_reward_cycle();
            let set_dkg = self
                .stacks_client
                .get_approved_aggregate_key(curr_reward_cycle)
                .expect("Failed to get approved aggregate key")
                .expect("No approved aggregate key found");
            self.mine_nakamoto_block(timeout);
            let hash = self.wait_for_validate_ok_response(timeout);
            let signatures = self.wait_for_frost_signatures(timeout);
            // Verify the signers accepted the proposed block and are using the new DKG to sign it
            for signature in &signatures {
                assert!(signature.verify(&set_dkg, hash.0.as_slice()));
            }
        }
        points
    }

    fn mine_nakamoto_block(&mut self, timeout: Duration) -> MinedNakamotoBlockEvent {
        let commits_submitted = self.running_nodes.commits_submitted.clone();
        let mined_block_time = Instant::now();
        next_block_and_mine_commit(
            &mut self.running_nodes.btc_regtest_controller,
            timeout.as_secs(),
            &self.running_nodes.coord_channel,
            &commits_submitted,
        )
        .unwrap();

        let t_start = Instant::now();
        while test_observer::get_mined_nakamoto_blocks().is_empty() {
            assert!(
                t_start.elapsed() < timeout,
                "Timed out while waiting for mined nakamoto block event"
            );
            thread::sleep(Duration::from_secs(1));
        }
        let mined_block_elapsed_time = mined_block_time.elapsed();
        info!(
            "Nakamoto block mine time elapsed: {:?}",
            mined_block_elapsed_time
        );
        test_observer::get_mined_nakamoto_blocks().pop().unwrap()
    }

    fn wait_for_validate_ok_response(&mut self, timeout: Duration) -> Sha512Trunc256Sum {
        // Wait for the block to show up in the test observer (Don't have to wait long as if we have received a mined block already,
        // we know that the signers have already received their block proposal events via their event observers)
        let t_start = Instant::now();
        while test_observer::get_proposal_responses().is_empty() {
            assert!(
                t_start.elapsed() < timeout,
                "Timed out while waiting for block proposal event"
            );
            thread::sleep(Duration::from_secs(1));
        }
        let validate_response = test_observer::get_proposal_responses()
            .pop()
            .expect("No block proposal");
        match validate_response {
            BlockValidateResponse::Ok(block_validated) => block_validated.signer_signature_hash,
            _ => panic!("Unexpected response"),
        }
    }

    fn wait_for_dkg(&mut self, timeout: Duration) -> Point {
        debug!("Waiting for DKG...");
        let mut key = Point::default();
        let dkg_now = Instant::now();
        for recv in self.result_receivers.iter() {
            let mut aggregate_public_key = None;
            loop {
                let results = recv
                    .recv_timeout(timeout)
                    .expect("failed to recv dkg results");
                for result in results {
                    match result {
                        OperationResult::Sign(sig) => {
                            panic!("Received Signature ({},{})", &sig.R, &sig.z);
                        }
                        OperationResult::SignTaproot(proof) => {
                            panic!("Received SchnorrProof ({},{})", &proof.r, &proof.s);
                        }
                        OperationResult::DkgError(dkg_error) => {
                            panic!("Received DkgError {:?}", dkg_error);
                        }
                        OperationResult::SignError(sign_error) => {
                            panic!("Received SignError {}", sign_error);
                        }
                        OperationResult::Dkg(point) => {
                            info!("Received aggregate_group_key {point}");
                            aggregate_public_key = Some(point);
                        }
                    }
                }
                if aggregate_public_key.is_some() || dkg_now.elapsed() > timeout {
                    break;
                }
            }
            key = aggregate_public_key.expect(&format!(
                "Failed to get aggregate public key within {timeout:?}"
            ));
        }
        debug!("Finished waiting for DKG!");
        key
    }

    fn wait_for_frost_signatures(&mut self, timeout: Duration) -> Vec<Signature> {
        debug!("Waiting for frost signatures...");
        let mut results = Vec::new();
        let sign_now = Instant::now();
        for recv in self.result_receivers.iter() {
            let mut frost_signature = None;
            loop {
                let results = recv
                    .recv_timeout(timeout)
                    .expect("failed to recv signature results");
                for result in results {
                    match result {
                        OperationResult::Sign(sig) => {
                            info!("Received Signature ({},{})", &sig.R, &sig.z);
                            frost_signature = Some(sig);
                        }
                        OperationResult::SignTaproot(proof) => {
                            panic!("Received SchnorrProof ({},{})", &proof.r, &proof.s);
                        }
                        OperationResult::DkgError(dkg_error) => {
                            panic!("Received DkgError {:?}", dkg_error);
                        }
                        OperationResult::SignError(sign_error) => {
                            panic!("Received SignError {}", sign_error);
                        }
                        OperationResult::Dkg(point) => {
                            panic!("Received aggregate_group_key {point}");
                        }
                    }
                }
                if frost_signature.is_some() || sign_now.elapsed() > timeout {
                    break;
                }
            }

            let frost_signature = frost_signature
                .expect(&format!("Failed to get frost signature within {timeout:?}"));
            results.push(frost_signature);
        }
        debug!("Finished waiting for frost signatures!");
        results
    }

    fn wait_for_taproot_signatures(&mut self, timeout: Duration) -> Vec<SchnorrProof> {
        debug!("Waiting for taproot signatures...");
        let mut results = vec![];
        let sign_now = Instant::now();
        for recv in self.result_receivers.iter() {
            let mut schnorr_proof = None;
            loop {
                let results = recv
                    .recv_timeout(timeout)
                    .expect("failed to recv signature results");
                for result in results {
                    match result {
                        OperationResult::Sign(sig) => {
                            panic!("Received Signature ({},{})", &sig.R, &sig.z);
                        }
                        OperationResult::SignTaproot(proof) => {
                            info!("Received SchnorrProof ({},{})", &proof.r, &proof.s);
                            schnorr_proof = Some(proof);
                        }
                        OperationResult::DkgError(dkg_error) => {
                            panic!("Received DkgError {:?}", dkg_error);
                        }
                        OperationResult::SignError(sign_error) => {
                            panic!("Received SignError {}", sign_error);
                        }
                        OperationResult::Dkg(point) => {
                            panic!("Received aggregate_group_key {point}");
                        }
                    }
                }
                if schnorr_proof.is_some() || sign_now.elapsed() > timeout {
                    break;
                }
            }
            let schnorr_proof = schnorr_proof.expect(&format!(
                "Failed to get schnorr proof signature within {timeout:?}"
            ));
            results.push(schnorr_proof);
        }
        debug!("Finished waiting for taproot signatures!");
        results
    }

    fn run_until_epoch_3_boundary(&mut self) {
        let epochs = self.running_nodes.conf.burnchain.epochs.clone().unwrap();
        let epoch_3 =
            &epochs[StacksEpoch::find_epoch_by_id(&epochs, StacksEpochId::Epoch30).unwrap()];

        let epoch_30_boundary = epoch_3.start_height - 1;
        // advance to epoch 3.0 and trigger a sign round (cannot vote on blocks in pre epoch 3.0)
        run_until_burnchain_height(
            &mut self.running_nodes.btc_regtest_controller,
            &self.running_nodes.blocks_processed,
            epoch_30_boundary,
            &self.running_nodes.conf,
        );
        info!("Advanced to Nakamoto epoch 3.0 boundary {epoch_30_boundary}! Ready to Sign Blocks!");
    }

    fn get_current_reward_cycle(&self) -> u64 {
        let block_height = self
            .running_nodes
            .btc_regtest_controller
            .get_headers_height();
        self.running_nodes
            .btc_regtest_controller
            .get_burnchain()
            .block_height_to_reward_cycle(block_height)
            .unwrap()
    }

    fn get_signer_index(&self, reward_cycle: u64) -> SignerSlotID {
        let valid_signer_set =
            u32::try_from(reward_cycle % 2).expect("FATAL: reward_cycle % 2 exceeds u32::MAX");
        let signer_stackerdb_contract_id = boot_code_id(SIGNERS_NAME, false);

        self.stacks_client
            .get_stackerdb_signer_slots(&signer_stackerdb_contract_id, valid_signer_set)
            .expect("FATAL: failed to get signer slots from stackerdb")
            .iter()
            .position(|(address, _)| address == self.stacks_client.get_signer_address())
            .map(|pos| {
                SignerSlotID(u32::try_from(pos).expect("FATAL: number of signers exceeds u32::MAX"))
            })
            .expect("FATAL: signer not registered")
    }

    fn generate_invalid_transactions(&self) -> Vec<StacksTransaction> {
        let host = self
            .running_nodes
            .conf
            .node
            .rpc_bind
            .to_socket_addrs()
            .unwrap()
            .next()
            .unwrap();
        // Get the signer indices
        let reward_cycle = self.get_current_reward_cycle();

        let signer_private_key = self.signer_stacks_private_keys[0];

        let vote_contract_id = boot_code_id(SIGNERS_VOTING_NAME, false);
        let contract_addr = vote_contract_id.issuer.into();
        let contract_name = vote_contract_id.name.clone();

        let signer_index = thread_rng().next_u64();
        let signer_index_arg = Value::UInt(signer_index as u128);

        let point = Point::from(Scalar::random(&mut thread_rng()));
        let point_arg =
            Value::buff_from(point.compress().data.to_vec()).expect("Failed to create buff");

        let round = thread_rng().next_u64();
        let round_arg = Value::UInt(round as u128);

        let reward_cycle_arg = Value::UInt(reward_cycle as u128);
        let valid_function_args = vec![
            signer_index_arg.clone(),
            point_arg.clone(),
            round_arg.clone(),
            reward_cycle_arg.clone(),
        ];

        // Create a invalid transaction that is not a contract call
        let invalid_not_contract_call = StacksTransaction {
            version: TransactionVersion::Testnet,
            chain_id: CHAIN_ID_TESTNET,
            auth: TransactionAuth::from_p2pkh(&signer_private_key).unwrap(),
            anchor_mode: TransactionAnchorMode::Any,
            post_condition_mode: TransactionPostConditionMode::Allow,
            post_conditions: vec![],
            payload: TransactionPayload::SmartContract(
                TransactionSmartContract {
                    name: "test-contract".into(),
                    code_body: StacksString::from_str("(/ 1 0)").unwrap(),
                },
                None,
            ),
        };
        let invalid_contract_address = StacksClient::build_signed_contract_call_transaction(
            &StacksAddress::p2pkh(false, &StacksPublicKey::from_private(&signer_private_key)),
            contract_name.clone(),
            SIGNERS_VOTING_FUNCTION_NAME.into(),
            &valid_function_args,
            &signer_private_key,
            TransactionVersion::Testnet,
            CHAIN_ID_TESTNET,
            1,
            10,
        )
        .unwrap();

        let invalid_contract_name = StacksClient::build_signed_contract_call_transaction(
            &contract_addr,
            "bad-signers-contract-name".into(),
            SIGNERS_VOTING_FUNCTION_NAME.into(),
            &valid_function_args,
            &signer_private_key,
            TransactionVersion::Testnet,
            CHAIN_ID_TESTNET,
            1,
            10,
        )
        .unwrap();

        let invalid_signers_vote_function = StacksClient::build_signed_contract_call_transaction(
            &contract_addr,
            contract_name.clone(),
            "some-other-function".into(),
            &valid_function_args,
            &signer_private_key,
            TransactionVersion::Testnet,
            CHAIN_ID_TESTNET,
            1,
            10,
        )
        .unwrap();

        let invalid_function_arg_signer_index =
            StacksClient::build_signed_contract_call_transaction(
                &contract_addr,
                contract_name.clone(),
                SIGNERS_VOTING_FUNCTION_NAME.into(),
                &[
                    point_arg.clone(),
                    point_arg.clone(),
                    round_arg.clone(),
                    reward_cycle_arg.clone(),
                ],
                &signer_private_key,
                TransactionVersion::Testnet,
                CHAIN_ID_TESTNET,
                1,
                10,
            )
            .unwrap();

        let invalid_function_arg_key = StacksClient::build_signed_contract_call_transaction(
            &contract_addr,
            contract_name.clone(),
            SIGNERS_VOTING_FUNCTION_NAME.into(),
            &[
                signer_index_arg.clone(),
                signer_index_arg.clone(),
                round_arg.clone(),
                reward_cycle_arg.clone(),
            ],
            &signer_private_key,
            TransactionVersion::Testnet,
            CHAIN_ID_TESTNET,
            1,
            10,
        )
        .unwrap();

        let invalid_function_arg_round = StacksClient::build_signed_contract_call_transaction(
            &contract_addr,
            contract_name.clone(),
            SIGNERS_VOTING_FUNCTION_NAME.into(),
            &[
                signer_index_arg.clone(),
                point_arg.clone(),
                point_arg.clone(),
                reward_cycle_arg.clone(),
            ],
            &signer_private_key,
            TransactionVersion::Testnet,
            CHAIN_ID_TESTNET,
            1,
            10,
        )
        .unwrap();

        let invalid_function_arg_reward_cycle =
            StacksClient::build_signed_contract_call_transaction(
                &contract_addr,
                contract_name.clone(),
                SIGNERS_VOTING_FUNCTION_NAME.into(),
                &[
                    signer_index_arg.clone(),
                    point_arg.clone(),
                    round_arg.clone(),
                    point_arg.clone(),
                ],
                &signer_private_key,
                TransactionVersion::Testnet,
                CHAIN_ID_TESTNET,
                1,
                10,
            )
            .unwrap();

        let invalid_nonce = StacksClient::build_signed_contract_call_transaction(
            &contract_addr,
            contract_name.clone(),
            SIGNERS_VOTING_FUNCTION_NAME.into(),
            &valid_function_args,
            &signer_private_key,
            TransactionVersion::Testnet,
            CHAIN_ID_TESTNET,
            0, // Old nonce
            10,
        )
        .unwrap();

        let invalid_stacks_client = StacksClient::new(
            StacksPrivateKey::new(),
            host,
            "12345".to_string(), // That's amazing. I've got the same combination on my luggage!
            false,
        );
        let invalid_signer_tx = invalid_stacks_client
            .build_vote_for_aggregate_public_key(0, round, point, reward_cycle, None, 0)
            .expect("FATAL: failed to build vote for aggregate public key");

        vec![
            invalid_nonce,
            invalid_not_contract_call,
            invalid_contract_name,
            invalid_contract_address,
            invalid_signers_vote_function,
            invalid_function_arg_key,
            invalid_function_arg_reward_cycle,
            invalid_function_arg_round,
            invalid_function_arg_signer_index,
            invalid_signer_tx,
        ]
    }

    fn shutdown(self) {
        self.running_nodes
            .coord_channel
            .lock()
            .expect("Mutex poisoned")
            .stop_chains_coordinator();

        self.running_nodes
            .run_loop_stopper
            .store(false, Ordering::SeqCst);
        // Stop the signers before the node to prevent hanging
        for signer in self.running_signers {
            assert!(signer.stop().is_none());
        }
        self.running_nodes.run_loop_thread.join().unwrap();
    }
}

fn spawn_signer(
    data: &str,
    receiver: Receiver<RunLoopCommand>,
    sender: Sender<Vec<OperationResult>>,
) -> RunningSigner<SignerEventReceiver, Vec<OperationResult>> {
    let config = SignerConfig::load_from_str(data).unwrap();
    let ev = SignerEventReceiver::new(config.network.is_mainnet());
    let endpoint = config.endpoint;
    let runloop: stacks_signer::runloop::RunLoop = stacks_signer::runloop::RunLoop::from(config);
    let mut signer: Signer<
        RunLoopCommand,
        Vec<OperationResult>,
        stacks_signer::runloop::RunLoop,
        SignerEventReceiver,
    > = Signer::new(runloop, ev, receiver, sender);
    info!("Spawning signer on endpoint {}", endpoint);
    signer.spawn(endpoint).unwrap()
}

fn setup_stx_btc_node(
    mut naka_conf: NeonConfig,
    signer_stacks_private_keys: &[StacksPrivateKey],
    signer_config_tomls: &[String],
) -> RunningNodes {
    // Spawn the endpoints for observing signers
    for toml in signer_config_tomls {
        let signer_config = SignerConfig::load_from_str(toml).unwrap();

        naka_conf.events_observers.insert(EventObserverConfig {
            endpoint: format!("{}", signer_config.endpoint),
            events_keys: vec![EventKeyType::StackerDBChunks, EventKeyType::BlockProposal],
        });
    }

    // Spawn a test observer for verification purposes
    test_observer::spawn();
    let observer_port = test_observer::EVENT_OBSERVER_PORT;
    naka_conf.events_observers.insert(EventObserverConfig {
        endpoint: format!("localhost:{observer_port}"),
        events_keys: vec![
            EventKeyType::StackerDBChunks,
            EventKeyType::BlockProposal,
            EventKeyType::MinedBlocks,
        ],
    });

    // The signers need some initial balances in order to pay for epoch 2.5 transaction votes
    let mut initial_balances = Vec::new();

    // TODO: separate keys for stacking and signing (because they'll be different in prod)
    for key in signer_stacks_private_keys {
        initial_balances.push(InitialBalance {
            address: to_addr(key).into(),
            amount: POX_4_DEFAULT_STACKER_BALANCE,
        });
    }
    naka_conf.initial_balances.append(&mut initial_balances);
    naka_conf.node.stacker = true;
    naka_conf.miner.wait_on_interim_blocks = Duration::from_secs(1000);

    for signer_set in 0..2 {
        for message_id in 0..SIGNER_SLOTS_PER_USER {
            let contract_id =
                NakamotoSigners::make_signers_db_contract_id(signer_set, message_id, false);
            if !naka_conf.node.stacker_dbs.contains(&contract_id) {
                debug!("A miner/stacker must subscribe to the {contract_id} stacker db contract. Forcibly subscribing...");
                naka_conf.node.stacker_dbs.push(contract_id);
            }
        }
    }
    info!("Make new BitcoinCoreController");
    let mut btcd_controller = BitcoinCoreController::new(naka_conf.clone());
    btcd_controller
        .start_bitcoind()
        .map_err(|_e| ())
        .expect("Failed starting bitcoind");

    info!("Make new BitcoinRegtestController");
    let mut btc_regtest_controller = BitcoinRegtestController::new(naka_conf.clone(), None);

    info!("Bootstraping...");
    btc_regtest_controller.bootstrap_chain(201);

    info!("Chain bootstrapped...");

    let mut run_loop = boot_nakamoto::BootRunLoop::new(naka_conf.clone()).unwrap();
    let run_loop_stopper = run_loop.get_termination_switch();
    let Counters {
        blocks_processed,
        naka_submitted_vrfs: vrfs_submitted,
        naka_submitted_commits: commits_submitted,
        ..
    } = run_loop.counters();

    let coord_channel = run_loop.coordinator_channels();
    let run_loop_thread = thread::spawn(move || run_loop.start(None, 0));

    // Give the run loop some time to start up!
    info!("Wait for runloop...");
    wait_for_runloop(&blocks_processed);

    // First block wakes up the run loop.
    info!("Mine first block...");
    next_block_and_wait(&mut btc_regtest_controller, &blocks_processed);

    // Second block will hold our VRF registration.
    info!("Mine second block...");
    next_block_and_wait(&mut btc_regtest_controller, &blocks_processed);

    // Third block will be the first mined Stacks block.
    info!("Mine third block...");
    next_block_and_wait(&mut btc_regtest_controller, &blocks_processed);

    RunningNodes {
        btcd_controller,
        btc_regtest_controller,
        run_loop_thread,
        run_loop_stopper,
        vrfs_submitted: vrfs_submitted.0,
        commits_submitted: commits_submitted.0,
        blocks_processed: blocks_processed.0,
        coord_channel,
        conf: naka_conf,
    }
}

#[test]
#[ignore]
/// Test the signer can respond to external commands to perform DKG
fn stackerdb_dkg() {
    if env::var("BITCOIND_TEST") != Ok("1".into()) {
        return;
    }

    tracing_subscriber::registry()
        .with(fmt::layer())
        .with(EnvFilter::from_default_env())
        .init();

    info!("------------------------- Test Setup -------------------------");
    let timeout = Duration::from_secs(200);
    let mut signer_test = SignerTest::new(10);
    info!("Boot to epoch 3.0 reward calculation...");
    boot_to_epoch_3_reward_set(
        &signer_test.running_nodes.conf,
        &signer_test.running_nodes.blocks_processed,
        &signer_test.signer_stacks_private_keys,
        &signer_test.signer_stacks_private_keys,
        &mut signer_test.running_nodes.btc_regtest_controller,
    );

    info!("Pox 4 activated and at epoch 3.0 reward set calculation (2nd block of its prepare phase)! Ready for signers to perform DKG and Sign!");
    // First wait for the automatically triggered DKG to complete
    let key = signer_test.wait_for_dkg(timeout);

    info!("------------------------- Test DKG -------------------------");
    let reward_cycle = signer_test.get_current_reward_cycle().saturating_add(1);

    // Determine the coordinator of the current node height
    info!("signer_runloop: spawn send commands to do dkg");
    let dkg_now = Instant::now();
    for sender in signer_test.signer_cmd_senders.iter() {
        sender
            .send(RunLoopCommand {
                reward_cycle,
                command: SignerCommand::Dkg,
            })
            .expect("failed to send DKG command");
    }
    let new_key = signer_test.wait_for_dkg(timeout);
    let dkg_elapsed = dkg_now.elapsed();
    assert_ne!(new_key, key);

    info!("DKG Time Elapsed: {:.2?}", dkg_elapsed);
}

#[test]
#[ignore]
/// Test the signer can respond to external commands to perform DKG
fn stackerdb_sign() {
    if env::var("BITCOIND_TEST") != Ok("1".into()) {
        return;
    }

    tracing_subscriber::registry()
        .with(fmt::layer())
        .with(EnvFilter::from_default_env())
        .init();

    info!("------------------------- Test Setup -------------------------");

    info!("Creating an invalid block to sign...");
    let header = NakamotoBlockHeader {
        version: 1,
        chain_length: 2,
        burn_spent: 3,
        consensus_hash: ConsensusHash([0x04; 20]),
        parent_block_id: StacksBlockId([0x05; 32]),
        tx_merkle_root: Sha512Trunc256Sum([0x06; 32]),
        state_index_root: TrieHash([0x07; 32]),
        miner_signature: MessageSignature::empty(),
        signer_signature: ThresholdSignature::empty(),
        signer_bitvec: BitVec::zeros(1).unwrap(),
    };
    let mut block = NakamotoBlock {
        header,
        txs: vec![],
    };
    let tx_merkle_root = {
        let txid_vecs = block
            .txs
            .iter()
            .map(|tx| tx.txid().as_bytes().to_vec())
            .collect();

        MerkleTree::<Sha512Trunc256Sum>::new(&txid_vecs).root()
    };
    block.header.tx_merkle_root = tx_merkle_root;

    // The block is invalid so the signers should return a signature across a rejection
    let block_vote = NakamotoBlockVote {
        signer_signature_hash: block.header.signer_signature_hash(),
        rejected: true,
    };
    let msg = block_vote.serialize_to_vec();

    let timeout = Duration::from_secs(200);
    let mut signer_test = SignerTest::new(10);
    let key = signer_test.boot_to_epoch_3(timeout);

    info!("------------------------- Test Sign -------------------------");
    let reward_cycle = signer_test.get_current_reward_cycle();
    // Determine the coordinator of the current node height
    info!("signer_runloop: spawn send commands to do sign");
    let sign_now = Instant::now();
    let sign_command = RunLoopCommand {
        reward_cycle,
        command: SignerCommand::Sign {
            block: block.clone(),
            is_taproot: false,
            merkle_root: None,
        },
    };
    let sign_taproot_command = RunLoopCommand {
        reward_cycle,
        command: SignerCommand::Sign {
            block: block.clone(),
            is_taproot: true,
            merkle_root: None,
        },
    };
    for sender in signer_test.signer_cmd_senders.iter() {
        sender
            .send(sign_command.clone())
            .expect("failed to send sign command");
        sender
            .send(sign_taproot_command.clone())
            .expect("failed to send sign taproot command");
    }
    let frost_signatures = signer_test.wait_for_frost_signatures(timeout);
    let schnorr_proofs = signer_test.wait_for_taproot_signatures(timeout);

    for frost_signature in frost_signatures {
        assert!(frost_signature.verify(&key, &msg));
    }
    for schnorr_proof in schnorr_proofs {
        let tweaked_key = tweaked_public_key(&key, None);
        assert!(
            schnorr_proof.verify(&tweaked_key.x(), &msg),
            "Schnorr proof verification failed"
        );
    }
    let sign_elapsed = sign_now.elapsed();

    info!("------------------------- Test Block Accepted -------------------------");

    // Verify the signers rejected the proposed block
    let t_start = Instant::now();
    let mut chunk = None;
    while chunk.is_none() {
        assert!(
            t_start.elapsed() < Duration::from_secs(30),
            "Timed out while waiting for signers block response stacker db event"
        );

        let nakamoto_blocks = test_observer::get_stackerdb_chunks();
        for event in nakamoto_blocks {
            // Only care about the miners block slot
            if event.contract_id.name == format!("signers-1-{}", BLOCK_MSG_ID).as_str().into()
                || event.contract_id.name == format!("signers-0-{}", BLOCK_MSG_ID).as_str().into()
            {
                for slot in event.modified_slots {
                    chunk = Some(slot.data);
                    break;
                }
                if chunk.is_some() {
                    break;
                }
            }
        }
        thread::sleep(Duration::from_secs(1));
    }
    let chunk = chunk.unwrap();
    let signer_message = read_next::<SignerMessage, _>(&mut &chunk[..]).unwrap();
    if let SignerMessage::BlockResponse(BlockResponse::Rejected(rejection)) = signer_message {
        assert!(matches!(
            rejection.reason_code,
            RejectCode::ValidationFailed(_)
        ));
    } else {
        panic!("Received unexpected message: {:?}", &signer_message);
    }
    info!("Sign Time Elapsed: {:.2?}", sign_elapsed);
}

#[test]
#[ignore]
/// Test that a signer can respond to a miners request for a signature on a block proposal
///
/// Test Setup:
/// The test spins up five stacks signers, one miner Nakamoto node, and a corresponding bitcoind.
/// The stacks node is advanced to epoch 2.5. forcibly triggering DKG to set the key correctly
/// The stacks node is next advanced to epoch 3.0 boundary to allow block signing.
///
/// Test Execution:
/// The node attempts to mine a Nakamoto block, sending a block to the observing signers via the
/// .miners stacker db instance. The signers submit the block to the stacks node for verification.
/// Upon receiving a Block Validation response approving the block, the signers perform a signing
/// round across its signature hash and return it back to the miner.
///
/// Test Assertion:
/// Signers return an operation result containing a valid signature across the miner's Nakamoto block's signature hash.
/// Signers broadcasted a signature across the miner's proposed block back to the respective .signers-XXX-YYY contract.
/// Miner appends the signature to the block and finishes mininig it.
fn stackerdb_block_proposal() {
    if env::var("BITCOIND_TEST") != Ok("1".into()) {
        return;
    }

    tracing_subscriber::registry()
        .with(fmt::layer())
        .with(EnvFilter::from_default_env())
        .init();

    info!("------------------------- Test Setup -------------------------");
    let mut signer_test = SignerTest::new(5);
    let timeout = Duration::from_secs(200);
    let short_timeout = Duration::from_secs(30);

    let key = signer_test.boot_to_epoch_3(timeout);
    signer_test.mine_nakamoto_block(timeout);

    info!("------------------------- Test Block Proposal -------------------------");
    // Verify that the signers accepted the proposed block, sending back a validate ok response
    let proposed_signer_signature_hash = signer_test.wait_for_validate_ok_response(short_timeout);

    info!("------------------------- Test Block Signed -------------------------");
    // Verify that the signers signed the proposed block
    let frost_signatures = signer_test.wait_for_frost_signatures(short_timeout);
    for signature in &frost_signatures {
        assert!(
            signature.verify(&key, proposed_signer_signature_hash.0.as_slice()),
            "Signature verification failed"
        );
    }
    info!("------------------------- Test Signers Broadcast Block -------------------------");
    // Verify that the signers broadcasted a signed NakamotoBlock back to the .signers contract
    let t_start = Instant::now();
    let mut chunk = None;
    while chunk.is_none() {
        assert!(
            t_start.elapsed() < short_timeout,
            "Timed out while waiting for signers block response stacker db event"
        );

        let nakamoto_blocks = test_observer::get_stackerdb_chunks();
        for event in nakamoto_blocks {
            if event.contract_id.name == format!("signers-1-{}", BLOCK_MSG_ID).as_str().into()
                || event.contract_id.name == format!("signers-0-{}", BLOCK_MSG_ID).as_str().into()
            {
                for slot in event.modified_slots {
                    chunk = Some(slot.data);
                    break;
                }
                if chunk.is_some() {
                    break;
                }
            }
            if chunk.is_some() {
                break;
            }
        }
        thread::sleep(Duration::from_secs(1));
    }
    let chunk = chunk.unwrap();
    let signer_message = read_next::<SignerMessage, _>(&mut &chunk[..]).unwrap();
    if let SignerMessage::BlockResponse(BlockResponse::Accepted((
        block_signer_signature_hash,
        block_signature,
    ))) = signer_message
    {
        assert_eq!(block_signer_signature_hash, proposed_signer_signature_hash);
        assert_eq!(
            block_signature,
            ThresholdSignature(frost_signatures.first().expect("No signature").clone())
        );
    } else {
        panic!("Received unexpected message");
    }
    signer_test.shutdown();
}

#[test]
#[ignore]
/// Test that signers can handle a transition between Nakamoto reward cycles
///
/// Test Setup:
/// The test spins up five stacks signers, one miner Nakamoto node, and a corresponding bitcoind.
/// The stacks node is advanced to epoch 2.5, triggering a DKG round. The stacks node is then advanced
/// to Epoch 3.0 boundary to allow block signing.
///
/// Test Execution:
/// The node mines 2 full Nakamoto reward cycles, sending blocks to observing signers to sign and return.
///
/// Test Assertion:
/// Signers can perform DKG and sign blocks across Nakamoto reward cycles.
fn stackerdb_mine_2_nakamoto_reward_cycles() {
    if env::var("BITCOIND_TEST") != Ok("1".into()) {
        return;
    }

    tracing_subscriber::registry()
        .with(fmt::layer())
        .with(EnvFilter::from_default_env())
        .init();

    info!("------------------------- Test Setup -------------------------");
    let nmb_reward_cycles = 2;
    let mut signer_test = SignerTest::new(5);
    let timeout = Duration::from_secs(200);
    let first_dkg = signer_test.boot_to_epoch_3(timeout);
    let curr_reward_cycle = signer_test.get_current_reward_cycle();
    // Mine 2 full Nakamoto reward cycles (epoch 3 starts in the middle of one, hence the + 1)
    let next_reward_cycle = curr_reward_cycle.saturating_add(1);
    let final_reward_cycle = next_reward_cycle.saturating_add(nmb_reward_cycles);
    let final_reward_cycle_height_boundary = signer_test
        .running_nodes
        .btc_regtest_controller
        .get_burnchain()
        .reward_cycle_to_block_height(final_reward_cycle)
        .saturating_sub(1);

    info!("------------------------- Test Mine 2 Nakamoto Reward Cycles -------------------------");
    let dkgs = signer_test
        .run_until_burnchain_height_nakamoto(timeout, final_reward_cycle_height_boundary);
    assert_eq!(dkgs.len() as u64, nmb_reward_cycles.saturating_add(1)); // We will have mined the DKG vote for the following reward cycle
    let last_dkg = dkgs
        .last()
        .expect(&format!(
            "Failed to reach DKG for reward cycle {final_reward_cycle_height_boundary}"
        ))
        .clone();
    assert_ne!(first_dkg, last_dkg);

    let set_dkg = signer_test
        .stacks_client
        .get_approved_aggregate_key(final_reward_cycle)
        .expect("Failed to get approved aggregate key")
        .expect("No approved aggregate key found");
    assert_eq!(set_dkg, last_dkg);

    let current_burnchain_height = signer_test
        .running_nodes
        .btc_regtest_controller
        .get_headers_height();
    assert_eq!(current_burnchain_height, final_reward_cycle_height_boundary);
    signer_test.shutdown();
}

#[test]
#[ignore]
/// Test that signers will accept a miners block proposal and sign it if it contains all expected transactions,
/// filtering invalid transactions from the block requirements
///
/// Test Setup:
/// The test spins up five stacks signers, one miner Nakamoto node, and a corresponding bitcoind.
/// The stacks node is advanced to epoch 2.5, triggering a DKG round. The stacks node is then advanced
/// to Epoch 3.0 boundary to allow block signing. It then advances to the prepare phase of the next reward cycle
/// to enable Nakamoto signers to look at the next signer transactions to compare against a proposed block.
///
/// Test Execution:
/// The node attempts to mine a Nakamoto tenure, sending a block to the observing signers via the
/// .miners stacker db instance. The signers submit the block to the stacks node for verification.
/// Upon receiving a Block Validation response approving the block, the signers verify that it contains
/// all of the NEXT signers' expected transactions, being sure to filter out any invalid transactions
/// from stackerDB as well.
///
/// Test Assertion:
/// Miner proposes a block to the signers containing all expected transactions.
/// Signers broadcast block approval with a signature back to the waiting miner.
/// Miner includes the signers' signature in the block and finishes mining it.
fn stackerdb_filter_bad_transactions() {
    if env::var("BITCOIND_TEST") != Ok("1".into()) {
        return;
    }

    tracing_subscriber::registry()
        .with(fmt::layer())
        .with(EnvFilter::from_default_env())
        .init();

    info!("------------------------- Test Setup -------------------------");
    // Advance to the prepare phase of a post epoch 3.0 reward cycle to force signers to look at the next signer transactions to compare against a proposed block
    let mut signer_test = SignerTest::new(5);
    let timeout = Duration::from_secs(200);
    let current_signers_dkg = signer_test.boot_to_epoch_3(timeout);
    let next_signers_dkg = signer_test
        .run_to_dkg(timeout)
        .expect("Failed to run to DKG");
    assert_ne!(current_signers_dkg, next_signers_dkg);

    info!("------------------------- Submit Invalid Transactions -------------------------");

    let signer_private_key = signer_test
        .signer_stacks_private_keys
        .iter()
        .find(|pk| {
            let addr = to_addr(pk);
            addr == *signer_test.stacks_client.get_signer_address()
        })
        .cloned()
        .expect("Cannot find signer private key for signer id 1");
    let next_reward_cycle = signer_test.get_current_reward_cycle().saturating_add(1);
    // Must submit to the NEXT reward cycle slots as they are the ones looked at by the CURRENT miners
    let signer_index = signer_test.get_signer_index(next_reward_cycle);
    let mut stackerdb = StackerDB::new(
        &signer_test.running_nodes.conf.node.rpc_bind,
        signer_private_key,
        false,
        next_reward_cycle,
        signer_index,
    );

    debug!(
        "Signer address is {}",
        &signer_test.stacks_client.get_signer_address()
    );

    let invalid_txs = signer_test.generate_invalid_transactions();
    let invalid_txids: HashSet<Txid> = invalid_txs.iter().map(|tx| tx.txid()).collect();

    // Submit transactions to stackerdb for the signers and miners to pick up during block verification
    stackerdb
        .send_message_with_retry(SignerMessage::Transactions(invalid_txs))
        .expect("Failed to write expected transactions to stackerdb");

    info!("------------------------- Verify Nakamoto Block Mined -------------------------");
    let mined_block_event = signer_test.mine_nakamoto_block(timeout);
    let hash = signer_test.wait_for_validate_ok_response(timeout);
    let signatures = signer_test.wait_for_frost_signatures(timeout);
    // Verify the signers accepted the proposed block and are using the previously determined dkg to sign it
    for signature in &signatures {
        assert!(signature.verify(&current_signers_dkg, hash.0.as_slice()));
    }
    for tx_event in &mined_block_event.tx_events {
        let TransactionEvent::Success(tx_success) = tx_event else {
            panic!("Received unexpected transaction event");
        };
        // Since we never broadcast the "invalid" transaction to the mempool and the transaction did not come from a signer or had an invalid nonce
        // the miner should never construct a block that contains them and signers should still approve it
        assert!(
            !invalid_txids.contains(&tx_success.txid),
            "Miner included an invalid transaction in the block"
        );
    }
    signer_test.shutdown();
}<|MERGE_RESOLUTION|>--- conflicted
+++ resolved
@@ -103,16 +103,11 @@
             .map(|_| StacksPrivateKey::new())
             .collect::<Vec<StacksPrivateKey>>();
 
-<<<<<<< HEAD
-        let (naka_conf, _miner_account) = naka_neon_integration_conf(None);
-=======
         let (mut naka_conf, _miner_account) = naka_neon_integration_conf(None);
-        naka_conf.miner.self_signing_key = None;
         // So the combination is... one, two, three, four, five? That's the stupidest combination I've ever heard in my life!
         // That's the kind of thing an idiot would have on his luggage!
         let password = "12345";
         naka_conf.connection_options.block_proposal_token = Some(password.to_string());
->>>>>>> 20a4320f
 
         // Setup the signer and coordinator configurations
         let signer_configs = build_signer_config_tomls(
