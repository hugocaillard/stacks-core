// Copyright (C) 2020-2024 Stacks Open Internet Foundation
//
// This program is free software: you can redistribute it and/or modify
// it under the terms of the GNU General Public License as published by
// the Free Software Foundation, either version 3 of the License, or
// (at your option) any later version.
//
// This program is distributed in the hope that it will be useful,
// but WITHOUT ANY WARRANTY; without even the implied warranty of
// MERCHANTABILITY or FITNESS FOR A PARTICULAR PURPOSE.  See the
// GNU General Public License for more details.
//
// You should have received a copy of the GNU General Public License
// along with this program.  If not, see <http://www.gnu.org/licenses/>.
mod v0;

use std::collections::HashSet;
// Copyright (C) 2020-2024 Stacks Open Internet Foundation
//
// This program is free software: you can redistribute it and/or modify
// it under the terms of the GNU General Public License as published by
// the Free Software Foundation, either version 3 of the License, or
// (at your option) any later version.
//
// This program is distributed in the hope that it will be useful,
// but WITHOUT ANY WARRANTY; without even the implied warranty of
// MERCHANTABILITY or FITNESS FOR A PARTICULAR PURPOSE.  See the
// GNU General Public License for more details.
//
// You should have received a copy of the GNU General Public License
// along with this program.  If not, see <http://www.gnu.org/licenses/>.
use std::sync::atomic::{AtomicBool, AtomicU64, Ordering};
use std::sync::{Arc, Mutex};
use std::thread;
use std::time::{Duration, Instant};

use clarity::boot_util::boot_code_id;
use clarity::vm::types::PrincipalData;
use libsigner::v0::messages::{
    BlockAccepted, BlockResponse, MessageSlotID, PeerInfo, SignerMessage,
};
use libsigner::{SignerEntries, SignerEventTrait};
use stacks::chainstate::coordinator::comm::CoordinatorChannels;
use stacks::chainstate::nakamoto::signer_set::NakamotoSigners;
use stacks::chainstate::stacks::boot::{NakamotoSignerEntry, SIGNERS_NAME};
use stacks::chainstate::stacks::StacksPrivateKey;
use stacks::net::api::postblock_proposal::{
    BlockValidateOk, BlockValidateReject, BlockValidateResponse,
};
use stacks::types::chainstate::{StacksAddress, StacksPublicKey};
use stacks::types::PublicKey;
use stacks::util::hash::MerkleHashFunc;
use stacks::util::secp256k1::{MessageSignature, Secp256k1PublicKey};
use stacks::util::TestFlag;
use stacks_common::codec::StacksMessageCodec;
use stacks_common::consts::SIGNER_SLOTS_PER_USER;
use stacks_common::types::StacksEpochId;
use stacks_common::util::hash::Sha512Trunc256Sum;
use stacks_signer::client::{ClientError, SignerSlotID, StackerDB, StacksClient};
use stacks_signer::config::{build_signer_config_tomls, GlobalConfig as SignerConfig, Network};
use stacks_signer::runloop::{SignerResult, State, StateInfo};
use stacks_signer::{Signer, SpawnedSigner};

use super::nakamoto_integrations::{check_nakamoto_empty_block_heuristics, wait_for};
use crate::config::{Config as NeonConfig, EventKeyType, EventObserverConfig, InitialBalance};
<<<<<<< HEAD
use crate::neon::Counters;
=======
use crate::neon::{Counters, RunLoopCounter, TestFlag};
>>>>>>> b108d09a
use crate::run_loop::boot_nakamoto;
use crate::tests::bitcoin_regtest::BitcoinCoreController;
use crate::tests::nakamoto_integrations::{
    naka_neon_integration_conf, next_block_and_mine_commit, next_block_and_wait_for_commits,
    POX_4_DEFAULT_STACKER_BALANCE,
};
use crate::tests::neon_integrations::{
    get_chain_info, next_block_and_wait, run_until_burnchain_height, test_observer,
    wait_for_runloop,
};
use crate::tests::to_addr;
use crate::BitcoinRegtestController;

// Helper struct for holding the btc and stx neon nodes
#[allow(dead_code)]
pub struct RunningNodes {
    pub btc_regtest_controller: BitcoinRegtestController,
    pub btcd_controller: BitcoinCoreController,
    pub run_loop_thread: thread::JoinHandle<()>,
    pub run_loop_stopper: Arc<AtomicBool>,
<<<<<<< HEAD
    pub vrfs_submitted: Arc<AtomicU64>,
    pub commits_submitted: Arc<AtomicU64>,
    pub blocks_processed: Arc<AtomicU64>,
    pub nakamoto_blocks_proposed: Arc<AtomicU64>,
    pub nakamoto_blocks_mined: Arc<AtomicU64>,
    pub nakamoto_blocks_rejected: Arc<AtomicU64>,
    pub nakamoto_blocks_signer_pushed: Arc<AtomicU64>,
    pub nakamoto_test_skip_commit_op: TestFlag<bool>,
=======
    pub vrfs_submitted: RunLoopCounter,
    pub commits_submitted: RunLoopCounter,
    pub blocks_processed: RunLoopCounter,
    pub nakamoto_blocks_proposed: RunLoopCounter,
    pub nakamoto_blocks_mined: RunLoopCounter,
    pub nakamoto_blocks_rejected: RunLoopCounter,
    pub nakamoto_blocks_signer_pushed: RunLoopCounter,
    pub nakamoto_test_skip_commit_op: TestFlag,
>>>>>>> b108d09a
    pub coord_channel: Arc<Mutex<CoordinatorChannels>>,
    pub conf: NeonConfig,
}

/// A test harness for running a v0 or v1 signer integration test
pub struct SignerTest<S> {
    // The stx and bitcoin nodes and their run loops
    pub running_nodes: RunningNodes,
    // The spawned signers and their threads
    pub spawned_signers: Vec<S>,
    // The spawned signers and their threads
    #[allow(dead_code)]
    pub signer_configs: Vec<SignerConfig>,
    // the private keys of the signers
    pub signer_stacks_private_keys: Vec<StacksPrivateKey>,
    // link to the stacks node
    pub stacks_client: StacksClient,
    /// The number of cycles to stack for
    pub num_stacking_cycles: u64,
}

impl<S: Signer<T> + Send + 'static, T: SignerEventTrait + 'static> SignerTest<SpawnedSigner<S, T>> {
    pub fn new(num_signers: usize, initial_balances: Vec<(StacksAddress, u64)>) -> Self {
        Self::new_with_config_modifications(
            num_signers,
            initial_balances,
            |_| {},
            |_| {},
            None,
            None,
        )
    }

    fn new_with_config_modifications<F: FnMut(&mut SignerConfig), G: FnMut(&mut NeonConfig)>(
        num_signers: usize,
        initial_balances: Vec<(StacksAddress, u64)>,
        mut signer_config_modifier: F,
        mut node_config_modifier: G,
        btc_miner_pubkeys: Option<Vec<Secp256k1PublicKey>>,
        signer_stacks_private_keys: Option<Vec<StacksPrivateKey>>,
    ) -> Self {
        // Generate Signer Data
        let signer_stacks_private_keys = signer_stacks_private_keys
            .inspect(|keys| {
                assert_eq!(
                    keys.len(),
                    num_signers,
                    "Number of private keys does not match number of signers"
                )
            })
            .unwrap_or_else(|| (0..num_signers).map(|_| StacksPrivateKey::new()).collect());

        let (mut naka_conf, _miner_account) = naka_neon_integration_conf(None);

        node_config_modifier(&mut naka_conf);

        // Add initial balances to the config
        for (address, amount) in initial_balances.iter() {
            naka_conf.add_initial_balance(PrincipalData::from(*address).to_string(), *amount);
        }

        // So the combination is... one, two, three, four, five? That's the stupidest combination I've ever heard in my life!
        // That's the kind of thing an idiot would have on his luggage!
        let password = "12345";
        naka_conf.connection_options.auth_token = Some(password.to_string());
        let run_stamp = rand::random();

        // Setup the signer and coordinator configurations
        let signer_configs: Vec<_> = build_signer_config_tomls(
            &signer_stacks_private_keys,
            &naka_conf.node.rpc_bind,
            Some(Duration::from_millis(128)), // Timeout defaults to 5 seconds. Let's override it to 128 milliseconds.
            &Network::Testnet,
            password,
            run_stamp,
            3000,
            Some(100_000),
            None,
            Some(9000),
            None,
        )
        .into_iter()
        .map(|toml| {
            let mut signer_config = SignerConfig::load_from_str(&toml).unwrap();
            signer_config_modifier(&mut signer_config);
            signer_config
        })
        .collect();
        assert_eq!(signer_configs.len(), num_signers);

        let spawned_signers = signer_configs
            .iter()
            .cloned()
            .map(SpawnedSigner::new)
            .collect();

        // Setup the nodes and deploy the contract to it
        let btc_miner_pubkeys = btc_miner_pubkeys
            .filter(|keys| !keys.is_empty())
            .unwrap_or_else(|| {
                let pk = Secp256k1PublicKey::from_hex(
                    naka_conf
                        .burnchain
                        .local_mining_public_key
                        .as_ref()
                        .unwrap(),
                )
                .unwrap();
                vec![pk]
            });

        let node = setup_stx_btc_node(
            naka_conf,
            &signer_stacks_private_keys,
            &signer_configs,
            btc_miner_pubkeys.as_slice(),
            node_config_modifier,
        );
        let config = signer_configs.first().unwrap();
        let stacks_client = StacksClient::from(config);

        Self {
            running_nodes: node,
            spawned_signers,
            signer_stacks_private_keys,
            stacks_client,
            num_stacking_cycles: 12_u64,
            signer_configs,
        }
    }

    /// Send a status request to each spawned signer
    pub fn send_status_request(&self, exclude: &HashSet<usize>) {
        for signer_ix in 0..self.spawned_signers.len() {
            if exclude.contains(&signer_ix) {
                continue;
            }
            let port = 3000 + signer_ix;
            let endpoint = format!("http://localhost:{port}");
            let path = format!("{endpoint}/status");

            debug!("Issue status request to {path}");
            let client = reqwest::blocking::Client::new();
            let response = client
                .get(path)
                .send()
                .expect("Failed to send status request");
            assert!(response.status().is_success())
        }
    }

    pub fn wait_for_registered(&mut self, timeout_secs: u64) {
        let mut finished_signers = HashSet::new();
        wait_for(timeout_secs, || {
            self.send_status_request(&finished_signers);
            thread::sleep(Duration::from_secs(1));
            let latest_states = self.get_states(&finished_signers);
            for (ix, state) in latest_states.iter().enumerate() {
                let Some(state) = state else { continue; };
                if state.runloop_state == State::RegisteredSigners {
                    finished_signers.insert(ix);
                } else {
                    warn!("Signer #{ix} returned state = {:?}, will try to wait for a registered signers state from them.", state.runloop_state);
                }
            }
            info!("Finished signers: {:?}", finished_signers.iter().collect::<Vec<_>>());
            Ok(finished_signers.len() == self.spawned_signers.len())
        }).expect("Timed out while waiting for the signers to be registered");
    }

    pub fn wait_for_cycle(&mut self, timeout_secs: u64, reward_cycle: u64) {
        let mut finished_signers = HashSet::new();
        wait_for(timeout_secs, || {
            self.send_status_request(&finished_signers);
            thread::sleep(Duration::from_secs(1));
            let latest_states = self.get_states(&finished_signers);
            for (ix, state) in latest_states.iter().enumerate() {
                let Some(state) = state else { continue; };
                let Some(reward_cycle_info) = state.reward_cycle_info else { continue; };
                if reward_cycle_info.reward_cycle == reward_cycle {
                    finished_signers.insert(ix);
                } else {
                    warn!("Signer #{ix} returned state = {state:?}, will try to wait for a cycle = {reward_cycle} state from them.");
                }
            }
            info!("Finished signers: {:?}", finished_signers.iter().collect::<Vec<_>>());
            Ok(finished_signers.len() == self.spawned_signers.len())
        }).unwrap();
    }

    /// Get status check results (if returned) from each signer without blocking
    /// Returns Some() or None() for each signer, in order of `self.spawned_signers`
    pub fn get_states(&mut self, exclude: &HashSet<usize>) -> Vec<Option<StateInfo>> {
        let mut output = Vec::new();
        for (ix, signer) in self.spawned_signers.iter().enumerate() {
            if exclude.contains(&ix) {
                output.push(None);
                continue;
            }
            let Ok(mut results) = signer.res_recv.try_recv() else {
                debug!("Could not receive latest state from signer #{ix}");
                output.push(None);
                continue;
            };
            if results.len() > 1 {
                warn!("Received multiple states from the signer receiver: this test function assumes it should only ever receive 1");
                panic!();
            }
            let Some(SignerResult::StatusCheck(state_info)) = results.pop() else {
                debug!("Could not receive latest state from signer #{ix}");
                output.push(None);
                continue;
            };
            output.push(Some(state_info));
        }
        output
    }

    /// Mine a BTC block and wait for a new Stacks block to be mined
    fn mine_nakamoto_block(&mut self, timeout: Duration) {
        let commits_submitted = self.running_nodes.commits_submitted.clone();
        let mined_block_time = Instant::now();
        let mined_before = self.running_nodes.nakamoto_blocks_mined.get();
        let info_before = self.get_peer_info();
        next_block_and_mine_commit(
            &mut self.running_nodes.btc_regtest_controller,
            timeout.as_secs(),
            &self.running_nodes.coord_channel,
            &commits_submitted,
        )
        .unwrap();

        wait_for(timeout.as_secs(), || {
            let info_after = self.get_peer_info();
            let blocks_mined = self.running_nodes.nakamoto_blocks_mined.get();
            Ok(info_after.stacks_tip_height > info_before.stacks_tip_height
                && blocks_mined > mined_before)
        })
        .unwrap();
        let mined_block_elapsed_time = mined_block_time.elapsed();
        info!("Nakamoto block mine time elapsed: {mined_block_elapsed_time:?}");
    }

    fn mine_block_wait_on_processing(
        &mut self,
        coord_channels: &[&Arc<Mutex<CoordinatorChannels>>],
        commits_submitted: &[&Arc<AtomicU64>],
        timeout: Duration,
    ) {
        let blocks_len = test_observer::get_blocks().len();
        let mined_block_time = Instant::now();
        next_block_and_wait_for_commits(
            &mut self.running_nodes.btc_regtest_controller,
            timeout.as_secs(),
            coord_channels,
            commits_submitted,
        )
        .unwrap();
        let t_start = Instant::now();
        while test_observer::get_blocks().len() <= blocks_len {
            assert!(
                t_start.elapsed() < timeout,
                "Timed out while waiting for nakamoto block to be processed"
            );
            thread::sleep(Duration::from_secs(1));
        }
        let mined_block_elapsed_time = mined_block_time.elapsed();
        info!("Nakamoto block mine time elapsed: {mined_block_elapsed_time:?}");
    }

    /// Helper function to run some code and then wait for a nakamoto block to be mined.
    /// Chain information is captured before `f` is called, and then again after `f`
    /// to ensure that the block was mined.
    /// Note: this function does _not_ mine a BTC block.
    fn wait_for_nakamoto_block(&mut self, timeout_secs: u64, f: impl FnOnce() -> ()) {
        let blocks_before = self.running_nodes.nakamoto_blocks_mined.get();
        let info_before = self.get_peer_info();

        f();

        // Verify that the block was mined
        wait_for(timeout_secs, || {
            let blocks_mined = self.running_nodes.nakamoto_blocks_mined.get();
            let info = self.get_peer_info();
            Ok(blocks_mined > blocks_before
                && info.stacks_tip_height > info_before.stacks_tip_height)
        })
        .expect("Timed out waiting for nakamoto block to be mined");
    }

    /// Wait for a confirmed block and return a list of individual
    /// signer signatures
    fn wait_for_confirmed_block_v0(
        &mut self,
        block_signer_sighash: &Sha512Trunc256Sum,
        timeout: Duration,
    ) -> Vec<MessageSignature> {
        let block_obj = self.wait_for_confirmed_block_with_hash(block_signer_sighash, timeout);
        block_obj
            .get("signer_signature")
            .unwrap()
            .as_array()
            .expect("Expected signer_signature to be an array")
            .iter()
            .cloned()
            .map(serde_json::from_value::<MessageSignature>)
            .collect::<Result<Vec<_>, _>>()
            .expect("Unable to deserialize array of MessageSignature")
    }

    /// Wait for a confirmed block and return a list of individual
    /// signer signatures
    fn wait_for_confirmed_block_with_hash(
        &mut self,
        block_signer_sighash: &Sha512Trunc256Sum,
        timeout: Duration,
    ) -> serde_json::Map<String, serde_json::Value> {
        let t_start = Instant::now();
        while t_start.elapsed() <= timeout {
            let blocks = test_observer::get_blocks();
            if let Some(block) = blocks.iter().find_map(|block_json| {
                let block_obj = block_json.as_object().unwrap();
                let sighash = block_obj
                    // use the try operator because non-nakamoto blocks
                    // do not supply this field
                    .get("signer_signature_hash")?
                    .as_str()
                    .unwrap();
                if *sighash != format!("0x{block_signer_sighash}") {
                    return None;
                }
                Some(block_obj.clone())
            }) {
                return block;
            }
            thread::sleep(Duration::from_millis(500));
        }
        panic!("Timed out while waiting for confirmation of block with signer sighash = {block_signer_sighash}")
    }

    fn wait_for_validate_ok_response(&mut self, timeout: Duration) -> BlockValidateOk {
        // Wait for the block to show up in the test observer
        let t_start = Instant::now();
        loop {
            let responses = test_observer::get_proposal_responses();
            for response in responses {
                let BlockValidateResponse::Ok(validation) = response else {
                    continue;
                };
                return validation;
            }
            assert!(
                t_start.elapsed() < timeout,
                "Timed out while waiting for block proposal ok event"
            );
            thread::sleep(Duration::from_secs(1));
        }
    }

    fn wait_for_validate_reject_response(
        &mut self,
        timeout: Duration,
        signer_signature_hash: Sha512Trunc256Sum,
    ) -> BlockValidateReject {
        // Wait for the block to show up in the test observer
        let t_start = Instant::now();
        loop {
            let responses = test_observer::get_proposal_responses();
            for response in responses {
                let BlockValidateResponse::Reject(rejection) = response else {
                    continue;
                };
                if rejection.signer_signature_hash == signer_signature_hash {
                    return rejection;
                }
            }
            assert!(
                t_start.elapsed() < timeout,
                "Timed out while waiting for block proposal reject event"
            );
            thread::sleep(Duration::from_secs(1));
        }
    }

    // Must be called AFTER booting the chainstate
    fn run_until_epoch_3_boundary(&mut self) {
        let epochs = self.running_nodes.conf.burnchain.epochs.clone().unwrap();
        let epoch_3 = &epochs[StacksEpochId::Epoch30];

        let epoch_30_boundary = epoch_3.start_height - 1;
        // advance to epoch 3.0 and trigger a sign round (cannot vote on blocks in pre epoch 3.0)
        run_until_burnchain_height(
            &mut self.running_nodes.btc_regtest_controller,
            &self.running_nodes.blocks_processed,
            epoch_30_boundary,
            &self.running_nodes.conf,
        );
        info!("Advanced to Nakamoto epoch 3.0 boundary {epoch_30_boundary}! Ready to Sign Blocks!");
    }

    fn get_current_reward_cycle(&self) -> u64 {
        let block_height = get_chain_info(&self.running_nodes.conf).burn_block_height;
        let rc = self
            .running_nodes
            .btc_regtest_controller
            .get_burnchain()
            .block_height_to_reward_cycle(block_height)
            .unwrap();
        info!("Get current reward cycle: block_height = {block_height}, rc = {rc}");
        rc
    }

    fn get_signer_slots(
        &self,
        reward_cycle: u64,
    ) -> Result<Vec<(StacksAddress, u128)>, ClientError> {
        let valid_signer_set =
            u32::try_from(reward_cycle % 2).expect("FATAL: reward_cycle % 2 exceeds u32::MAX");
        let signer_stackerdb_contract_id = boot_code_id(SIGNERS_NAME, false);

        self.stacks_client
            .get_stackerdb_signer_slots(&signer_stackerdb_contract_id, valid_signer_set)
    }

    fn get_signer_indices(&self, reward_cycle: u64) -> Vec<SignerSlotID> {
        self.get_signer_slots(reward_cycle)
            .expect("FATAL: failed to get signer slots from stackerdb")
            .iter()
            .enumerate()
            .map(|(pos, _)| {
                SignerSlotID(u32::try_from(pos).expect("FATAL: number of signers exceeds u32::MAX"))
            })
            .collect::<Vec<_>>()
    }

    /// Get the signer public keys for the given reward cycle
    fn get_signer_public_keys(&self, reward_cycle: u64) -> Vec<StacksPublicKey> {
        let entries = self.get_reward_set_signers(reward_cycle);
        let entries = SignerEntries::parse(false, &entries).unwrap();
        entries.signer_pks
    }

    /// Get the signers for the given reward cycle
    pub fn get_reward_set_signers(&self, reward_cycle: u64) -> Vec<NakamotoSignerEntry> {
        self.stacks_client
            .get_reward_set_signers(reward_cycle)
            .unwrap()
            .unwrap()
    }

    #[allow(dead_code)]
    fn get_signer_metrics(&self) -> String {
        #[cfg(feature = "monitoring_prom")]
        {
            let client = reqwest::blocking::Client::new();
            client
                .get("http://localhost:9000/metrics")
                .send()
                .unwrap()
                .text()
                .unwrap()
        }
        #[cfg(not(feature = "monitoring_prom"))]
        String::new()
    }

    pub fn shutdown(self) {
        check_nakamoto_empty_block_heuristics();

        self.running_nodes
            .coord_channel
            .lock()
            .expect("Mutex poisoned")
            .stop_chains_coordinator();

        self.running_nodes
            .run_loop_stopper
            .store(false, Ordering::SeqCst);
        self.running_nodes.run_loop_thread.join().unwrap();
        for signer in self.spawned_signers {
            assert!(signer.stop().is_none());
        }
    }

    pub fn wait_for_block_acceptance(
        &self,
        timeout_secs: u64,
        signer_signature_hash: &Sha512Trunc256Sum,
        expected_signers: &[StacksPublicKey],
    ) -> Result<(), String> {
        // Make sure that at least 70% of signers accepted the block proposal
        wait_for(timeout_secs, || {
            let signatures = test_observer::get_stackerdb_chunks()
                .into_iter()
                .flat_map(|chunk| chunk.modified_slots)
                .filter_map(|chunk| {
                    let message = SignerMessage::consensus_deserialize(&mut chunk.data.as_slice())
                        .expect("Failed to deserialize SignerMessage");
                    match message {
                        SignerMessage::BlockResponse(BlockResponse::Accepted(accepted)) => {
                            if accepted.signer_signature_hash == *signer_signature_hash
                                && expected_signers.iter().any(|pk| {
                                    pk.verify(
                                        accepted.signer_signature_hash.bits(),
                                        &accepted.signature,
                                    )
                                    .expect("Failed to verify signature")
                                })
                            {
                                Some(accepted.signature)
                            } else {
                                None
                            }
                        }
                        _ => None,
                    }
                })
                .collect::<HashSet<_>>();
            Ok(signatures.len() > expected_signers.len() * 7 / 10)
        })
    }

    pub fn wait_for_block_rejections(
        &self,
        timeout_secs: u64,
        expected_signers: &[StacksPublicKey],
    ) -> Result<(), String> {
        wait_for(timeout_secs, || {
            let stackerdb_events = test_observer::get_stackerdb_chunks();
            let block_rejections: HashSet<_> = stackerdb_events
                .into_iter()
                .flat_map(|chunk| chunk.modified_slots)
                .filter_map(|chunk| {
                    let message = SignerMessage::consensus_deserialize(&mut chunk.data.as_slice())
                        .expect("Failed to deserialize SignerMessage");
                    match message {
                        SignerMessage::BlockResponse(BlockResponse::Rejected(rejection)) => {
                            let rejected_pubkey = rejection
                                .recover_public_key()
                                .expect("Failed to recover public key from rejection");
                            if expected_signers.contains(&rejected_pubkey) {
                                Some(rejected_pubkey)
                            } else {
                                None
                            }
                        }
                        _ => None,
                    }
                })
                .collect::<HashSet<_>>();
            Ok(block_rejections.len() == expected_signers.len())
        })
    }

    /// Get the latest block response from the given slot
    pub fn get_latest_block_response(&self, slot_id: u32) -> BlockResponse {
        let mut stackerdb = StackerDB::new(
            &self.running_nodes.conf.node.rpc_bind,
            StacksPrivateKey::new(), // We are just reading so don't care what the key is
            false,
            self.get_current_reward_cycle(),
            SignerSlotID(0), // We are just reading so again, don't care about index.
        );
        let latest_msgs = StackerDB::get_messages(
            stackerdb
                .get_session_mut(&MessageSlotID::BlockResponse)
                .expect("Failed to get BlockResponse stackerdb session"),
            &[slot_id],
        )
        .expect("Failed to get message from stackerdb");
        let latest_msg = latest_msgs.last().unwrap();
        let SignerMessage::BlockResponse(block_response) = latest_msg else {
            panic!("Latest message from slot #{slot_id} isn't a block acceptance");
        };
        block_response.clone()
    }

    /// Get the latest block acceptance from the given slot
    pub fn get_latest_block_acceptance(&self, slot_id: u32) -> BlockAccepted {
        let block_response = self.get_latest_block_response(slot_id);
        match block_response {
            BlockResponse::Accepted(accepted) => accepted,
            _ => panic!("Latest block response from slot #{slot_id} isn't a block acceptance"),
        }
    }

    /// Get /v2/info from the node
    pub fn get_peer_info(&self) -> PeerInfo {
        self.stacks_client
            .get_peer_info()
            .expect("Failed to get peer info")
    }
}

fn setup_stx_btc_node<G: FnMut(&mut NeonConfig)>(
    mut naka_conf: NeonConfig,
    signer_stacks_private_keys: &[StacksPrivateKey],
    signer_configs: &[SignerConfig],
    btc_miner_pubkeys: &[Secp256k1PublicKey],
    mut node_config_modifier: G,
) -> RunningNodes {
    // Spawn the endpoints for observing signers
    for signer_config in signer_configs {
        naka_conf.events_observers.insert(EventObserverConfig {
            endpoint: signer_config.endpoint.to_string(),
            events_keys: vec![
                EventKeyType::StackerDBChunks,
                EventKeyType::BlockProposal,
                EventKeyType::BurnchainBlocks,
            ],
            timeout_ms: 1000,
        });
    }

    // Spawn a test observer for verification purposes
    test_observer::spawn();
    let observer_port = test_observer::EVENT_OBSERVER_PORT;
    naka_conf.events_observers.insert(EventObserverConfig {
        endpoint: format!("localhost:{observer_port}"),
        events_keys: vec![
            EventKeyType::StackerDBChunks,
            EventKeyType::BlockProposal,
            EventKeyType::MinedBlocks,
            EventKeyType::BurnchainBlocks,
        ],
        timeout_ms: 1000,
    });

    // The signers need some initial balances in order to pay for epoch 2.5 transaction votes
    let mut initial_balances = Vec::new();

    // TODO: separate keys for stacking and signing (because they'll be different in prod)
    for key in signer_stacks_private_keys {
        initial_balances.push(InitialBalance {
            address: to_addr(key).into(),
            amount: POX_4_DEFAULT_STACKER_BALANCE,
        });
    }
    naka_conf.initial_balances.append(&mut initial_balances);
    naka_conf.node.stacker = true;
    naka_conf.miner.wait_on_interim_blocks = Duration::from_secs(5);

    for signer_set in 0..2 {
        for message_id in 0..SIGNER_SLOTS_PER_USER {
            let contract_id =
                NakamotoSigners::make_signers_db_contract_id(signer_set, message_id, false);
            if !naka_conf.node.stacker_dbs.contains(&contract_id) {
                debug!("A miner/stacker must subscribe to the {contract_id} stacker db contract. Forcibly subscribing...");
                naka_conf.node.stacker_dbs.push(contract_id);
            }
        }
    }
    node_config_modifier(&mut naka_conf);

    info!("Make new BitcoinCoreController");
    let mut btcd_controller = BitcoinCoreController::new(naka_conf.clone());
    btcd_controller
        .start_bitcoind()
        .map_err(|_e| ())
        .expect("Failed starting bitcoind");

    info!("Make new BitcoinRegtestController");
    let mut btc_regtest_controller = BitcoinRegtestController::new(naka_conf.clone(), None);

    let epoch_2_5_start = usize::try_from(
        naka_conf
            .burnchain
            .epochs
            .as_ref()
            .unwrap()
            .iter()
            .find(|epoch| epoch.epoch_id == StacksEpochId::Epoch25)
            .unwrap()
            .start_height,
    )
    .expect("Failed to get epoch 2.5 start height");
    let bootstrap_block = epoch_2_5_start - 6;

    info!("Bootstraping to block {bootstrap_block}...");
    btc_regtest_controller.bootstrap_chain_to_pks(bootstrap_block, btc_miner_pubkeys);

    info!("Chain bootstrapped...");

    let mut run_loop = boot_nakamoto::BootRunLoop::new(naka_conf.clone()).unwrap();
    let run_loop_stopper = run_loop.get_termination_switch();
    let Counters {
        blocks_processed,
        naka_submitted_vrfs: vrfs_submitted,
        naka_submitted_commits: commits_submitted,
        naka_proposed_blocks: naka_blocks_proposed,
        naka_mined_blocks: naka_blocks_mined,
        naka_rejected_blocks: naka_blocks_rejected,
        naka_skip_commit_op: nakamoto_test_skip_commit_op,
        naka_signer_pushed_blocks,
        ..
    } = run_loop.counters();

    let coord_channel = run_loop.coordinator_channels();
    let run_loop_thread = thread::spawn(move || run_loop.start(None, 0));

    // Give the run loop some time to start up!
    info!("Wait for runloop...");
    wait_for_runloop(&blocks_processed);

    // First block wakes up the run loop.
    info!("Mine first block...");
    next_block_and_wait(&mut btc_regtest_controller, &blocks_processed);

    // Second block will hold our VRF registration.
    info!("Mine second block...");
    next_block_and_wait(&mut btc_regtest_controller, &blocks_processed);

    // Third block will be the first mined Stacks block.
    info!("Mine third block...");
    next_block_and_wait(&mut btc_regtest_controller, &blocks_processed);

    RunningNodes {
        btcd_controller,
        btc_regtest_controller,
        run_loop_thread,
        run_loop_stopper,
        vrfs_submitted,
        commits_submitted,
        blocks_processed,
        nakamoto_blocks_proposed: naka_blocks_proposed,
        nakamoto_blocks_mined: naka_blocks_mined,
        nakamoto_blocks_rejected: naka_blocks_rejected,
        nakamoto_blocks_signer_pushed: naka_signer_pushed_blocks,
        nakamoto_test_skip_commit_op,
        coord_channel,
        conf: naka_conf,
    }
}<|MERGE_RESOLUTION|>--- conflicted
+++ resolved
@@ -63,11 +63,7 @@
 
 use super::nakamoto_integrations::{check_nakamoto_empty_block_heuristics, wait_for};
 use crate::config::{Config as NeonConfig, EventKeyType, EventObserverConfig, InitialBalance};
-<<<<<<< HEAD
-use crate::neon::Counters;
-=======
-use crate::neon::{Counters, RunLoopCounter, TestFlag};
->>>>>>> b108d09a
+use crate::neon::{Counters, RunLoopCounter};
 use crate::run_loop::boot_nakamoto;
 use crate::tests::bitcoin_regtest::BitcoinCoreController;
 use crate::tests::nakamoto_integrations::{
@@ -88,16 +84,6 @@
     pub btcd_controller: BitcoinCoreController,
     pub run_loop_thread: thread::JoinHandle<()>,
     pub run_loop_stopper: Arc<AtomicBool>,
-<<<<<<< HEAD
-    pub vrfs_submitted: Arc<AtomicU64>,
-    pub commits_submitted: Arc<AtomicU64>,
-    pub blocks_processed: Arc<AtomicU64>,
-    pub nakamoto_blocks_proposed: Arc<AtomicU64>,
-    pub nakamoto_blocks_mined: Arc<AtomicU64>,
-    pub nakamoto_blocks_rejected: Arc<AtomicU64>,
-    pub nakamoto_blocks_signer_pushed: Arc<AtomicU64>,
-    pub nakamoto_test_skip_commit_op: TestFlag<bool>,
-=======
     pub vrfs_submitted: RunLoopCounter,
     pub commits_submitted: RunLoopCounter,
     pub blocks_processed: RunLoopCounter,
@@ -105,8 +91,7 @@
     pub nakamoto_blocks_mined: RunLoopCounter,
     pub nakamoto_blocks_rejected: RunLoopCounter,
     pub nakamoto_blocks_signer_pushed: RunLoopCounter,
-    pub nakamoto_test_skip_commit_op: TestFlag,
->>>>>>> b108d09a
+    pub nakamoto_test_skip_commit_op: TestFlag<bool>,
     pub coord_channel: Arc<Mutex<CoordinatorChannels>>,
     pub conf: NeonConfig,
 }
