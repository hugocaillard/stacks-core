// Copyright (C) 2013-2020 Blockstack PBC, a public benefit corporation
// Copyright (C) 2020-2023 Stacks Open Internet Foundation
//
// This program is free software: you can redistribute it and/or modify
// it under the terms of the GNU General Public License as published by
// the Free Software Foundation, either version 3 of the License, or
// (at your option) any later version.
//
// This program is distributed in the hope that it will be useful,
// but WITHOUT ANY WARRANTY; without even the implied warranty of
// MERCHANTABILITY or FITNESS FOR A PARTICULAR PURPOSE.  See the
// GNU General Public License for more details.
//
// You should have received a copy of the GNU General Public License
// along with this program.  If not, see <http://www.gnu.org/licenses/>.
use core::fmt;
use std::collections::HashSet;
use std::sync::mpsc::{Receiver, RecvTimeoutError};
use std::thread::JoinHandle;
use std::time::{Duration, Instant};

use stacks::burnchains::{Burnchain, Txid};
use stacks::chainstate::burn::db::sortdb::SortitionDB;
use stacks::chainstate::burn::operations::leader_block_commit::{
    RewardSetInfo, BURN_BLOCK_MINED_AT_MODULUS,
};
use stacks::chainstate::burn::operations::{
    BlockstackOperationType, LeaderBlockCommitOp, LeaderKeyRegisterOp,
};
use stacks::chainstate::burn::{BlockSnapshot, ConsensusHash};
use stacks::chainstate::nakamoto::coordinator::get_nakamoto_next_recipients;
use stacks::chainstate::nakamoto::NakamotoChainState;
use stacks::chainstate::stacks::address::PoxAddress;
use stacks::chainstate::stacks::db::StacksChainState;
use stacks::chainstate::stacks::miner::{
    get_mining_spend_amount, signal_mining_blocked, signal_mining_ready,
};
use stacks::core::mempool::MemPoolDB;
use stacks::core::STACKS_EPOCH_3_0_MARKER;
use stacks::monitoring::increment_stx_blocks_mined_counter;
use stacks::net::db::LocalPeer;
use stacks::net::p2p::NetworkHandle;
use stacks::net::relay::Relayer;
use stacks::net::NetworkResult;
use stacks_common::types::chainstate::{
    BlockHeaderHash, BurnchainHeaderHash, StacksBlockId, StacksPublicKey, VRFSeed,
};
use stacks_common::types::StacksEpochId;
use stacks_common::util::get_epoch_time_ms;
use stacks_common::util::hash::Hash160;
use stacks_common::util::vrf::VRFPublicKey;

use super::miner::MinerReason;
use super::{
    BlockCommits, Config, Error as NakamotoNodeError, EventDispatcher, Keychain,
    BLOCK_PROCESSOR_STACK_SIZE,
};
use crate::burnchains::BurnchainController;
use crate::nakamoto_node::miner::{BlockMinerThread, MinerDirective};
use crate::neon_node::{
    fault_injection_skip_mining, open_chainstate_with_faults, LeaderKeyRegistrationState,
};
use crate::run_loop::nakamoto::{Globals, RunLoop};
use crate::run_loop::RegisteredKey;
use crate::BitcoinRegtestController;

#[cfg(test)]
lazy_static::lazy_static! {
    pub static ref TEST_SKIP_COMMIT_OP: std::sync::Mutex<Option<bool>> = std::sync::Mutex::new(None);
}

/// Command types for the Nakamoto relayer thread, issued to it by other threads
pub enum RelayerDirective {
    /// Handle some new data that arrived on the network (such as blocks, transactions, and
    HandleNetResult(NetworkResult),
    /// A new burn block has been processed by the SortitionDB, check if this miner won sortition,
    ///  and if so, start the miner thread
    ProcessedBurnBlock(ConsensusHash, BurnchainHeaderHash, BlockHeaderHash),
    /// Either a new burn block has been processed (without a miner active yet) or a
    ///  nakamoto tenure's first block has been processed, so the relayer should issue
    ///  a block commit
    IssueBlockCommit(ConsensusHash, BlockHeaderHash),
    /// Try to register a VRF public key
    RegisterKey(BlockSnapshot),
    /// Stop the relayer thread
    Exit,
}

impl fmt::Display for RelayerDirective {
    fn fmt(&self, f: &mut fmt::Formatter<'_>) -> fmt::Result {
        match self {
            RelayerDirective::HandleNetResult(_) => write!(f, "HandleNetResult"),
            RelayerDirective::ProcessedBurnBlock(_, _, _) => write!(f, "ProcessedBurnBlock"),
            RelayerDirective::IssueBlockCommit(_, _) => write!(f, "IssueBlockCommit"),
            RelayerDirective::RegisterKey(_) => write!(f, "RegisterKey"),
            RelayerDirective::Exit => write!(f, "Exit"),
        }
    }
}

/// Last commitment data
/// This represents the tenure that the last-sent block-commit committed to.
pub struct LastCommit {
    /// block-commit sent
    block_commit: LeaderBlockCommitOp,
    /// the sortition tip at the time the block-commit was sent
    burn_tip: BlockSnapshot,
    /// the stacks tip at the time the block-commit was sent
    stacks_tip: StacksBlockId,
    /// the tenure consensus hash for the tip's tenure
    tenure_consensus_hash: ConsensusHash,
    /// the start-block hash of the tip's tenure
    start_block_hash: BlockHeaderHash,
    /// What is the epoch in which this was sent?
    epoch_id: StacksEpochId,
    /// commit txid (to be filled in on submission)
    txid: Txid,
}

impl LastCommit {
    pub fn new(
        commit: LeaderBlockCommitOp,
        burn_tip: BlockSnapshot,
        stacks_tip: StacksBlockId,
        tenure_consensus_hash: ConsensusHash,
        start_block_hash: BlockHeaderHash,
        epoch_id: StacksEpochId,
    ) -> Self {
        Self {
            block_commit: commit,
            burn_tip,
            stacks_tip,
            tenure_consensus_hash,
            start_block_hash,
            epoch_id,
            txid: Txid([0x00; 32]),
        }
    }

    /// Get the commit
    pub fn get_block_commit(&self) -> &LeaderBlockCommitOp {
        &self.block_commit
    }

    /// What's the parent tenure's tenure-start block hash?
    pub fn parent_tenure_id(&self) -> StacksBlockId {
        StacksBlockId(self.block_commit.block_header_hash.clone().0)
    }

    /// What's the stacks tip at the time of commit?
    pub fn get_stacks_tip(&self) -> &StacksBlockId {
        &self.stacks_tip
    }

    /// What's the burn tip at the time of commit?
    pub fn get_burn_tip(&self) -> &BlockSnapshot {
        &self.burn_tip
    }

    /// What's the epoch in which this was sent?
    pub fn get_epoch_id(&self) -> &StacksEpochId {
        &self.epoch_id
    }

    /// Get the tenure ID of the tenure this commit builds on
    pub fn get_tenure_id(&self) -> &ConsensusHash {
        &self.tenure_consensus_hash
    }

    /// Set our txid
    pub fn set_txid(&mut self, txid: &Txid) {
        self.txid = txid.clone();
    }
}

/// Relayer thread
/// * accepts network results and stores blocks and microblocks
/// * forwards new blocks, microblocks, and transactions to the p2p thread
/// * issues (and re-issues) block commits to participate as a miner
/// * processes burnchain state to determine if selected as a miner
/// * if mining, runs the miner and broadcasts blocks (via a subordinate MinerThread)
pub struct RelayerThread {
    /// Node config
    pub(crate) config: Config,
    /// Handle to the sortition DB
    sortdb: SortitionDB,
    /// Handle to the chainstate DB
    chainstate: StacksChainState,
    /// Handle to the mempool DB
    mempool: MemPoolDB,
    /// Handle to global state and inter-thread communication channels
    pub(crate) globals: Globals,
    /// Authoritative copy of the keychain state
    pub(crate) keychain: Keychain,
    /// Burnchian configuration
    pub(crate) burnchain: Burnchain,
    /// height of last VRF key registration request
    last_vrf_key_burn_height: Option<u64>,
    /// Set of blocks that we have mined, but are still potentially-broadcastable
    // TODO: this field is a slow leak!
    pub(crate) last_commits: BlockCommits,
    /// client to the burnchain (used only for sending block-commits)
    pub(crate) bitcoin_controller: BitcoinRegtestController,
    /// client to the event dispatcher
    pub(crate) event_dispatcher: EventDispatcher,
    /// copy of the local peer state
    local_peer: LocalPeer,
    /// last observed burnchain block height from the p2p thread (obtained from network results)
    last_network_block_height: u64,
    /// time at which we observed a change in the network block height (epoch time in millis)
    last_network_block_height_ts: u128,
    /// last observed number of downloader state-machine passes from the p2p thread (obtained from
    /// network results)
    last_network_download_passes: u64,
    /// last observed number of inventory state-machine passes from the p2p thread (obtained from
    /// network results)
    last_network_inv_passes: u64,
    /// minimum number of downloader state-machine passes that must take place before mining (this
    /// is used to ensure that the p2p thread attempts to download new Stacks block data before
    /// this thread tries to mine a block)
    min_network_download_passes: u64,
    /// minimum number of inventory state-machine passes that must take place before mining (this
    /// is used to ensure that the p2p thread attempts to download new Stacks block data before
    /// this thread tries to mine a block)
    min_network_inv_passes: u64,

    /// Inner relayer instance for forwarding broadcasted data back to the p2p thread for dispatch
    /// to neighbors
    relayer: Relayer,

    /// handle to the subordinate miner thread
    miner_thread: Option<JoinHandle<Result<(), NakamotoNodeError>>>,
    /// The relayer thread reads directives from the relay_rcv, but it also periodically wakes up
    ///  to check if it should issue a block commit or try to register a VRF key
    next_initiative: Instant,
    is_miner: bool,
    /// Information about the last-sent block commit, and the relayer's view of the chain at the
    /// time it was sent.
    last_committed: Option<LastCommit>,
}

impl RelayerThread {
    /// Instantiate relayer thread.
    /// Uses `runloop` to obtain globals, config, and `is_miner`` status
    pub fn new(
        runloop: &RunLoop,
        local_peer: LocalPeer,
        relayer: Relayer,
        keychain: Keychain,
    ) -> RelayerThread {
        let config = runloop.config().clone();
        let globals = runloop.get_globals();
        let burn_db_path = config.get_burn_db_file_path();
        let is_miner = runloop.is_miner();

        let sortdb = SortitionDB::open(&burn_db_path, true, runloop.get_burnchain().pox_constants)
            .expect("FATAL: failed to open burnchain DB");

        let chainstate =
            open_chainstate_with_faults(&config).expect("FATAL: failed to open chainstate DB");

        let mempool = config
            .connect_mempool_db()
            .expect("Database failure opening mempool");

        let bitcoin_controller = BitcoinRegtestController::new_dummy(config.clone());

        let next_initiative_delay = config.node.next_initiative_delay;

        RelayerThread {
            config,
            sortdb,
            chainstate,
            mempool,
            globals,
            keychain,
            burnchain: runloop.get_burnchain(),
            last_vrf_key_burn_height: None,
            last_commits: HashSet::new(),
            bitcoin_controller,
            event_dispatcher: runloop.get_event_dispatcher(),
            local_peer,

            last_network_block_height: 0,
            last_network_block_height_ts: 0,
            last_network_download_passes: 0,
            min_network_download_passes: 0,
            last_network_inv_passes: 0,
            min_network_inv_passes: 0,

            relayer,

            miner_thread: None,
            is_miner,
            next_initiative: Instant::now() + Duration::from_millis(next_initiative_delay),
            last_committed: None,
        }
    }

    /// Get a handle to the p2p thread
    pub fn get_p2p_handle(&self) -> NetworkHandle {
        self.relayer.get_p2p_handle()
    }

    /// have we waited for the right conditions under which to start mining a block off of our
    /// chain tip?
    fn has_waited_for_latest_blocks(&self) -> bool {
        // a network download pass took place
        (self.min_network_download_passes <= self.last_network_download_passes
        // a network inv pass took place
        && self.min_network_download_passes <= self.last_network_download_passes)
        // we waited long enough for a download pass, but timed out waiting
        || self.last_network_block_height_ts + (self.config.node.wait_time_for_blocks as u128) < get_epoch_time_ms()
        // we're not supposed to wait at all
        || !self.config.miner.wait_for_block_download
    }

    /// Handle a NetworkResult from the p2p/http state machine.  Usually this is the act of
    /// * preprocessing and storing new blocks and microblocks
    /// * relaying blocks, microblocks, and transacctions
    /// * updating unconfirmed state views
    pub fn process_network_result(&mut self, mut net_result: NetworkResult) {
        debug!(
            "Relayer: Handle network result (from {})",
            net_result.burn_height
        );

        if self.last_network_block_height != net_result.burn_height {
            // burnchain advanced; disable mining until we also do a download pass.
            self.last_network_block_height = net_result.burn_height;
            self.min_network_download_passes = net_result.num_download_passes + 1;
            self.min_network_inv_passes = net_result.num_inv_sync_passes + 1;
            self.last_network_block_height_ts = get_epoch_time_ms();
        }

        let net_receipts = self
            .relayer
            .process_network_result(
                &self.local_peer,
                &mut net_result,
                &self.burnchain,
                &mut self.sortdb,
                &mut self.chainstate,
                &mut self.mempool,
                self.globals.sync_comms.get_ibd(),
                Some(&self.globals.coord_comms),
                Some(&self.event_dispatcher),
            )
            .expect("BUG: failure processing network results");

        if net_receipts.num_new_blocks > 0 {
            // if we received any new block data that could invalidate our view of the chain tip,
            // then stop mining until we process it
            debug!("Relayer: block mining to process newly-arrived blocks or microblocks");
            signal_mining_blocked(self.globals.get_miner_status());
        }

        let mempool_txs_added = net_receipts.mempool_txs_added.len();
        if mempool_txs_added > 0 {
            self.event_dispatcher
                .process_new_mempool_txs(net_receipts.mempool_txs_added);
        }

        // Dispatch retrieved attachments, if any.
        if net_result.has_attachments() {
            self.event_dispatcher
                .process_new_attachments(&net_result.attachments);
        }

        // resume mining if we blocked it, and if we've done the requisite download
        // passes
        self.last_network_download_passes = net_result.num_download_passes;
        self.last_network_inv_passes = net_result.num_inv_sync_passes;
        if self.has_waited_for_latest_blocks() {
            debug!("Relayer: did a download pass, so unblocking mining");
            signal_mining_ready(self.globals.get_miner_status());
        }
    }

    /// Given the pointer to a recently processed sortition, see if we won the sortition.
    ///
    /// Returns a directive to the relayer thread to either start, stop, or continue a tenure.
    pub fn process_sortition(
        &mut self,
        consensus_hash: ConsensusHash,
        burn_hash: BurnchainHeaderHash,
        committed_index_hash: StacksBlockId,
    ) -> Result<MinerDirective, NakamotoNodeError> {
        let sn = SortitionDB::get_block_snapshot_consensus(self.sortdb.conn(), &consensus_hash)
            .expect("FATAL: failed to query sortition DB")
            .expect("FATAL: unknown consensus hash");

        let (stacks_tip_ch, stacks_tip_bh) =
            SortitionDB::get_canonical_stacks_chain_tip_hash(self.sortdb.conn()).map_err(|e| {
                error!("Failed to load canonical stacks tip: {:?}", &e);
                NakamotoNodeError::ParentNotFound
            })?;
        let stacks_tip = StacksBlockId::new(&stacks_tip_ch, &stacks_tip_bh);

        let ongoing_tenure_consensus_hash = if let Some(ongoing_tenure) =
            NakamotoChainState::get_ongoing_tenure(&mut self.chainstate.index_conn(), &stacks_tip)
                .map_err(|e| {
                error!(
                    "Failed to get ongoing tenure off of {}: {:?}",
                    &stacks_tip, &e
                );
                NakamotoNodeError::ParentNotFound
            })? {
            ongoing_tenure.tenure_id_consensus_hash
        } else if let Some(header) =
            StacksChainState::get_stacks_block_header_info_by_index_block_hash(
                self.chainstate.db(),
                &stacks_tip,
            )
            .map_err(|e| {
                error!(
                    "Failed to get stacks 2.x block header for {}: {:?}",
                    &stacks_tip, &e
                );
                NakamotoNodeError::ParentNotFound
            })?
        {
            header.consensus_hash
        } else {
            error!("Could not deduce ongoing tenure");
            return Err(NakamotoNodeError::ParentNotFound);
        };

        let highest_tenure_start_block_header = NakamotoChainState::get_tenure_start_block_header(
            &mut self.chainstate.index_conn(),
            &stacks_tip,
            &ongoing_tenure_consensus_hash,
        )
        .map_err(|e| {
            error!(
                "Relayer: Failed to get tenure-start block header for stacks tip {}: {:?}",
                &stacks_tip, &e
            );
            NakamotoNodeError::ParentNotFound
        })?
        .ok_or_else(|| {
            error!(
                "Relayer: Failed to find tenure-start block header for stacks tip {}",
                &stacks_tip
            );
            NakamotoNodeError::ParentNotFound
        })?;

        self.globals.set_last_sortition(sn.clone());

        let won_sortition = sn.sortition && self.last_commits.remove(&sn.winning_block_txid);

        info!(
            "Relayer: Process sortition";
            "sortition_ch" => %consensus_hash,
            "burn_hash" => %burn_hash,
            "burn_height" => sn.block_height,
            "winning_txid" => %sn.winning_block_txid,
            "committed_parent" => %committed_index_hash,
            "last_tenure_start_id" => %highest_tenure_start_block_header.index_block_hash(),
            "won_sortition?" => won_sortition,
        );

        if won_sortition {
            increment_stx_blocks_mined_counter();
        }

        let directive = if sn.sortition {
            if won_sortition {
                MinerDirective::BeginTenure {
                    parent_tenure_start: highest_tenure_start_block_header.index_block_hash(),
                    burnchain_tip: sn,
                }
            } else {
                MinerDirective::StopTenure
            }
        } else {
            MinerDirective::ContinueTenure {
                new_burn_view: consensus_hash,
            }
        };
        Ok(directive)
    }

    /// Constructs and returns a LeaderKeyRegisterOp out of the provided params
    fn make_key_register_op(
        vrf_public_key: VRFPublicKey,
        consensus_hash: &ConsensusHash,
        miner_pkh: &Hash160,
    ) -> BlockstackOperationType {
        BlockstackOperationType::LeaderKeyRegister(LeaderKeyRegisterOp {
            public_key: vrf_public_key,
            memo: miner_pkh.as_bytes().to_vec(),
            consensus_hash: consensus_hash.clone(),
            vtxindex: 0,
            txid: Txid([0u8; 32]),
            block_height: 0,
            burn_header_hash: BurnchainHeaderHash::zero(),
        })
    }

    /// Create and broadcast a VRF public key registration transaction.
    /// Returns true if we succeed in doing so; false if not.
    pub fn rotate_vrf_and_register(&mut self, burn_block: &BlockSnapshot) {
        if self.last_vrf_key_burn_height.is_some() {
            // already in-flight
            return;
        }
        let cur_epoch = SortitionDB::get_stacks_epoch(self.sortdb.conn(), burn_block.block_height)
            .expect("FATAL: failed to query sortition DB")
            .expect("FATAL: no epoch defined")
            .epoch_id;
        let (vrf_pk, _) = self.keychain.make_vrf_keypair(burn_block.block_height);
        let burnchain_tip_consensus_hash = &burn_block.consensus_hash;
        let miner_pkh = self.keychain.get_nakamoto_pkh();

        debug!(
            "Submitting LeaderKeyRegister";
            "vrf_pk" => vrf_pk.to_hex(),
            "burn_block_height" => burn_block.block_height,
            "miner_pkh" => miner_pkh.to_hex(),
        );

        let op = Self::make_key_register_op(vrf_pk, burnchain_tip_consensus_hash, &miner_pkh);

        let mut op_signer = self.keychain.generate_op_signer();
        if let Some(txid) =
            self.bitcoin_controller
                .submit_operation(cur_epoch, op, &mut op_signer, 1)
        {
            // advance key registration state
            self.last_vrf_key_burn_height = Some(burn_block.block_height);
            self.globals
                .set_pending_leader_key_registration(burn_block.block_height, txid);
            self.globals.counters.bump_naka_submitted_vrfs();
        }
    }

    /// Produce the block-commit for this upcoming tenure, if we can.
    ///
    /// Takes the Nakamoto chain tip (consensus hash, block header hash).
    ///
    /// Returns the (the most recent burn snapshot, the most recent stakcs tip, the commit-op) on success
    /// Returns None if we fail somehow.
    ///
    /// TODO: unit test
    pub(crate) fn make_block_commit(
        &mut self,
        tip_block_ch: &ConsensusHash,
        tip_block_bh: &BlockHeaderHash,
    ) -> Result<LastCommit, NakamotoNodeError> {
        let sort_tip = SortitionDB::get_canonical_burn_chain_tip(self.sortdb.conn())
            .map_err(|_| NakamotoNodeError::SnapshotNotFoundForChainTip)?;

        let stacks_tip = StacksBlockId::new(tip_block_ch, tip_block_bh);

        // sanity check -- this block must exist and have been processed locally
        let highest_tenure_start_block_header = NakamotoChainState::get_tenure_start_block_header(
            &mut self.chainstate.index_conn(),
            &stacks_tip,
            &tip_block_ch,
        )
        .map_err(|e| {
            error!(
                "Relayer: Failed to get tenure-start block header for stacks tip {}: {:?}",
                &stacks_tip, &e
            );
            NakamotoNodeError::ParentNotFound
        })?
        .ok_or_else(|| {
            error!(
                "Relayer: Failed to find tenure-start block header for stacks tip {}",
                &stacks_tip
            );
            NakamotoNodeError::ParentNotFound
        })?;

        // load the VRF proof generated in this tenure, so we can use it to seed the VRF in the
        // upcoming tenure.  This may be an epoch2x VRF proof.
        let tip_vrf_proof = NakamotoChainState::get_block_vrf_proof(
            &mut self.chainstate.index_conn(),
            &stacks_tip,
            tip_block_ch,
        )
        .map_err(|e| {
            error!(
                "Failed to load VRF proof for {} off of {}: {:?}",
                tip_block_ch, &stacks_tip, &e
            );
            NakamotoNodeError::ParentNotFound
        })?
        .ok_or_else(|| {
            error!(
                "No block VRF proof for {} off of {}",
                tip_block_ch, &stacks_tip
            );
            NakamotoNodeError::ParentNotFound
        })?;

        // let's figure out the recipient set!
        let recipients = get_nakamoto_next_recipients(
            &sort_tip,
            &mut self.sortdb,
            &mut self.chainstate,
            &stacks_tip,
            &self.burnchain,
        )
        .map_err(|e| {
            error!("Relayer: Failure fetching recipient set: {:?}", e);
            NakamotoNodeError::SnapshotNotFoundForChainTip
        })?;

        let commit_outs = if self
            .burnchain
            .is_in_prepare_phase(sort_tip.block_height + 1)
        {
            vec![PoxAddress::standard_burn_address(self.config.is_mainnet())]
        } else {
            RewardSetInfo::into_commit_outs(recipients, self.config.is_mainnet())
        };

        // find the sortition that kicked off this tenure (it may be different from the sortition
        // tip, such as when there is no sortition or when the miner of the current sortition never
        // produces a block).  This is used to find the parent block-commit of the block-commit
        // we'll submit.
        let Ok(Some(tip_tenure_sortition)) =
            SortitionDB::get_block_snapshot_consensus(self.sortdb.conn(), tip_block_ch)
        else {
            error!("Relayer: Failed to lookup the block snapshot of highest tenure ID"; "tenure_consensus_hash" => %tip_block_ch);
            return Err(NakamotoNodeError::ParentNotFound);
        };

        // find the parent block-commit of this commit
        let commit_parent_block_burn_height = tip_tenure_sortition.block_height;
        let Ok(Some(parent_winning_tx)) = SortitionDB::get_block_commit(
            self.sortdb.conn(),
            &tip_tenure_sortition.winning_block_txid,
            &tip_tenure_sortition.sortition_id,
        ) else {
            error!("Relayer: Failed to lookup the block commit of parent tenure ID"; "tenure_consensus_hash" => %tip_block_ch);
            return Err(NakamotoNodeError::SnapshotNotFoundForChainTip);
        };

        let commit_parent_winning_vtxindex = parent_winning_tx.vtxindex;

        // epoch in which this commit will be sent (affects how the burnchain client processes it)
        let Ok(Some(target_epoch)) =
            SortitionDB::get_stacks_epoch(self.sortdb.conn(), sort_tip.block_height + 1)
        else {
            error!("Relayer: Failed to lookup its epoch"; "target_height" => sort_tip.block_height + 1);
            return Err(NakamotoNodeError::SnapshotNotFoundForChainTip);
        };

        // amount of burnchain tokens (e.g. sats) we'll spend across the PoX outputs
        let burn_fee_cap = get_mining_spend_amount(self.globals.get_miner_status());

        // let's commit, but target the current burnchain tip with our modulus so the commit is
        // only valid if it lands in the targeted burnchain block height
        let burn_parent_modulus = u8::try_from(sort_tip.block_height % BURN_BLOCK_MINED_AT_MODULUS)
            .map_err(|_| {
                error!("Relayer: Block mining modulus is not u8");
                NakamotoNodeError::UnexpectedChainState
            })?;

        // burnchain signer for this commit
        let sender = self.keychain.get_burnchain_signer();

        // VRF key this commit uses (i.e. the one we registered)
        let key = self
            .globals
            .get_leader_key_registration_state()
            .get_active()
            .ok_or_else(|| NakamotoNodeError::NoVRFKeyActive)?;

        let commit = LeaderBlockCommitOp {
            // NOTE: to be filled in
            treatment: vec![],
            // NOTE: PoX sunset has been disabled prior to taking effect
            sunset_burn: 0,
            // block-commits in Nakamoto commit to the ongoing tenure's tenure-start block (which,
            // when processed, become the start-block of the tenure atop which this miner will
            // produce blocks)
            block_header_hash: BlockHeaderHash(
                highest_tenure_start_block_header.index_block_hash().0,
            ),
            // the rest of this is the same as epoch2x commits, modulo the new epoch marker
            burn_fee: burn_fee_cap,
            apparent_sender: sender,
            key_block_ptr: u32::try_from(key.block_height)
                .expect("FATAL: burn block height exceeded u32"),
            key_vtxindex: u16::try_from(key.op_vtxindex).expect("FATAL: vtxindex exceeded u16"),
            memo: vec![STACKS_EPOCH_3_0_MARKER],
            new_seed: VRFSeed::from_proof(&tip_vrf_proof),
            parent_block_ptr: u32::try_from(commit_parent_block_burn_height)
                .expect("FATAL: burn block height exceeded u32"),
            parent_vtxindex: u16::try_from(commit_parent_winning_vtxindex)
                .expect("FATAL: vtxindex exceeded u16"),
            burn_parent_modulus,
            commit_outs,

            // NOTE: to be filled in
            input: (Txid([0; 32]), 0),
            vtxindex: 0,
            txid: Txid([0u8; 32]),
            block_height: 0,
            burn_header_hash: BurnchainHeaderHash::zero(),
        };

        Ok(LastCommit::new(
            commit,
            sort_tip,
            stacks_tip,
            highest_tenure_start_block_header.consensus_hash,
            highest_tenure_start_block_header
                .anchored_header
                .block_hash(),
            target_epoch.epoch_id,
        ))
    }

    /// Create the block miner thread state.
    /// Only proceeds if all of the following are true:
    /// * the miner is not blocked
    /// * last_burn_block corresponds to the canonical sortition DB's chain tip
    /// * the time of issuance is sufficiently recent
    /// * there are no unprocessed stacks blocks in the staging DB
    /// * the relayer has already tried a download scan that included this sortition (which, if a
    /// block was found, would have placed it into the staging DB and marked it as
    /// unprocessed)
    /// * a miner thread is not running already
    fn create_block_miner(
        &mut self,
        registered_key: RegisteredKey,
        burn_election_block: BlockSnapshot,
        burn_tip: BlockSnapshot,
        parent_tenure_id: StacksBlockId,
        reason: MinerReason,
    ) -> Result<BlockMinerThread, NakamotoNodeError> {
        if fault_injection_skip_mining(&self.config.node.rpc_bind, burn_tip.block_height) {
            debug!(
                "Relayer: fault injection skip mining at block height {}",
                burn_tip.block_height
            );
            return Err(NakamotoNodeError::FaultInjection);
        }

        let burn_header_hash = burn_tip.burn_header_hash.clone();
        let burn_chain_sn = SortitionDB::get_canonical_burn_chain_tip(self.sortdb.conn())
            .expect("FATAL: failed to query sortition DB for canonical burn chain tip");

        let burn_chain_tip = burn_chain_sn.burn_header_hash.clone();

        if burn_chain_tip != burn_header_hash {
            debug!(
                "Relayer: Drop stale RunTenure for {}: current sortition is for {}",
                &burn_header_hash, &burn_chain_tip
            );
            self.globals.counters.bump_missed_tenures();
            return Err(NakamotoNodeError::MissedMiningOpportunity);
        }

        debug!(
            "Relayer: Spawn tenure thread";
            "height" => burn_tip.block_height,
            "burn_header_hash" => %burn_header_hash,
            "parent_tenure_id" => %parent_tenure_id,
            "reason" => %reason,
            "burn_election_block.consensus_hash" => %burn_election_block.consensus_hash,
            "burn_tip.consensus_hash" => %burn_tip.consensus_hash,
        );

        let miner_thread_state = BlockMinerThread::new(
            self,
            registered_key,
            burn_election_block,
            burn_tip,
            parent_tenure_id,
            reason,
        );
        Ok(miner_thread_state)
    }

    fn start_new_tenure(
        &mut self,
        parent_tenure_start: StacksBlockId,
        block_election_snapshot: BlockSnapshot,
        burn_tip: BlockSnapshot,
        reason: MinerReason,
    ) -> Result<(), NakamotoNodeError> {
        // when starting a new tenure, block the mining thread if its currently running.
        // the new mining thread will join it (so that the new mining thread stalls, not the relayer)
        let prior_tenure_thread = self.miner_thread.take();
        let vrf_key = self
            .globals
            .get_leader_key_registration_state()
            .get_active()
            .ok_or_else(|| {
                warn!("Trying to start new tenure, but no VRF key active");
                NakamotoNodeError::NoVRFKeyActive
            })?;
        let new_miner_state = self.create_block_miner(
            vrf_key,
            block_election_snapshot,
            burn_tip,
            parent_tenure_start,
            reason,
        )?;

        let new_miner_handle = std::thread::Builder::new()
            .name(format!("miner.{parent_tenure_start}"))
            .stack_size(BLOCK_PROCESSOR_STACK_SIZE)
            .spawn(move || new_miner_state.run_miner(prior_tenure_thread))
            .map_err(|e| {
                error!("Relayer: Failed to start tenure thread: {:?}", &e);
                NakamotoNodeError::SpawnError(e)
            })?;
        debug!(
            "Relayer: started tenure thread ID {:?}",
            new_miner_handle.thread().id()
        );
        self.miner_thread.replace(new_miner_handle);

        Ok(())
    }

    fn stop_tenure(&mut self) -> Result<(), NakamotoNodeError> {
        // when stopping a tenure, block the mining thread if its currently running, then join it.
        // do this in a new thread will (so that the new thread stalls, not the relayer)
        let Some(prior_tenure_thread) = self.miner_thread.take() else {
            debug!("Relayer: no tenure thread to stop");
            return Ok(());
        };
        let id = prior_tenure_thread.thread().id();
        let globals = self.globals.clone();

        let stop_handle = std::thread::Builder::new()
            .name(format!("tenure-stop-{}", self.local_peer.data_url))
            .spawn(move || BlockMinerThread::stop_miner(&globals, prior_tenure_thread))
            .map_err(|e| {
                error!("Relayer: Failed to spawn a stop-tenure thread: {:?}", &e);
                NakamotoNodeError::SpawnError(e)
            })?;

        self.miner_thread.replace(stop_handle);
        debug!("Relayer: stopped tenure thread ID {id:?}");
        Ok(())
    }

    fn continue_tenure(&mut self, new_burn_view: ConsensusHash) -> Result<(), NakamotoNodeError> {
        if let Err(e) = self.stop_tenure() {
            error!("Relayer: Failed to stop tenure: {:?}", e);
            return Ok(());
        }
        debug!("Relayer: successfully stopped tenure.");
        // Check if we should undergo a tenure change to switch to the new burn view
        let burn_tip =
            SortitionDB::get_block_snapshot_consensus(self.sortdb.conn(), &new_burn_view)
                .map_err(|e| {
                    error!("Relayer: failed to get block snapshot for new burn view: {e:?}");
                    NakamotoNodeError::SnapshotNotFoundForChainTip
                })?
                .ok_or_else(|| {
                    error!("Relayer: failed to get block snapshot for new burn view");
                    NakamotoNodeError::SnapshotNotFoundForChainTip
                })?;

        let (canonical_stacks_tip_ch, canonical_stacks_tip_bh) =
            SortitionDB::get_canonical_stacks_chain_tip_hash(self.sortdb.conn()).unwrap();
        let canonical_stacks_tip =
            StacksBlockId::new(&canonical_stacks_tip_ch, &canonical_stacks_tip_bh);
        let block_election_snapshot =
            SortitionDB::get_block_snapshot_consensus(self.sortdb.conn(), &canonical_stacks_tip_ch)
                .map_err(|e| {
                    error!("Relayer: failed to get block snapshot for canonical tip: {e:?}");
                    NakamotoNodeError::SnapshotNotFoundForChainTip
                })?
                .ok_or_else(|| {
                    error!("Relayer: failed to get block snapshot for canonical tip");
                    NakamotoNodeError::SnapshotNotFoundForChainTip
                })?;

        let Some(ref mining_key) = self.config.miner.mining_key else {
            return Ok(());
        };
        let mining_pkh = Hash160::from_node_public_key(&StacksPublicKey::from_private(mining_key));

        let last_winner_snapshot = {
            let ih = self.sortdb.index_handle(&burn_tip.sortition_id);
            ih.get_last_snapshot_with_sortition(burn_tip.block_height)
                .map_err(|e| {
                    error!("Relayer: failed to get last snapshot with sortition: {e:?}");
                    NakamotoNodeError::SnapshotNotFoundForChainTip
                })?
        };

        if last_winner_snapshot.miner_pk_hash != Some(mining_pkh) {
            debug!("Relayer: the miner did not win the last sortition. No tenure to continue.";
                   "current_mining_pkh" => %mining_pkh,
                   "last_winner_snapshot.miner_pk_hash" => ?last_winner_snapshot.miner_pk_hash,
            );
            return Ok(());
        } else {
            debug!("Relayer: the miner won the last sortition. Continuing tenure.");
        }

        match self.start_new_tenure(
            canonical_stacks_tip, // For tenure extend, we should be extending off the canonical tip
            block_election_snapshot,
            burn_tip,
            MinerReason::Extended {
                burn_view_consensus_hash: new_burn_view,
            },
        ) {
            Ok(()) => {
                debug!("Relayer: successfully started new tenure.");
            }
            Err(e) => {
                error!("Relayer: Failed to start new tenure: {:?}", e);
            }
        }
        Ok(())
    }

    fn handle_sortition(
        &mut self,
        consensus_hash: ConsensusHash,
        burn_hash: BurnchainHeaderHash,
        committed_index_hash: StacksBlockId,
    ) -> bool {
        let miner_instruction =
            match self.process_sortition(consensus_hash, burn_hash, committed_index_hash) {
                Ok(mi) => mi,
                Err(_) => {
                    return false;
                }
            };

        match miner_instruction {
            MinerDirective::BeginTenure {
                parent_tenure_start,
                burnchain_tip,
            } => match self.start_new_tenure(
                parent_tenure_start,
                burnchain_tip.clone(),
                burnchain_tip,
                MinerReason::BlockFound,
            ) {
                Ok(()) => {
                    debug!("Relayer: successfully started new tenure.");
                }
                Err(e) => {
                    error!("Relayer: Failed to start new tenure: {:?}", e);
                }
            },
            MinerDirective::ContinueTenure { new_burn_view } => {
                match self.continue_tenure(new_burn_view) {
                    Ok(()) => {
                        debug!("Relayer: successfully handled continue tenure.");
                    }
                    Err(e) => {
                        error!("Relayer: Failed to continue tenure: {:?}", e);
                        return false;
                    }
                }
            }
            MinerDirective::StopTenure => match self.stop_tenure() {
                Ok(()) => {
                    debug!("Relayer: successfully stopped tenure.");
                }
                Err(e) => {
                    error!("Relayer: Failed to stop tenure: {:?}", e);
                }
            },
        }

        true
    }

    /// Generate and submit the next block-commit, and record it locally
    fn issue_block_commit(
        &mut self,
        tip_block_ch: ConsensusHash,
        tip_block_bh: BlockHeaderHash,
    ) -> Result<(), NakamotoNodeError> {
        let mut last_committed = self.make_block_commit(&tip_block_ch, &tip_block_bh)?;
        #[cfg(test)]
        {
            if TEST_SKIP_COMMIT_OP.lock().unwrap().unwrap_or(false) {
                warn!("Relayer: not submitting block-commit to bitcoin network due to test directive.");
                return Ok(());
            }
        }

        // sign and broadcast
        let mut op_signer = self.keychain.generate_op_signer();
        let txid = self
            .bitcoin_controller
            .submit_operation(
                last_committed.get_epoch_id().clone(),
                BlockstackOperationType::LeaderBlockCommit(
                    last_committed.get_block_commit().clone(),
                ),
                &mut op_signer,
                1,
            )
            .ok_or_else(|| {
                warn!("Failed to submit block-commit bitcoin transaction");
                NakamotoNodeError::BurnchainSubmissionFailed
            })?;

        info!(
            "Relayer: Submitted block-commit";
            "tip_consensus_hash" => %tip_block_ch,
            "tip_block_hash" => %tip_block_bh,
            "txid" => %txid,
        );

        // update local state
        last_committed.set_txid(&txid);
        self.last_commits.insert(txid);
        self.last_committed = Some(last_committed);
        self.globals.counters.bump_naka_submitted_commits();

        Ok(())
    }

    /// Determine what the relayer should do to advance the chain.
    /// * If this isn't a miner, then it's always nothing.
    /// * Otherwise, if we haven't done so already, go register a VRF public key
    fn initiative(&mut self) -> Option<RelayerDirective> {
        if !self.is_miner {
            return None;
        }

        match self.globals.get_leader_key_registration_state() {
            // do we need a VRF key registration?
            LeaderKeyRegistrationState::Inactive => {
                let Ok(sort_tip) = SortitionDB::get_canonical_burn_chain_tip(self.sortdb.conn())
                else {
                    warn!("Failed to fetch sortition tip while needing to register VRF key");
                    return None;
                };
                return Some(RelayerDirective::RegisterKey(sort_tip));
            }
            // are we still waiting on a pending registration?
            LeaderKeyRegistrationState::Pending(..) => {
                return None;
            }
            LeaderKeyRegistrationState::Active(_) => {}
        };

        // load up canonical sortition and stacks tips
        let Ok(sort_tip) =
            SortitionDB::get_canonical_burn_chain_tip(self.sortdb.conn()).map_err(|e| {
                error!("Failed to load canonical sortition tip: {:?}", &e);
                e
            })
        else {
            return None;
        };

        // NOTE: this may be an epoch2x tip
        let Ok((stacks_tip_ch, stacks_tip_bh)) =
            SortitionDB::get_canonical_stacks_chain_tip_hash(self.sortdb.conn()).map_err(|e| {
                error!("Failed to load canonical stacks tip: {:?}", &e);
                e
            })
        else {
            return None;
        };
        let stacks_tip = StacksBlockId::new(&stacks_tip_ch, &stacks_tip_bh);

        // check stacks and sortition tips to see if any chainstate change has happened.
        // did our view of the sortition history change?
        // if so, then let's try and confirm the highest tenure so far.
        let burnchain_changed = self
            .last_committed
            .as_ref()
            .map(|cmt| cmt.get_burn_tip().consensus_hash != sort_tip.consensus_hash)
            .unwrap_or(true);

        // did our view of the highest ongoing tenure change?
        // e.g. did we process blocks in an ancestral tenure that previously was empty?
        // if so, then we will need to send (more likely, RBF) a block-commit to confirm it.
        let (ongoing_tenure_consensus_hash, tenure_epoch_id) = if let Some(ongoing_tenure) =
            NakamotoChainState::get_ongoing_tenure(&mut self.chainstate.index_conn(), &stacks_tip)
                .map_err(|e| {
                    error!(
                        "Failed to get ongoing tenure off of {}: {:?}",
                        &stacks_tip, &e
                    );
                    e
                })
                .ok()
                .flatten()
        {
            (
                ongoing_tenure.tenure_id_consensus_hash,
                StacksEpochId::Epoch30,
            )
        } else if let Some(header) =
            StacksChainState::get_stacks_block_header_info_by_index_block_hash(
                self.chainstate.db(),
                &stacks_tip,
            )
<<<<<<< HEAD
            .map_err(|e| {
                error!(
                    "Failed to get stacks 2.x block header for {}: {:?}",
                    &stacks_tip, &e
                );
                e
            })
            .ok()
            .flatten()
        {
            (header.consensus_hash, StacksEpochId::Epoch25)
        } else {
            error!("Could not deduce ongoing tenure");
=======
        else {
            warn!("Failure getting the first block of tenure in order to assemble block commit";
              "tenure_consensus_hash" => %chain_tip_header.consensus_hash,
              "tip_stacks_block_hash" => %chain_tip_header.anchored_header.block_hash()
            );
>>>>>>> 3c0bb38a
            return None;
        };

        let highest_tenure_changed = self
            .last_committed
            .as_ref()
            .map(|cmt| cmt.get_tenure_id() != &ongoing_tenure_consensus_hash)
            .unwrap_or(true);

        debug!("Relayer: initiative to commit";
               "sortititon tip" => %sort_tip.consensus_hash,
               "stacks tip" => %stacks_tip,
               "last-commit burn view" => %self.last_committed.as_ref().map(|cmt| cmt.get_burn_tip().consensus_hash.to_string()).unwrap_or("(not set)".to_string()),
               "ongoing tenure" => %ongoing_tenure_consensus_hash,
               "last-commit ongoing tenure" => %self.last_committed.as_ref().map(|cmt| cmt.get_tenure_id().to_string()).unwrap_or("(not set)".to_string()),
               "tenure epoch" => %tenure_epoch_id,
               "burnchain view changed?" => %burnchain_changed,
               "highest tenure changed?" => %highest_tenure_changed);

        if !burnchain_changed && !highest_tenure_changed {
            // nothing to do
            return None;
        }

        // burnchain view or highest-tenure view changed, so we need to send (or RBF) a commit
        Some(RelayerDirective::IssueBlockCommit(
            stacks_tip_ch,
            stacks_tip_bh,
        ))
    }

    /// Main loop of the relayer.
    /// Runs in a separate thread.
    /// Continuously receives
    pub fn main(mut self, relay_rcv: Receiver<RelayerDirective>) {
        debug!("relayer thread ID is {:?}", std::thread::current().id());

        self.next_initiative =
            Instant::now() + Duration::from_millis(self.config.node.next_initiative_delay);
        while self.globals.keep_running() {
            let directive = if Instant::now() >= self.next_initiative {
                self.next_initiative =
                    Instant::now() + Duration::from_millis(self.config.node.next_initiative_delay);
                self.initiative()
            } else {
                None
            };

            let Some(timeout) = self.next_initiative.checked_duration_since(Instant::now()) else {
                // next_initiative timeout occurred, so go to next loop iteration.
                continue;
            };

            let directive = if let Some(directive) = directive {
                directive
            } else {
                match relay_rcv.recv_timeout(timeout) {
                    Ok(directive) => directive,
                    // timed out, so go to next loop iteration
                    Err(RecvTimeoutError::Timeout) => continue,
                    Err(RecvTimeoutError::Disconnected) => break,
                }
            };

            if !self.handle_directive(directive) {
                break;
            }
        }

        // kill miner if it's running
        signal_mining_blocked(self.globals.get_miner_status());

        // set termination flag so other threads die
        self.globals.signal_stop();

        debug!("Relayer exit!");
    }

    /// Top-level dispatcher
    pub fn handle_directive(&mut self, directive: RelayerDirective) -> bool {
        debug!("Relayer: handling directive"; "directive" => %directive);
        let continue_running = match directive {
            RelayerDirective::HandleNetResult(net_result) => {
                self.process_network_result(net_result);
                true
            }
            // RegisterKey directives mean that the relayer should try to register a new VRF key.
            // These are triggered by the relayer waking up without an active VRF key.
            RelayerDirective::RegisterKey(last_burn_block) => {
                if !self.is_miner {
                    return true;
                }
                if self.globals.in_initial_block_download() {
                    info!("In initial block download, will not submit VRF registration");
                    return true;
                }
                self.rotate_vrf_and_register(&last_burn_block);
                self.globals.counters.bump_blocks_processed();
                true
            }
            // ProcessedBurnBlock directives correspond to a new sortition perhaps occurring.
            //  relayer should invoke `handle_sortition` to determine if they won the sortition,
            //  and to start their miner, or stop their miner if an active tenure is now ending
            RelayerDirective::ProcessedBurnBlock(consensus_hash, burn_hash, block_header_hash) => {
                if !self.is_miner {
                    return true;
                }
                if self.globals.in_initial_block_download() {
                    debug!("In initial block download, will not check sortition for miner");
                    return true;
                }
                self.handle_sortition(
                    consensus_hash,
                    burn_hash,
                    StacksBlockId(block_header_hash.0),
                )
            }
            // These are triggered by the relayer waking up, seeing a new consensus hash *or* a new first tenure block
            RelayerDirective::IssueBlockCommit(consensus_hash, block_hash) => {
                if !self.is_miner {
                    return true;
                }
                if self.globals.in_initial_block_download() {
                    debug!("In initial block download, will not issue block commit");
                    return true;
                }
                if let Err(e) = self.issue_block_commit(consensus_hash, block_hash) {
                    warn!("Relayer failed to issue block commit"; "err" => ?e);
                }
                true
            }
            RelayerDirective::Exit => false,
        };
        debug!("Relayer: handled directive"; "continue_running" => continue_running);
        continue_running
    }
}<|MERGE_RESOLUTION|>--- conflicted
+++ resolved
@@ -114,7 +114,7 @@
     /// What is the epoch in which this was sent?
     epoch_id: StacksEpochId,
     /// commit txid (to be filled in on submission)
-    txid: Txid,
+    txid: Option<Txid>,
 }
 
 impl LastCommit {
@@ -133,7 +133,7 @@
             tenure_consensus_hash,
             start_block_hash,
             epoch_id,
-            txid: Txid([0x00; 32]),
+            txid: None,
         }
     }
 
@@ -169,7 +169,7 @@
 
     /// Set our txid
     pub fn set_txid(&mut self, txid: &Txid) {
-        self.txid = txid.clone();
+        self.txid = Some(txid.clone());
     }
 }
 
@@ -1079,67 +1079,17 @@
             .map(|cmt| cmt.get_burn_tip().consensus_hash != sort_tip.consensus_hash)
             .unwrap_or(true);
 
-        // did our view of the highest ongoing tenure change?
-        // e.g. did we process blocks in an ancestral tenure that previously was empty?
-        // if so, then we will need to send (more likely, RBF) a block-commit to confirm it.
-        let (ongoing_tenure_consensus_hash, tenure_epoch_id) = if let Some(ongoing_tenure) =
-            NakamotoChainState::get_ongoing_tenure(&mut self.chainstate.index_conn(), &stacks_tip)
-                .map_err(|e| {
-                    error!(
-                        "Failed to get ongoing tenure off of {}: {:?}",
-                        &stacks_tip, &e
-                    );
-                    e
-                })
-                .ok()
-                .flatten()
-        {
-            (
-                ongoing_tenure.tenure_id_consensus_hash,
-                StacksEpochId::Epoch30,
-            )
-        } else if let Some(header) =
-            StacksChainState::get_stacks_block_header_info_by_index_block_hash(
-                self.chainstate.db(),
-                &stacks_tip,
-            )
-<<<<<<< HEAD
-            .map_err(|e| {
-                error!(
-                    "Failed to get stacks 2.x block header for {}: {:?}",
-                    &stacks_tip, &e
-                );
-                e
-            })
-            .ok()
-            .flatten()
-        {
-            (header.consensus_hash, StacksEpochId::Epoch25)
-        } else {
-            error!("Could not deduce ongoing tenure");
-=======
-        else {
-            warn!("Failure getting the first block of tenure in order to assemble block commit";
-              "tenure_consensus_hash" => %chain_tip_header.consensus_hash,
-              "tip_stacks_block_hash" => %chain_tip_header.anchored_header.block_hash()
-            );
->>>>>>> 3c0bb38a
-            return None;
-        };
-
         let highest_tenure_changed = self
             .last_committed
             .as_ref()
-            .map(|cmt| cmt.get_tenure_id() != &ongoing_tenure_consensus_hash)
+            .map(|cmt| cmt.get_tenure_id() != &stacks_tip_ch)
             .unwrap_or(true);
 
         debug!("Relayer: initiative to commit";
                "sortititon tip" => %sort_tip.consensus_hash,
                "stacks tip" => %stacks_tip,
                "last-commit burn view" => %self.last_committed.as_ref().map(|cmt| cmt.get_burn_tip().consensus_hash.to_string()).unwrap_or("(not set)".to_string()),
-               "ongoing tenure" => %ongoing_tenure_consensus_hash,
                "last-commit ongoing tenure" => %self.last_committed.as_ref().map(|cmt| cmt.get_tenure_id().to_string()).unwrap_or("(not set)".to_string()),
-               "tenure epoch" => %tenure_epoch_id,
                "burnchain view changed?" => %burnchain_changed,
                "highest tenure changed?" => %highest_tenure_changed);
 
