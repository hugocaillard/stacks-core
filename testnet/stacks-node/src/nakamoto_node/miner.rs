// Copyright (C) 2013-2020 Blockstack PBC, a public benefit corporation
// Copyright (C) 2020-2023 Stacks Open Internet Foundation
//
// This program is free software: you can redistribute it and/or modify
// it under the terms of the GNU General Public License as published by
// the Free Software Foundation, either version 3 of the License, or
// (at your option) any later version.
//
// This program is distributed in the hope that it will be useful,
// but WITHOUT ANY WARRANTY; without even the implied warranty of
// MERCHANTABILITY or FITNESS FOR A PARTICULAR PURPOSE.  See the
// GNU General Public License for more details.
//
// You should have received a copy of the GNU General Public License
// along with this program.  If not, see <http://www.gnu.org/licenses/>.
use std::thread;
use std::thread::JoinHandle;
use std::time::{Duration, Instant};

use clarity::boot_util::boot_code_id;
use clarity::vm::types::PrincipalData;
use libsigner::v0::messages::{MinerSlotID, SignerMessage};
use libsigner::StackerDBSession;
use rand::{thread_rng, Rng};
use stacks::burnchains::Burnchain;
use stacks::chainstate::burn::db::sortdb::SortitionDB;
use stacks::chainstate::burn::{BlockSnapshot, ConsensusHash};
use stacks::chainstate::coordinator::OnChainRewardSetProvider;
use stacks::chainstate::nakamoto::coordinator::load_nakamoto_reward_set;
use stacks::chainstate::nakamoto::miner::{NakamotoBlockBuilder, NakamotoTenureInfo};
use stacks::chainstate::nakamoto::staging_blocks::NakamotoBlockObtainMethod;
use stacks::chainstate::nakamoto::{NakamotoBlock, NakamotoChainState};
use stacks::chainstate::stacks::boot::{RewardSet, MINERS_NAME};
use stacks::chainstate::stacks::db::{StacksChainState, StacksHeaderInfo};
use stacks::chainstate::stacks::{
    CoinbasePayload, Error as ChainstateError, StacksTransaction, StacksTransactionSigner,
    TenureChangeCause, TenureChangePayload, TransactionAnchorMode, TransactionPayload,
    TransactionVersion,
};
use stacks::net::p2p::NetworkHandle;
use stacks::net::stackerdb::StackerDBs;
use stacks::net::{NakamotoBlocksData, StacksMessageType};
use stacks::util::get_epoch_time_secs;
use stacks_common::types::chainstate::{StacksAddress, StacksBlockId};
use stacks_common::types::{PrivateKey, StacksEpochId};
use stacks_common::util::vrf::VRFProof;

use super::relayer::RelayerThread;
use super::{Config, Error as NakamotoNodeError, EventDispatcher, Keychain};
use crate::nakamoto_node::signer_coordinator::SignerCoordinator;
use crate::nakamoto_node::VRF_MOCK_MINER_KEY;
use crate::neon_node;
use crate::run_loop::nakamoto::Globals;
use crate::run_loop::RegisteredKey;

#[cfg(test)]
pub static TEST_MINE_STALL: std::sync::Mutex<Option<bool>> = std::sync::Mutex::new(None);
#[cfg(test)]
pub static TEST_BROADCAST_STALL: std::sync::Mutex<Option<bool>> = std::sync::Mutex::new(None);
#[cfg(test)]
pub static TEST_BLOCK_ANNOUNCE_STALL: std::sync::Mutex<Option<bool>> = std::sync::Mutex::new(None);
#[cfg(test)]
pub static TEST_SKIP_P2P_BROADCAST: std::sync::Mutex<Option<bool>> = std::sync::Mutex::new(None);

/// If the miner was interrupted while mining a block, how long should the
///  miner thread sleep before trying again?
const ABORT_TRY_AGAIN_MS: u64 = 200;

#[allow(clippy::large_enum_variant)]
pub enum MinerDirective {
    /// The miner won sortition so they should begin a new tenure
    BeginTenure {
        parent_tenure_start: StacksBlockId,
        burnchain_tip: BlockSnapshot,
    },
    /// The miner should try to continue their tenure if they are the active miner
    ContinueTenure { new_burn_view: ConsensusHash },
    /// The miner did not win sortition
    StopTenure,
}

#[derive(PartialEq, Debug, Clone)]
/// Tenure info needed to construct a tenure change or tenure extend transaction
struct ParentTenureInfo {
    /// The number of blocks in the parent tenure
    parent_tenure_blocks: u64,
    /// The consensus hash of the parent tenure
    parent_tenure_consensus_hash: ConsensusHash,
}

/// Metadata required for beginning a new tenure
struct ParentStacksBlockInfo {
    /// Header metadata for the Stacks block we're going to build on top of
    stacks_parent_header: StacksHeaderInfo,
    /// nonce to use for this new block's coinbase transaction
    coinbase_nonce: u64,
    parent_tenure: Option<ParentTenureInfo>,
}

/// The reason the miner thread was spawned
#[derive(PartialEq, Clone, Debug)]
pub enum MinerReason {
    /// The miner thread was spawned to begin a new tenure
    BlockFound,
    /// The miner thread was spawned to extend an existing tenure
    Extended {
        /// Current consensus hash on the underlying burnchain.  Corresponds to the last-seen
        /// sortition.
        burn_view_consensus_hash: ConsensusHash,
    },
    /// The miner thread was spawned to initialize a prior empty tenure
    EmptyTenure,
}

impl std::fmt::Display for MinerReason {
    fn fmt(&self, f: &mut std::fmt::Formatter<'_>) -> std::fmt::Result {
        match self {
            MinerReason::BlockFound => write!(f, "BlockFound"),
            MinerReason::Extended {
                burn_view_consensus_hash,
            } => write!(
                f,
                "Extended: burn_view_consensus_hash = {burn_view_consensus_hash:?}",
            ),
            MinerReason::EmptyTenure => write!(f, "EmptyTenure"),
        }
    }
}

pub struct BlockMinerThread {
    /// node config struct
    config: Config,
    /// handle to global state
    globals: Globals,
    /// copy of the node's keychain
    keychain: Keychain,
    /// burnchain configuration
    burnchain: Burnchain,
    /// Last block mined
    last_block_mined: Option<NakamotoBlock>,
<<<<<<< HEAD
    /// Number of blocks mined in this tenure
=======
    /// Number of blocks mined since a tenure change/extend
>>>>>>> 061da00a
    mined_blocks: u64,
    /// Copy of the node's registered VRF key
    registered_key: RegisteredKey,
    /// Burnchain block snapshot which elected this miner
    burn_election_block: BlockSnapshot,
    /// Current burnchain tip
    burn_block: BlockSnapshot,
    /// The start of the parent tenure for this tenure
    parent_tenure_id: StacksBlockId,
    /// Handle to the node's event dispatcher
    event_dispatcher: EventDispatcher,
    /// The reason the miner thread was spawned
    reason: MinerReason,
    /// Handle to the p2p thread for block broadcast
    p2p_handle: NetworkHandle,
    signer_set_cache: Option<RewardSet>,
}

impl BlockMinerThread {
    /// Instantiate the miner thread
    pub fn new(
        rt: &RelayerThread,
        registered_key: RegisteredKey,
        burn_election_block: BlockSnapshot,
        burn_block: BlockSnapshot,
        parent_tenure_id: StacksBlockId,
        reason: MinerReason,
    ) -> BlockMinerThread {
        BlockMinerThread {
            config: rt.config.clone(),
            globals: rt.globals.clone(),
            keychain: rt.keychain.clone(),
            burnchain: rt.burnchain.clone(),
            last_block_mined: None,
            mined_blocks: 0,
            registered_key,
            burn_election_block,
            burn_block,
            event_dispatcher: rt.event_dispatcher.clone(),
            parent_tenure_id,
            reason,
            p2p_handle: rt.get_p2p_handle(),
            signer_set_cache: None,
        }
    }

    #[cfg(test)]
    fn fault_injection_block_broadcast_stall(new_block: &NakamotoBlock) {
        if *TEST_BROADCAST_STALL.lock().unwrap() == Some(true) {
            // Do an extra check just so we don't log EVERY time.
            warn!("Fault injection: Broadcasting is stalled due to testing directive.";
                      "stacks_block_id" => %new_block.block_id(),
                      "stacks_block_hash" => %new_block.header.block_hash(),
                      "height" => new_block.header.chain_length,
                      "consensus_hash" => %new_block.header.consensus_hash
            );
            while *TEST_BROADCAST_STALL.lock().unwrap() == Some(true) {
                std::thread::sleep(std::time::Duration::from_millis(10));
            }
            info!("Fault injection: Broadcasting is no longer stalled due to testing directive.";
                  "block_id" => %new_block.block_id(),
                  "height" => new_block.header.chain_length,
                  "consensus_hash" => %new_block.header.consensus_hash
            );
        }
    }

    #[cfg(not(test))]
    fn fault_injection_block_broadcast_stall(_ignored: &NakamotoBlock) {}

    #[cfg(test)]
    fn fault_injection_block_announce_stall(new_block: &NakamotoBlock) {
        if *TEST_BLOCK_ANNOUNCE_STALL.lock().unwrap() == Some(true) {
            // Do an extra check just so we don't log EVERY time.
            warn!("Fault injection: Block announcement is stalled due to testing directive.";
                      "stacks_block_id" => %new_block.block_id(),
                      "stacks_block_hash" => %new_block.header.block_hash(),
                      "height" => new_block.header.chain_length,
                      "consensus_hash" => %new_block.header.consensus_hash
            );
            while *TEST_BLOCK_ANNOUNCE_STALL.lock().unwrap() == Some(true) {
                std::thread::sleep(std::time::Duration::from_millis(10));
            }
            info!("Fault injection: Block announcement is no longer stalled due to testing directive.";
                  "block_id" => %new_block.block_id(),
                  "height" => new_block.header.chain_length,
                  "consensus_hash" => %new_block.header.consensus_hash
            );
        }
    }

    #[cfg(not(test))]
    fn fault_injection_block_announce_stall(_ignored: &NakamotoBlock) {}

    #[cfg(test)]
    fn fault_injection_skip_block_broadcast() -> bool {
        if *TEST_SKIP_P2P_BROADCAST.lock().unwrap() == Some(true) {
            return true;
        }
        false
    }

    #[cfg(not(test))]
    fn fault_injection_skip_block_broadcast() -> bool {
        false
    }

    /// Stop a miner tenure by blocking the miner and then joining the tenure thread
    pub fn stop_miner(
        globals: &Globals,
        prior_miner: JoinHandle<Result<(), NakamotoNodeError>>,
    ) -> Result<(), NakamotoNodeError> {
        debug!(
            "Stopping prior miner thread ID {:?}",
            prior_miner.thread().id()
        );
        globals.block_miner();
        let prior_miner_result = prior_miner
            .join()
            .map_err(|_| ChainstateError::MinerAborted)?;
        if let Err(e) = prior_miner_result {
            // it's okay if the prior miner thread exited with an error.
            // in many cases this is expected (i.e., a burnchain block occurred)
            // if some error condition should be handled though, this is the place
            //  to do that handling.
            debug!("Prior mining thread exited with: {e:?}");
        }
        globals.unblock_miner();
        Ok(())
    }

    pub fn run_miner(
        mut self,
        prior_miner: Option<JoinHandle<Result<(), NakamotoNodeError>>>,
    ) -> Result<(), NakamotoNodeError> {
        // when starting a new tenure, block the mining thread if its currently running.
        // the new mining thread will join it (so that the new mining thread stalls, not the relayer)
        debug!(
            "New miner thread starting";
            "had_prior_miner" => prior_miner.is_some(),
            "parent_tenure_id" => %self.parent_tenure_id,
            "thread_id" => ?thread::current().id(),
            "burn_block_consensus_hash" => %self.burn_block.consensus_hash,
            "reason" => %self.reason,
        );
        if let Some(prior_miner) = prior_miner {
            Self::stop_miner(&self.globals, prior_miner)?;
        }
        let mut stackerdbs = StackerDBs::connect(&self.config.get_stacker_db_file_path(), true)?;
        let mut last_block_rejected = false;

        let reward_set = self.load_signer_set()?;
        let Some(miner_privkey) = self.config.miner.mining_key else {
            return Err(NakamotoNodeError::MinerConfigurationFailed(
                "No mining key configured, cannot mine",
            ));
        };
        let sortdb = SortitionDB::open(
            &self.config.get_burn_db_file_path(),
            true,
            self.burnchain.pox_constants.clone(),
        )
        .expect("FATAL: could not open sortition DB");
        let burn_tip = SortitionDB::get_canonical_burn_chain_tip(sortdb.conn())
            .expect("FATAL: failed to query sortition DB for canonical burn chain tip");

        // Start the signer coordinator
        let mut coordinator = SignerCoordinator::new(
            self.event_dispatcher.stackerdb_channel.clone(),
            self.globals.should_keep_running.clone(),
            &reward_set,
            &burn_tip,
            &self.burnchain,
            miner_privkey,
            &self.config,
        )
        .map_err(|e| {
            NakamotoNodeError::SigningCoordinatorFailure(format!(
                "Failed to initialize the signing coordinator. Cannot mine! {e:?}"
            ))
        })?;

        // now, actually run this tenure
        loop {
            if let Err(e) = self.miner_main_loop(
                &mut coordinator,
                &sortdb,
                &mut stackerdbs,
                &mut last_block_rejected,
<<<<<<< HEAD
=======
                &reward_set,
>>>>>>> 061da00a
            ) {
                // Before stopping this miner, shutdown the coordinator thread.
                coordinator.shutdown();
                return Err(e);
            }
        }
    }

    /// The main loop for the miner thread. This is where the miner will mine
    /// blocks and then attempt to sign and broadcast them.
    fn miner_main_loop(
        &mut self,
        coordinator: &mut SignerCoordinator,
        sortdb: &SortitionDB,
        stackerdbs: &mut StackerDBs,
        last_block_rejected: &mut bool,
<<<<<<< HEAD
=======
        reward_set: &RewardSet,
>>>>>>> 061da00a
    ) -> Result<(), NakamotoNodeError> {
        #[cfg(test)]
        if *TEST_MINE_STALL.lock().unwrap() == Some(true) {
            // Do an extra check just so we don't log EVERY time.
            warn!("Mining is stalled due to testing directive");
            while *TEST_MINE_STALL.lock().unwrap() == Some(true) {
                std::thread::sleep(std::time::Duration::from_millis(10));
            }
            warn!("Mining is no longer stalled due to testing directive. Continuing...");
        }
        let new_block = loop {
            // If we're mock mining, we may not have processed the block that the
            // actual tenure winner committed to yet. So, before attempting to
            // mock mine, check if the parent is processed.
            if self.config.get_node_config(false).mock_mining {
                let burn_db_path = self.config.get_burn_db_file_path();
                let mut burn_db =
                    SortitionDB::open(&burn_db_path, true, self.burnchain.pox_constants.clone())
                        .expect("FATAL: could not open sortition DB");
                let burn_tip_changed = self.check_burn_tip_changed(&burn_db);
                let mut chain_state = neon_node::open_chainstate_with_faults(&self.config)
                    .expect("FATAL: could not open chainstate DB");
                match burn_tip_changed
                    .and_then(|_| self.load_block_parent_info(&mut burn_db, &mut chain_state))
                {
                    Ok(..) => {}
                    Err(NakamotoNodeError::ParentNotFound) => {
                        info!("Mock miner has not processed parent block yet, sleeping and trying again");
                        thread::sleep(Duration::from_millis(ABORT_TRY_AGAIN_MS));
                        continue;
                    }
                    Err(e) => {
                        warn!("Mock miner failed to load parent info: {e:?}");
                        return Err(e);
                    }
                }
            }

            match self.mine_block(coordinator) {
                Ok(x) => {
                    if !self.validate_timestamp(&x)? {
                        info!("Block mined too quickly. Will try again.";
                            "block_timestamp" => x.header.timestamp,
                        );
                        continue;
                    }
                    break Some(x);
                }
                Err(NakamotoNodeError::MiningFailure(ChainstateError::MinerAborted)) => {
                    info!("Miner interrupted while mining, will try again");
                    // sleep, and try again. if the miner was interrupted because the burnchain
                    // view changed, the next `mine_block()` invocation will error
                    thread::sleep(Duration::from_millis(ABORT_TRY_AGAIN_MS));
                    continue;
                }
                Err(NakamotoNodeError::MiningFailure(ChainstateError::NoTransactionsToMine)) => {
                    debug!("Miner did not find any transactions to mine");
                    break None;
                }
                Err(e) => {
                    warn!("Failed to mine block: {e:?}");

                    // try again, in case a new sortition is pending
                    self.globals
                        .raise_initiative(format!("MiningFailure: {e:?}"));
                    return Err(ChainstateError::MinerAborted.into());
                }
            }
        };

        if let Some(mut new_block) = new_block {
            Self::fault_injection_block_broadcast_stall(&new_block);
            let mut chain_state =
                neon_node::open_chainstate_with_faults(&self.config).map_err(|e| {
                    NakamotoNodeError::SigningCoordinatorFailure(format!(
                        "Failed to open chainstate DB. Cannot mine! {e:?}"
                    ))
                })?;
            let signer_signature = match coordinator.propose_block(
                &mut new_block,
                &self.burn_block,
                &self.burnchain,
                &sortdb,
                &mut chain_state,
                stackerdbs,
                &self.globals.counters,
                &self.burn_election_block.consensus_hash,
            ) {
                Ok(x) => x,
                Err(e) => match e {
                    NakamotoNodeError::StacksTipChanged => {
                        info!("Stacks tip changed while waiting for signatures";
                            "signer_sighash" => %new_block.header.signer_signature_hash(),
                            "block_height" => new_block.header.chain_length,
                            "consensus_hash" => %new_block.header.consensus_hash,
                        );
                        return Err(e);
                    }
                    NakamotoNodeError::BurnchainTipChanged => {
                        info!("Burnchain tip changed while waiting for signatures";
                            "signer_sighash" => %new_block.header.signer_signature_hash(),
                            "block_height" => new_block.header.chain_length,
                            "consensus_hash" => %new_block.header.consensus_hash,
                        );
                        return Err(e);
                    }
                    _ => {
                        // Sleep for a bit to allow signers to catch up
                        let pause_ms = if *last_block_rejected {
                            self.config.miner.subsequent_rejection_pause_ms
                        } else {
                            self.config.miner.first_rejection_pause_ms
                        };

                        error!("Error while gathering signatures: {e:?}. Will try mining again in {pause_ms}.";
                            "signer_sighash" => %new_block.header.signer_signature_hash(),
                            "block_height" => new_block.header.chain_length,
                            "consensus_hash" => %new_block.header.consensus_hash,
                        );
                        thread::sleep(Duration::from_millis(pause_ms));
                        *last_block_rejected = true;
                        return Ok(());
                    }
                },
            };
            *last_block_rejected = false;

<<<<<<< HEAD
            let reward_set = self.load_signer_set()?;

            new_block.header.signer_signature = signer_signature;
            if let Err(e) = self.broadcast(new_block.clone(), reward_set, &stackerdbs) {
                warn!("Error accepting own block: {e:?}. Will try mining again.");
                return Ok(());
            } else {
                info!(
                    "Miner: Block signed by signer set and broadcasted";
                    "signer_sighash" => %new_block.header.signer_signature_hash(),
                    "stacks_block_hash" => %new_block.header.block_hash(),
                    "stacks_block_id" => %new_block.header.block_id(),
                    "block_height" => new_block.header.chain_length,
                    "consensus_hash" => %new_block.header.consensus_hash,
                );
            }

            // update mined-block counters and mined-tenure counters
            self.globals.counters.bump_naka_mined_blocks();
            if self.last_block_mined.is_some() {
                // this is the first block of the tenure, bump tenure counter
                self.globals.counters.bump_naka_mined_tenures();
            }

            // wake up chains coordinator
            Self::fault_injection_block_announce_stall(&new_block);
            self.globals.coord().announce_new_stacks_block();

=======
            new_block.header.signer_signature = signer_signature;
            if let Err(e) = self.broadcast(new_block.clone(), reward_set, &stackerdbs) {
                warn!("Error accepting own block: {e:?}. Will try mining again.");
                return Ok(());
            } else {
                info!(
                    "Miner: Block signed by signer set and broadcasted";
                    "signer_sighash" => %new_block.header.signer_signature_hash(),
                    "stacks_block_hash" => %new_block.header.block_hash(),
                    "stacks_block_id" => %new_block.header.block_id(),
                    "block_height" => new_block.header.chain_length,
                    "consensus_hash" => %new_block.header.consensus_hash,
                );
            }

            // update mined-block counters and mined-tenure counters
            self.globals.counters.bump_naka_mined_blocks();
            if self.last_block_mined.is_some() {
                // this is the first block of the tenure, bump tenure counter
                self.globals.counters.bump_naka_mined_tenures();
            }

            // wake up chains coordinator
            Self::fault_injection_block_announce_stall(&new_block);
            self.globals.coord().announce_new_stacks_block();

>>>>>>> 061da00a
            self.last_block_mined = Some(new_block);
            self.mined_blocks += 1;
        }

        let Ok(sort_db) = SortitionDB::open(
            &self.config.get_burn_db_file_path(),
            true,
            self.burnchain.pox_constants.clone(),
        ) else {
            error!("Failed to open sortition DB. Will try mining again.");
            return Ok(());
        };

        let wait_start = Instant::now();
        while wait_start.elapsed() < self.config.miner.wait_on_interim_blocks {
            thread::sleep(Duration::from_millis(ABORT_TRY_AGAIN_MS));
            if self.check_burn_tip_changed(&sort_db).is_err() {
                return Err(NakamotoNodeError::BurnchainTipChanged);
            }
        }

        Ok(())
    }

    /// Load the signer set active for this miner's blocks. This is the
    ///  active reward set during `self.burn_election_block`. The miner
    ///  thread caches this information, and this method will consult
    ///  that cache (or populate it if necessary).
    fn load_signer_set(&mut self) -> Result<RewardSet, NakamotoNodeError> {
        if let Some(set) = self.signer_set_cache.as_ref() {
            return Ok(set.clone());
        }
        let sort_db = SortitionDB::open(
            &self.config.get_burn_db_file_path(),
            true,
            self.burnchain.pox_constants.clone(),
        )
        .map_err(|e| {
            NakamotoNodeError::SigningCoordinatorFailure(format!(
                "Failed to open sortition DB. Cannot mine! {e:?}"
            ))
        })?;

        let mut chain_state =
            neon_node::open_chainstate_with_faults(&self.config).map_err(|e| {
                NakamotoNodeError::SigningCoordinatorFailure(format!(
                    "Failed to open chainstate DB. Cannot mine! {e:?}"
                ))
            })?;

        let burn_election_height = self.burn_election_block.block_height;

        let reward_cycle = self
            .burnchain
            .block_height_to_reward_cycle(burn_election_height)
            .expect("FATAL: no reward cycle for sortition");

        let reward_info = match load_nakamoto_reward_set(
            reward_cycle,
            &self.burn_election_block.sortition_id,
            &self.burnchain,
            &mut chain_state,
            &self.parent_tenure_id,
            &sort_db,
            &OnChainRewardSetProvider::new(),
        ) {
            Ok(Some((reward_info, _))) => reward_info,
            Ok(None) => {
                return Err(NakamotoNodeError::SigningCoordinatorFailure(
                    "No reward set stored yet. Cannot mine!".into(),
                ));
            }
            Err(e) => {
                return Err(NakamotoNodeError::SigningCoordinatorFailure(format!(
                    "Failure while fetching reward set. Cannot initialize miner coordinator. {e:?}"
                )));
            }
        };

        let Some(reward_set) = reward_info.known_selected_anchor_block_owned() else {
            return Err(NakamotoNodeError::SigningCoordinatorFailure(
                "Current reward cycle did not select a reward set. Cannot mine!".into(),
            ));
        };

        self.signer_set_cache = Some(reward_set.clone());
        Ok(reward_set)
    }

    /// Fault injection -- possibly fail to broadcast
    /// Return true to drop the block
    fn fault_injection_broadcast_fail(&self) -> bool {
        let drop_prob = self
            .config
            .node
            .fault_injection_block_push_fail_probability
            .unwrap_or(0)
            .min(100);
        if drop_prob > 0 {
            let throw: u8 = thread_rng().gen_range(0..100);
            throw < drop_prob
        } else {
            false
        }
    }

    /// Store a block to the chainstate, and if successful (it should be since we mined it),
    /// broadcast it via the p2p network.
    fn broadcast_p2p(
        &mut self,
        sort_db: &SortitionDB,
        chain_state: &mut StacksChainState,
        block: &NakamotoBlock,
        reward_set: &RewardSet,
    ) -> Result<(), ChainstateError> {
        if Self::fault_injection_skip_block_broadcast() {
            warn!(
                "Fault injection: Skipping block broadcast for {}",
                block.block_id()
            );
            return Ok(());
        }

        let mut sortition_handle = sort_db.index_handle_at_ch(&block.header.consensus_hash)?;
        let chainstate_config = chain_state.config();
        let (headers_conn, staging_tx) = chain_state.headers_conn_and_staging_tx_begin()?;
        let accepted = NakamotoChainState::accept_block(
            &chainstate_config,
            block,
            &mut sortition_handle,
            &staging_tx,
            headers_conn,
            reward_set,
            NakamotoBlockObtainMethod::Mined,
        )?;
        staging_tx.commit()?;

        if !accepted {
            // this can happen if the p2p network and relayer manage to receive this block prior to
            // the thread reaching this point -- this can happen because the signers broadcast the
            // signed block to the nodes independent of the miner, so the miner itself can receive
            // and store its own block outside of this thread.
            debug!("Did NOT accept block {} we mined", &block.block_id());

            // not much we can do here, but try and mine again and hope we produce a valid one.
            return Ok(());
        }

        // forward to p2p thread, but do fault injection
        if self.fault_injection_broadcast_fail() {
            info!("Fault injection: drop block {}", &block.block_id());
            return Ok(());
        }

        let block_id = block.block_id();
        debug!("Broadcasting block {block_id}");
        if let Err(e) = self.p2p_handle.broadcast_message(
            vec![],
            StacksMessageType::NakamotoBlocks(NakamotoBlocksData {
                blocks: vec![block.clone()],
            }),
        ) {
            warn!("Failed to broadcast block {block_id}: {e:?}");
        }
        Ok(())
    }

    fn broadcast(
        &mut self,
        block: NakamotoBlock,
        reward_set: &RewardSet,
        stackerdbs: &StackerDBs,
    ) -> Result<(), NakamotoNodeError> {
        let mut chain_state = neon_node::open_chainstate_with_faults(&self.config)
            .expect("FATAL: could not open chainstate DB");
        let sort_db = SortitionDB::open(
            &self.config.get_burn_db_file_path(),
            true,
            self.burnchain.pox_constants.clone(),
        )
        .expect("FATAL: could not open sortition DB");

        if self.config.miner.mining_key.is_none() {
            return Err(NakamotoNodeError::MinerConfigurationFailed(
                "No mining key configured, cannot mine",
            ));
        };

        // push block via p2p block push
        self.broadcast_p2p(&sort_db, &mut chain_state, &block, reward_set)
            .map_err(NakamotoNodeError::AcceptFailure)?;

        let Some(ref miner_privkey) = self.config.miner.mining_key else {
            // should be unreachable, but we can't borrow this above broadcast_p2p() since it's
            // mutable
            return Err(NakamotoNodeError::MinerConfigurationFailed(
                "No mining key configured, cannot mine",
            ));
        };

        // also, push block via stackerdb to make sure stackers get it
        let rpc_socket = self.config.node.get_rpc_loopback().ok_or_else(|| {
            NakamotoNodeError::MinerConfigurationFailed("Failed to get RPC loopback socket")
        })?;
        let miners_contract_id = boot_code_id(MINERS_NAME, chain_state.mainnet);
        let mut miners_session = StackerDBSession::new(&rpc_socket.to_string(), miners_contract_id);

        SignerCoordinator::send_miners_message(
            miner_privkey,
            &sort_db,
            &self.burn_block,
            stackerdbs,
            SignerMessage::BlockPushed(block),
            MinerSlotID::BlockPushed,
            chain_state.mainnet,
            &mut miners_session,
            &self.burn_election_block.consensus_hash,
        )
        .map_err(NakamotoNodeError::SigningCoordinatorFailure)
    }

    /// Get the coinbase recipient address, if set in the config and if allowed in this epoch
    fn get_coinbase_recipient(&self, epoch_id: StacksEpochId) -> Option<PrincipalData> {
        if epoch_id < StacksEpochId::Epoch21 && self.config.miner.block_reward_recipient.is_some() {
            warn!("Coinbase pay-to-contract is not supported in the current epoch");
            None
        } else {
            self.config.miner.block_reward_recipient.clone()
        }
    }

    fn generate_tenure_change_tx(
        &self,
        nonce: u64,
        payload: TenureChangePayload,
    ) -> Result<StacksTransaction, NakamotoNodeError> {
        let is_mainnet = self.config.is_mainnet();
        let chain_id = self.config.burnchain.chain_id;
        let tenure_change_tx_payload = TransactionPayload::TenureChange(payload);

        let mut tx_auth = self.keychain.get_transaction_auth().unwrap();
        tx_auth.set_origin_nonce(nonce);

        let version = if is_mainnet {
            TransactionVersion::Mainnet
        } else {
            TransactionVersion::Testnet
        };

        let mut tx = StacksTransaction::new(version, tx_auth, tenure_change_tx_payload);

        tx.chain_id = chain_id;
        tx.anchor_mode = TransactionAnchorMode::OnChainOnly;
        let mut tx_signer = StacksTransactionSigner::new(&tx);
        self.keychain.sign_as_origin(&mut tx_signer);

        Ok(tx_signer.get_tx().unwrap())
    }

    /// Create a coinbase transaction.
    fn generate_coinbase_tx(
        &self,
        nonce: u64,
        epoch_id: StacksEpochId,
        vrf_proof: VRFProof,
    ) -> StacksTransaction {
        let is_mainnet = self.config.is_mainnet();
        let chain_id = self.config.burnchain.chain_id;
        let mut tx_auth = self.keychain.get_transaction_auth().unwrap();
        tx_auth.set_origin_nonce(nonce);

        let version = if is_mainnet {
            TransactionVersion::Mainnet
        } else {
            TransactionVersion::Testnet
        };

        let recipient_opt = self.get_coinbase_recipient(epoch_id);

        let mut tx = StacksTransaction::new(
            version,
            tx_auth,
            TransactionPayload::Coinbase(
                CoinbasePayload([0u8; 32]),
                recipient_opt,
                Some(vrf_proof),
            ),
        );
        tx.chain_id = chain_id;
        tx.anchor_mode = TransactionAnchorMode::OnChainOnly;
        let mut tx_signer = StacksTransactionSigner::new(&tx);
        self.keychain.sign_as_origin(&mut tx_signer);

        tx_signer.get_tx().unwrap()
    }

    // TODO: add tests from mutation testing results #4869
    #[cfg_attr(test, mutants::skip)]
    /// Load up the parent block info for mining.
    /// If we can't find the parent in the DB but we expect one, return Err(ParentNotFound).
    fn load_block_parent_info(
        &self,
        burn_db: &mut SortitionDB,
        chain_state: &mut StacksChainState,
    ) -> Result<ParentStacksBlockInfo, NakamotoNodeError> {
        // load up stacks chain tip
        let (stacks_tip_ch, stacks_tip_bh) =
            SortitionDB::get_canonical_stacks_chain_tip_hash(burn_db.conn()).map_err(|e| {
                error!("Failed to load canonical Stacks tip: {e:?}");
                NakamotoNodeError::ParentNotFound
            })?;

        let stacks_tip_block_id = StacksBlockId::new(&stacks_tip_ch, &stacks_tip_bh);
        let tenure_tip_opt = NakamotoChainState::get_highest_block_header_in_tenure(
            &mut chain_state.index_conn(),
            &stacks_tip_block_id,
            &self.burn_election_block.consensus_hash,
        )
        .map_err(|e| {
            error!(
                "Could not query header info for tenure tip {} off of {stacks_tip_block_id}: {e:?}",
                &self.burn_election_block.consensus_hash
            );
            NakamotoNodeError::ParentNotFound
        })?;

        // The nakamoto miner must always build off of a chain tip that is the highest of:
        // 1. The highest block in the miner's current tenure
        // 2. The highest block in the current tenure's parent tenure
        //
        // Where the current tenure's parent tenure is the tenure start block committed to in the current tenure's associated block commit.
        let stacks_tip_header = if let Some(tenure_tip) = tenure_tip_opt {
            debug!(
                "Stacks block parent ID is last block in tenure ID {}",
                &tenure_tip.consensus_hash
            );
            tenure_tip
        } else {
            // This tenure is empty on the canonical fork, so mine the first tenure block.
            debug!(
                "Stacks block parent ID is last block in parent tenure tipped by {}",
                &self.parent_tenure_id
            );

            // find the last block in the parent tenure, since this is the tip we'll build atop
            let parent_tenure_header =
                NakamotoChainState::get_block_header(chain_state.db(), &self.parent_tenure_id)
                    .map_err(|e| {
                        error!(
                            "Could not query header for parent tenure ID {}: {e:?}",
                            &self.parent_tenure_id
                        );
                        NakamotoNodeError::ParentNotFound
                    })?
                    .ok_or_else(|| {
                        error!("No header for parent tenure ID {}", &self.parent_tenure_id);
                        NakamotoNodeError::ParentNotFound
                    })?;

            let header_opt = NakamotoChainState::get_highest_block_header_in_tenure(
                &mut chain_state.index_conn(),
                &stacks_tip_block_id,
                &parent_tenure_header.consensus_hash,
            )
            .map_err(|e| {
                error!("Could not query parent tenure finish block: {e:?}");
                NakamotoNodeError::ParentNotFound
            })?;
            if let Some(header) = header_opt {
                header
            } else {
                // this is an epoch2 block
                debug!(
                    "Stacks block parent ID may be an epoch2x block: {}",
                    &self.parent_tenure_id
                );
                NakamotoChainState::get_block_header(chain_state.db(), &self.parent_tenure_id)
                    .map_err(|e| {
                        error!(
                            "Could not query header info for epoch2x tenure block ID {}: {e:?}",
                            &self.parent_tenure_id
                        );
                        NakamotoNodeError::ParentNotFound
                    })?
                    .ok_or_else(|| {
                        error!(
                            "No header info for epoch2x tenure block ID {}",
                            &self.parent_tenure_id
                        );
                        NakamotoNodeError::ParentNotFound
                    })?
            }
        };

        debug!(
            "Miner: stacks tip parent header is {} {stacks_tip_header:?}",
            &stacks_tip_header.index_block_hash()
        );
        let miner_address = self
            .keychain
            .origin_address(self.config.is_mainnet())
            .unwrap();
        match ParentStacksBlockInfo::lookup(
            chain_state,
            burn_db,
            &self.burn_block,
            miner_address,
            &self.parent_tenure_id,
            stacks_tip_header,
        ) {
            Ok(parent_info) => Ok(parent_info),
            Err(NakamotoNodeError::BurnchainTipChanged) => {
                self.globals.counters.bump_missed_tenures();
                Err(NakamotoNodeError::BurnchainTipChanged)
            }
            Err(e) => Err(e),
        }
    }

    /// Generate the VRF proof for the block we're going to build.
    /// Returns Some(proof) if we could make the proof
    /// Return None if we could not make the proof
    fn make_vrf_proof(&mut self) -> Option<VRFProof> {
        // if we're a mock miner, then make sure that the keychain has a keypair for the mocked VRF
        // key
        let vrf_proof = if self.config.get_node_config(false).mock_mining {
            self.keychain.generate_proof(
                VRF_MOCK_MINER_KEY,
                self.burn_election_block.sortition_hash.as_bytes(),
            )
        } else {
            self.keychain.generate_proof(
                self.registered_key.target_block_height,
                self.burn_election_block.sortition_hash.as_bytes(),
            )
        };

        debug!(
            "Generated VRF Proof: {} over {} ({},{}) with key {}",
            vrf_proof.to_hex(),
            &self.burn_election_block.sortition_hash,
            &self.burn_block.block_height,
            &self.burn_block.burn_header_hash,
            &self.registered_key.vrf_public_key.to_hex()
        );
        Some(vrf_proof)
    }

    fn validate_timestamp_info(
        &self,
        current_timestamp_secs: u64,
        stacks_parent_header: &StacksHeaderInfo,
    ) -> bool {
        let parent_timestamp = match stacks_parent_header.anchored_header.as_stacks_nakamoto() {
            Some(naka_header) => naka_header.timestamp,
            None => stacks_parent_header.burn_header_timestamp,
        };
        let time_since_parent_ms = current_timestamp_secs.saturating_sub(parent_timestamp) * 1000;
        if time_since_parent_ms < self.config.miner.min_time_between_blocks_ms {
            debug!("Parent block mined {time_since_parent_ms} ms ago. Required minimum gap between blocks is {} ms", self.config.miner.min_time_between_blocks_ms;
                "current_timestamp" => current_timestamp_secs,
                "parent_block_id" => %stacks_parent_header.index_block_hash(),
                "parent_block_height" => stacks_parent_header.stacks_block_height,
                "parent_block_timestamp" => stacks_parent_header.burn_header_timestamp,
            );
            false
        } else {
            true
        }
    }

    /// Check that the provided block is not mined too quickly after the parent block.
    /// This is to ensure that the signers do not reject the block due to the block being mined within the same second as the parent block.
    fn validate_timestamp(&self, x: &NakamotoBlock) -> Result<bool, NakamotoNodeError> {
        let chain_state = neon_node::open_chainstate_with_faults(&self.config)
            .expect("FATAL: could not open chainstate DB");
        let stacks_parent_header =
            NakamotoChainState::get_block_header(chain_state.db(), &x.header.parent_block_id)
                .map_err(|e| {
                    error!(
                        "Could not query header info for parent block ID {}: {e:?}",
                        &x.header.parent_block_id
                    );
                    NakamotoNodeError::ParentNotFound
                })?
                .ok_or_else(|| {
                    error!(
                        "No header info for parent block ID {}",
                        &x.header.parent_block_id
                    );
                    NakamotoNodeError::ParentNotFound
                })?;
        Ok(self.validate_timestamp_info(x.header.timestamp, &stacks_parent_header))
    }

    // TODO: add tests from mutation testing results #4869
    #[cfg_attr(test, mutants::skip)]
    /// Try to mine a Stacks block by assembling one from mempool transactions and sending a
    /// burnchain block-commit transaction.  If we succeed, then return the assembled block.
    fn mine_block(
        &mut self,
        coordinator: &mut SignerCoordinator,
    ) -> Result<NakamotoBlock, NakamotoNodeError> {
        debug!("block miner thread ID is {:?}", thread::current().id());
        info!("Miner: Mining block");

        let burn_db_path = self.config.get_burn_db_file_path();
        let reward_set = self.load_signer_set()?;

        // NOTE: read-write access is needed in order to be able to query the recipient set.
        // This is an artifact of the way the MARF is built (see #1449)
        let mut burn_db =
            SortitionDB::open(&burn_db_path, true, self.burnchain.pox_constants.clone())
                .expect("FATAL: could not open sortition DB");

        self.check_burn_tip_changed(&burn_db)?;
        neon_node::fault_injection_long_tenure();

        let mut chain_state = neon_node::open_chainstate_with_faults(&self.config)
            .expect("FATAL: could not open chainstate DB");

        let mut mem_pool = self
            .config
            .connect_mempool_db()
            .expect("Database failure opening mempool");

        let target_epoch_id =
            SortitionDB::get_stacks_epoch(burn_db.conn(), self.burn_block.block_height + 1)
                .map_err(|_| NakamotoNodeError::SnapshotNotFoundForChainTip)?
                .expect("FATAL: no epoch defined")
                .epoch_id;
        let mut parent_block_info = self.load_block_parent_info(&mut burn_db, &mut chain_state)?;
        let vrf_proof = self
            .make_vrf_proof()
            .ok_or_else(|| NakamotoNodeError::BadVrfConstruction)?;

        if self.last_block_mined.is_none() && parent_block_info.parent_tenure.is_none() {
            warn!("Miner should be starting a new tenure, but failed to load parent tenure info");
            return Err(NakamotoNodeError::ParentNotFound);
        };

        // create our coinbase if this is the first block we've mined this tenure
        let tenure_start_info = self.make_tenure_start_info(
            &chain_state,
            &parent_block_info,
            vrf_proof,
            target_epoch_id,
            coordinator,
        )?;

        parent_block_info.stacks_parent_header.microblock_tail = None;

        let signer_bitvec_len = reward_set.rewarded_addresses.len().try_into().ok();

        if !self.validate_timestamp_info(
            get_epoch_time_secs(),
            &parent_block_info.stacks_parent_header,
        ) {
            // treat a too-soon-to-mine block as an interrupt: this will let the caller sleep and then re-evaluate
            //  all the pre-mining checks (burnchain tip changes, signal interrupts, etc.)
            return Err(ChainstateError::MinerAborted.into());
        }

        // build the block itself
        let (mut block, consumed, size, tx_events) = NakamotoBlockBuilder::build_nakamoto_block(
            &chain_state,
            &burn_db
                .index_handle_at_ch(&self.burn_block.consensus_hash)
                .map_err(|_| NakamotoNodeError::UnexpectedChainState)?,
            &mut mem_pool,
            &parent_block_info.stacks_parent_header,
            &self.burn_election_block.consensus_hash,
            self.burn_block.total_burn,
            tenure_start_info,
            self.config
                .make_nakamoto_block_builder_settings(self.globals.get_miner_status()),
            // we'll invoke the event dispatcher ourselves so that it calculates the
            //  correct signer_sighash for `process_mined_nakamoto_block_event`
            Some(&self.event_dispatcher),
            signer_bitvec_len.unwrap_or(0),
        )
        .map_err(|e| {
            if !matches!(
                e,
                ChainstateError::MinerAborted | ChainstateError::NoTransactionsToMine
            ) {
                error!("Relayer: Failure mining anchored block: {e}");
            }
            e
        })?;

        if block.txs.is_empty() {
            return Err(ChainstateError::NoTransactionsToMine.into());
        }
        let mining_key = self.keychain.get_nakamoto_sk();
        let miner_signature = mining_key
            .sign(block.header.miner_signature_hash().as_bytes())
            .map_err(NakamotoNodeError::MinerSignatureError)?;
        block.header.miner_signature = miner_signature;

        info!(
            "Miner: Assembled block #{} for signer set proposal: {}, with {} txs",
            block.header.chain_length,
            block.header.block_hash(),
            block.txs.len();
            "signer_sighash" => %block.header.signer_signature_hash(),
            "consensus_hash" => %block.header.consensus_hash,
            "parent_block_id" => %block.header.parent_block_id,
            "timestamp" => block.header.timestamp,
        );

        self.event_dispatcher.process_mined_nakamoto_block_event(
            self.burn_block.block_height,
            &block,
            size,
            &consumed,
            tx_events,
        );

        // last chance -- confirm that the stacks tip is unchanged (since it could have taken long
        // enough to build this block that another block could have arrived), and confirm that all
        // Stacks blocks with heights higher than the canonical tip are processed.
        self.check_burn_tip_changed(&burn_db)?;
        Ok(block)
    }

    #[cfg_attr(test, mutants::skip)]
    /// Create the tenure start info for the block we're going to build
    fn make_tenure_start_info(
        &mut self,
        chainstate: &StacksChainState,
        parent_block_info: &ParentStacksBlockInfo,
        vrf_proof: VRFProof,
        target_epoch_id: StacksEpochId,
        coordinator: &mut SignerCoordinator,
    ) -> Result<NakamotoTenureInfo, NakamotoNodeError> {
        let current_miner_nonce = parent_block_info.coinbase_nonce;
        let parent_tenure_info = match &parent_block_info.parent_tenure {
            Some(info) => info.clone(),
            None => {
                // We may be able to extend the current tenure
                if self.last_block_mined.is_none() {
                    debug!("Miner: No parent tenure and no last block mined");
                    return Ok(NakamotoTenureInfo {
                        coinbase_tx: None,
                        tenure_change_tx: None,
                    });
                }
                ParentTenureInfo {
                    parent_tenure_blocks: self.mined_blocks,
                    parent_tenure_consensus_hash: self.burn_election_block.consensus_hash,
                }
            }
        };
        if self.last_block_mined.is_some() {
            // Check if we can extend the current tenure
            let tenure_extend_timestamp = coordinator.get_tenure_extend_timestamp();
            if get_epoch_time_secs() < tenure_extend_timestamp {
                return Ok(NakamotoTenureInfo {
                    coinbase_tx: None,
                    tenure_change_tx: None,
                });
            }
            info!("Miner: Time-based tenure extend";
                "current_timestamp" => get_epoch_time_secs(),
                "tenure_extend_timestamp" => tenure_extend_timestamp,
            );
            self.tenure_extend_reset();
        }

        let parent_block_id = parent_block_info.stacks_parent_header.index_block_hash();
        let mut payload = TenureChangePayload {
            tenure_consensus_hash: self.burn_election_block.consensus_hash,
            prev_tenure_consensus_hash: parent_tenure_info.parent_tenure_consensus_hash,
            burn_view_consensus_hash: self.burn_election_block.consensus_hash,
            previous_tenure_end: parent_block_id,
            previous_tenure_blocks: u32::try_from(parent_tenure_info.parent_tenure_blocks)
                .expect("FATAL: more than u32 blocks in a tenure"),
            cause: TenureChangeCause::BlockFound,
            pubkey_hash: self.keychain.get_nakamoto_pkh(),
        };

        let (tenure_change_tx, coinbase_tx) = match &self.reason {
            MinerReason::BlockFound | MinerReason::EmptyTenure => {
                let tenure_change_tx =
                    self.generate_tenure_change_tx(current_miner_nonce, payload)?;
                let coinbase_tx =
                    self.generate_coinbase_tx(current_miner_nonce + 1, target_epoch_id, vrf_proof);
                (Some(tenure_change_tx), Some(coinbase_tx))
            }
            MinerReason::Extended {
                burn_view_consensus_hash,
            } => {
                let num_blocks_so_far = NakamotoChainState::get_nakamoto_tenure_length(
                    chainstate.db(),
                    &parent_block_id,
                )
                .map_err(NakamotoNodeError::MiningFailure)?;
                info!("Miner: Extending tenure";
                      "burn_view_consensus_hash" => %burn_view_consensus_hash,
                      "parent_block_id" => %parent_block_id,
                      "num_blocks_so_far" => num_blocks_so_far,
                );
                payload = payload.extend(
                    *burn_view_consensus_hash,
                    parent_block_id,
                    num_blocks_so_far,
                );
                let tenure_change_tx =
                    self.generate_tenure_change_tx(current_miner_nonce, payload)?;
                (Some(tenure_change_tx), None)
            }
        };

        Ok(NakamotoTenureInfo {
            coinbase_tx,
            tenure_change_tx,
        })
    }

    /// Check if the tenure needs to change -- if so, return a BurnchainTipChanged error
    /// The tenure should change if there is a new burnchain tip with a valid sortition
    fn check_burn_tip_changed(&self, sortdb: &SortitionDB) -> Result<(), NakamotoNodeError> {
        let cur_burn_chain_tip = SortitionDB::get_canonical_burn_chain_tip(sortdb.conn())
            .expect("FATAL: failed to query sortition DB for canonical burn chain tip");

        if cur_burn_chain_tip.consensus_hash != self.burn_block.consensus_hash {
            info!("Miner: Cancel block assembly; burnchain tip has changed");
            self.globals.counters.bump_missed_tenures();
            Err(NakamotoNodeError::BurnchainTipChanged)
        } else {
            Ok(())
        }
    }

    fn tenure_extend_reset(&mut self) {
        self.reason = MinerReason::Extended {
            burn_view_consensus_hash: self.burn_block.consensus_hash,
        };
        self.mined_blocks = 0;
    }
}

impl ParentStacksBlockInfo {
    // TODO: add tests from mutation testing results #4869
    #[cfg_attr(test, mutants::skip)]
    /// Determine where in the set of forks to attempt to mine the next anchored block.
    /// `mine_tip_ch` and `mine_tip_bhh` identify the parent block on top of which to mine.
    /// `check_burn_block` identifies what we believe to be the burn chain's sortition history tip.
    /// This is used to mitigate (but not eliminate) a TOCTTOU issue with mining: the caller's
    /// conception of the sortition history tip may have become stale by the time they call this
    /// method, in which case, mining should *not* happen (since the block will be invalid).
    pub fn lookup(
        chain_state: &mut StacksChainState,
        burn_db: &mut SortitionDB,
        check_burn_block: &BlockSnapshot,
        miner_address: StacksAddress,
        parent_tenure_id: &StacksBlockId,
        stacks_tip_header: StacksHeaderInfo,
    ) -> Result<ParentStacksBlockInfo, NakamotoNodeError> {
        // the stacks block I'm mining off of's burn header hash and vtxindex:
        let parent_snapshot = SortitionDB::get_block_snapshot_consensus(
            burn_db.conn(),
            &stacks_tip_header.consensus_hash,
        )
        .expect("Failed to look up block's parent snapshot")
        .expect("Failed to look up block's parent snapshot");

        // don't mine off of an old burnchain block
        let burn_chain_tip = SortitionDB::get_canonical_burn_chain_tip(burn_db.conn())
            .expect("FATAL: failed to query sortition DB for canonical burn chain tip");

        if burn_chain_tip.consensus_hash != check_burn_block.consensus_hash {
            info!(
                "New canonical burn chain tip detected. Will not try to mine.";
                "new_consensus_hash" => %burn_chain_tip.consensus_hash,
                "old_consensus_hash" => %check_burn_block.consensus_hash,
                "new_burn_height" => burn_chain_tip.block_height,
                "old_burn_height" => check_burn_block.block_height
            );
            return Err(NakamotoNodeError::BurnchainTipChanged);
        }

        let Ok(Some(parent_tenure_header)) =
            NakamotoChainState::get_block_header(chain_state.db(), parent_tenure_id)
        else {
            warn!("Failed loading parent tenure ID"; "parent_tenure_id" => %parent_tenure_id);
            return Err(NakamotoNodeError::ParentNotFound);
        };

        // check if we're mining a first tenure block (by checking if our parent block is in the tenure of parent_tenure_id)
        //  and if so, figure out how many blocks there were in the parent tenure
        let parent_tenure_info = if stacks_tip_header.consensus_hash
            == parent_tenure_header.consensus_hash
        {
            // in the same tenure
            let parent_tenure_blocks = if parent_tenure_header
                .anchored_header
                .as_stacks_nakamoto()
                .is_some()
            {
                let Ok(Some(last_parent_tenure_header)) =
                    NakamotoChainState::get_highest_block_header_in_tenure(
                        &mut chain_state.index_conn(),
                        &stacks_tip_header.index_block_hash(),
                        &parent_tenure_header.consensus_hash,
                    )
                else {
                    warn!("Failed loading last block of parent tenure"; "parent_tenure_id" => %parent_tenure_id);
                    return Err(NakamotoNodeError::ParentNotFound);
                };
                // the last known tenure block of our parent should be the stacks_tip. if not, error.
                if stacks_tip_header.index_block_hash()
                    != last_parent_tenure_header.index_block_hash()
                {
                    warn!("Last known tenure block of parent tenure should be the stacks tip";
                          "stacks_tip_header" => %stacks_tip_header.index_block_hash(),
                          "last_parent_tenure_header" => %last_parent_tenure_header.index_block_hash());
                    return Err(NakamotoNodeError::NewParentDiscovered);
                }
                1 + last_parent_tenure_header.stacks_block_height
                    - parent_tenure_header.stacks_block_height
            } else {
                1
            };
            let parent_tenure_consensus_hash = parent_tenure_header.consensus_hash;
            Some(ParentTenureInfo {
                parent_tenure_blocks,
                parent_tenure_consensus_hash,
            })
        } else {
            None
        };

        debug!(
            "Looked up parent information";
            "parent_tenure_id" => %parent_tenure_id,
            "parent_tenure_consensus_hash" => %parent_tenure_header.consensus_hash,
            "parent_tenure_burn_hash" => %parent_tenure_header.burn_header_hash,
            "parent_tenure_burn_height" => parent_tenure_header.burn_header_height,
            "mining_consensus_hash" => %check_burn_block.consensus_hash,
            "mining_burn_hash" => %check_burn_block.burn_header_hash,
            "mining_burn_height" => check_burn_block.block_height,
            "stacks_tip_consensus_hash" => %parent_snapshot.consensus_hash,
            "stacks_tip_burn_hash" => %parent_snapshot.burn_header_hash,
            "stacks_tip_burn_height" => parent_snapshot.block_height,
        );

        let coinbase_nonce = {
            let principal = miner_address.into();
            let account = chain_state
                .with_read_only_clarity_tx(
                    &burn_db
                        .index_handle_at_block(chain_state, &stacks_tip_header.index_block_hash())
                        .map_err(|_| NakamotoNodeError::UnexpectedChainState)?,
                    &stacks_tip_header.index_block_hash(),
                    |conn| StacksChainState::get_account(conn, &principal),
                )
                .unwrap_or_else(|| {
                    panic!(
                        "BUG: stacks tip block {} no longer exists after we queried it",
                        &stacks_tip_header.index_block_hash()
                    )
                });
            account.nonce
        };

        Ok(ParentStacksBlockInfo {
            stacks_parent_header: stacks_tip_header,
            coinbase_nonce,
            parent_tenure: parent_tenure_info,
        })
    }
}<|MERGE_RESOLUTION|>--- conflicted
+++ resolved
@@ -138,11 +138,7 @@
     burnchain: Burnchain,
     /// Last block mined
     last_block_mined: Option<NakamotoBlock>,
-<<<<<<< HEAD
-    /// Number of blocks mined in this tenure
-=======
     /// Number of blocks mined since a tenure change/extend
->>>>>>> 061da00a
     mined_blocks: u64,
     /// Copy of the node's registered VRF key
     registered_key: RegisteredKey,
@@ -332,10 +328,7 @@
                 &sortdb,
                 &mut stackerdbs,
                 &mut last_block_rejected,
-<<<<<<< HEAD
-=======
                 &reward_set,
->>>>>>> 061da00a
             ) {
                 // Before stopping this miner, shutdown the coordinator thread.
                 coordinator.shutdown();
@@ -352,10 +345,7 @@
         sortdb: &SortitionDB,
         stackerdbs: &mut StackerDBs,
         last_block_rejected: &mut bool,
-<<<<<<< HEAD
-=======
         reward_set: &RewardSet,
->>>>>>> 061da00a
     ) -> Result<(), NakamotoNodeError> {
         #[cfg(test)]
         if *TEST_MINE_STALL.lock().unwrap() == Some(true) {
@@ -483,9 +473,6 @@
             };
             *last_block_rejected = false;
 
-<<<<<<< HEAD
-            let reward_set = self.load_signer_set()?;
-
             new_block.header.signer_signature = signer_signature;
             if let Err(e) = self.broadcast(new_block.clone(), reward_set, &stackerdbs) {
                 warn!("Error accepting own block: {e:?}. Will try mining again.");
@@ -512,34 +499,6 @@
             Self::fault_injection_block_announce_stall(&new_block);
             self.globals.coord().announce_new_stacks_block();
 
-=======
-            new_block.header.signer_signature = signer_signature;
-            if let Err(e) = self.broadcast(new_block.clone(), reward_set, &stackerdbs) {
-                warn!("Error accepting own block: {e:?}. Will try mining again.");
-                return Ok(());
-            } else {
-                info!(
-                    "Miner: Block signed by signer set and broadcasted";
-                    "signer_sighash" => %new_block.header.signer_signature_hash(),
-                    "stacks_block_hash" => %new_block.header.block_hash(),
-                    "stacks_block_id" => %new_block.header.block_id(),
-                    "block_height" => new_block.header.chain_length,
-                    "consensus_hash" => %new_block.header.consensus_hash,
-                );
-            }
-
-            // update mined-block counters and mined-tenure counters
-            self.globals.counters.bump_naka_mined_blocks();
-            if self.last_block_mined.is_some() {
-                // this is the first block of the tenure, bump tenure counter
-                self.globals.counters.bump_naka_mined_tenures();
-            }
-
-            // wake up chains coordinator
-            Self::fault_injection_block_announce_stall(&new_block);
-            self.globals.coord().announce_new_stacks_block();
-
->>>>>>> 061da00a
             self.last_block_mined = Some(new_block);
             self.mined_blocks += 1;
         }
