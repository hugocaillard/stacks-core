--- conflicted
+++ resolved
@@ -626,15 +626,12 @@
         }
 
         // check if the Epoch 3.0 burnchain settings as configured are going to be valid.
-<<<<<<< HEAD
-=======
         if self.burnchain.mode == "nakamoto-neon" || self.burnchain.mode == "mockamoto" {
             self.check_nakamoto_config(&burnchain);
         }
     }
 
     fn check_nakamoto_config(&self, burnchain: &Burnchain) {
->>>>>>> e71444ad
         let epochs = StacksEpoch::get_epochs(
             self.burnchain.get_bitcoin_network().1,
             self.burnchain.epochs.as_ref(),
@@ -1159,15 +1156,11 @@
                     .as_ref()
                     .map(|x| Secp256k1PrivateKey::from_hex(x))
                     .transpose()?,
-<<<<<<< HEAD
-                self_signing_key: None,
-=======
                 self_signing_key: miner
                     .self_signing_seed
                     .as_ref()
                     .map(|x| SelfSigner::from_seed(*x))
                     .or(miner_default_config.self_signing_key),
->>>>>>> e71444ad
             },
             None => miner_default_config,
         };
