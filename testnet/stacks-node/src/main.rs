--- conflicted
+++ resolved
@@ -52,10 +52,9 @@
 pub use self::node::{ChainTip, Node};
 pub use self::run_loop::{helium, neon};
 pub use self::tenure::Tenure;
-<<<<<<< HEAD
 use crate::mockamoto::MockamotoNode;
 use crate::run_loop::boot_nakamoto;
-=======
+
 use crate::chain_data::MinerStats;
 use crate::neon_node::{BlockMinerThread, TipCandidate};
 
@@ -262,7 +261,6 @@
     );
     spend_amount
 }
->>>>>>> c98b404e
 
 fn main() {
     panic::set_hook(Box::new(|panic_info| {
