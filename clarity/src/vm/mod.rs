--- conflicted
+++ resolved
@@ -624,10 +624,7 @@
             DefineType::Private,
             &"do_work".into(),
             "",
-<<<<<<< HEAD
             Some(TypeSignature::IntType),
-=======
->>>>>>> aab91628
         );
 
         let context = LocalContext::new();
