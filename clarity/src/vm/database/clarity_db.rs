--- conflicted
+++ resolved
@@ -457,25 +457,15 @@
         self.store.set_block_hash(bhh, query_pending_data)
     }
 
-<<<<<<< HEAD
     pub fn put<T: ClaritySerializable>(&mut self, key: &str, value: &T) -> Result<()> {
         self.store.put(&key, &value.serialize())
-=======
-    pub fn put<T: ClaritySerializable>(&mut self, key: &str, value: &T) {
-        self.store.put(key, &value.serialize());
->>>>>>> 8508c381
     }
 
     /// Like `put()`, but returns the serialized byte size of the stored value
     pub fn put_with_size<T: ClaritySerializable>(&mut self, key: &str, value: &T) -> Result<u64> {
         let serialized = value.serialize();
-<<<<<<< HEAD
         self.store.put(&key, &serialized)?;
         Ok(byte_len_of_serialization(&serialized))
-=======
-        self.store.put(key, &serialized);
-        byte_len_of_serialization(&serialized)
->>>>>>> 8508c381
     }
 
     pub fn get<T>(&mut self, key: &str) -> Result<Option<T>>
@@ -519,11 +509,7 @@
 
         let size = serialized.len() as u64;
         let hex_serialized = to_hex(serialized.as_slice());
-<<<<<<< HEAD
         self.store.put(&key, &hex_serialized)?;
-=======
-        self.store.put(key, &hex_serialized);
->>>>>>> 8508c381
 
         Ok(pre_sanitized_size.unwrap_or(size))
     }
@@ -908,20 +894,12 @@
         };
 
         self.get_burnchain_block_height(&last_mined_bhh)
-<<<<<<< HEAD
             .ok_or_else(|| {
                 InterpreterError::Expect(format!(
                     "Block header hash '{}' must return for provided stacks block height {}",
                     &last_mined_bhh, cur_stacks_height
                 ))
                 .into()
-=======
-            .unwrap_or_else(|| {
-                panic!(
-                    "Block header hash '{}' must return for provided stacks block height {}",
-                    &last_mined_bhh, cur_stacks_height
-                )
->>>>>>> 8508c381
             })
     }
 
@@ -970,41 +948,23 @@
         let consensus_hash = self
             .headers_db
             .get_consensus_hash_for_block(&parent_id_bhh)
-<<<<<<< HEAD
             .ok_or_else(|| {
                 InterpreterError::Expect(format!(
                     "FATAL: no consensus hash found for StacksBlockId {}",
                     &parent_id_bhh
                 ))
             })?;
-=======
-            .unwrap_or_else(|| {
-                panic!(
-                    "FATAL: no consensus hash found for StacksBlockId {}",
-                    &parent_id_bhh
-                )
-            });
->>>>>>> 8508c381
 
         // infallible, since every sortition has a consensus hash
         let sortition_id = self
             .burn_state_db
             .get_sortition_id_from_consensus_hash(&consensus_hash)
-<<<<<<< HEAD
             .ok_or_else(|| {
                 InterpreterError::Expect(format!(
                     "FATAL: no SortitionID found for consensus hash {}",
                     &consensus_hash
                 ))
             })?;
-=======
-            .unwrap_or_else(|| {
-                panic!(
-                    "FATAL: no SortitionID found for consensus hash {}",
-                    &consensus_hash
-                )
-            });
->>>>>>> 8508c381
 
         Ok(Some(sortition_id))
     }
@@ -1073,16 +1033,12 @@
         Ok(self
             .headers_db
             .get_burnchain_tokens_spent_for_winning_block(&id_bhh)
-<<<<<<< HEAD
             .ok_or_else(|| {
                 InterpreterError::Expect(
                     "FATAL: no winning burnchain token spend record for block".into(),
                 )
             })?
             .into())
-=======
-            .expect("FATAL: no winning burnchain token spend record for block")
->>>>>>> 8508c381
     }
 
     pub fn get_miner_spend_total(&mut self, block_height: u32) -> Result<u128> {
@@ -1094,16 +1050,12 @@
         Ok(self
             .headers_db
             .get_burnchain_tokens_spent_for_block(&id_bhh)
-<<<<<<< HEAD
             .ok_or_else(|| {
                 InterpreterError::Expect(
                     "FATAL: no total burnchain token spend record for block".into(),
                 )
             })?
             .into())
-=======
-            .expect("FATAL: no total burnchain token spend record for block")
->>>>>>> 8508c381
     }
 
     pub fn get_block_reward(&mut self, block_height: u32) -> Result<Option<u128>> {
@@ -1119,7 +1071,6 @@
             return Ok(None);
         }
 
-<<<<<<< HEAD
         let id_bhh = self.get_index_block_header_hash(block_height)?;
         let reward: u128 = self
             .headers_db
@@ -1128,13 +1079,6 @@
             .ok_or_else(|| {
                 InterpreterError::Expect("FATAL: matured block has no recorded reward".into())
             })?;
-=======
-        let id_bhh = self.get_index_block_header_hash(block_height);
-        let reward = self
-            .headers_db
-            .get_tokens_earned_for_block(&id_bhh)
-            .expect("FATAL: matured block has no recorded reward");
->>>>>>> 8508c381
 
         Ok(Some(reward))
     }
@@ -1786,11 +1730,7 @@
             StoreType::CirculatingSupply,
             token_name,
         );
-<<<<<<< HEAD
-        self.put(&supply_key, &(0 as u128))?;
-=======
-        self.put(&supply_key, &(0_u128));
->>>>>>> 8508c381
+        self.put(&supply_key, &(0_u128))?;
 
         Ok(data)
     }
@@ -2121,15 +2061,11 @@
 
     pub fn get_account_nonce(&mut self, principal: &PrincipalData) -> Result<u64> {
         let key = ClarityDatabase::make_key_for_account_nonce(principal);
-<<<<<<< HEAD
         let result = self.get(&key)?;
         Ok(match result {
             None => 0,
             Some(nonce) => nonce,
         })
-=======
-        self.get(&key).unwrap_or(0)
->>>>>>> 8508c381
     }
 
     pub fn set_account_nonce(&mut self, principal: &PrincipalData, nonce: u64) -> Result<()> {
