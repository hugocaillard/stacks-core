// Copyright (C) 2013-2020 Blockstack PBC, a public benefit corporation
// Copyright (C) 2020 Stacks Open Internet Foundation
//
// This program is free software: you can redistribute it and/or modify
// it under the terms of the GNU General Public License as published by
// the Free Software Foundation, either version 3 of the License, or
// (at your option) any later version.
//
// This program is distributed in the hope that it will be useful,
// but WITHOUT ANY WARRANTY; without even the implied warranty of
// MERCHANTABILITY or FITNESS FOR A PARTICULAR PURPOSE.  See the
// GNU General Public License for more details.
//
// You should have received a copy of the GNU General Public License
// along with this program.  If not, see <http://www.gnu.org/licenses/>.

use std::io::Write;

use serde::Deserialize;
use stacks_common::util::hash::{hex_bytes, to_hex};

use crate::vm::analysis::ContractAnalysis;
use crate::vm::contracts::Contract;
use crate::vm::database::ClarityDatabase;
use crate::vm::errors::{
    Error, IncomparableError, InterpreterError, InterpreterResult, RuntimeErrorType,
};
use crate::vm::types::{
    OptionalData, PrincipalData, TupleTypeSignature, TypeSignature, Value, NONE,
};

pub trait ClaritySerializable {
    fn serialize(&self) -> String;
}

pub trait ClarityDeserializable<T> {
    fn deserialize(json: &str) -> Result<T>;
}

impl ClaritySerializable for String {
    fn serialize(&self) -> String {
        self.into()
    }
}

impl ClarityDeserializable<String> for String {
    fn deserialize(serialized: &str) -> Result<String> {
        Ok(serialized.into())
    }
}

macro_rules! clarity_serializable {
    ($Name:ident) => {
        impl ClaritySerializable for $Name {
            fn serialize(&self) -> String {
                serde_json::to_string(self).expect("Failed to serialize vm.Value")
            }
        }
        impl ClarityDeserializable<$Name> for $Name {
<<<<<<< HEAD
            #[cfg(not(feature = "wasm"))]
            fn deserialize(json: &str) -> Self {
=======
            fn deserialize(json: &str) -> Result<Self> {
>>>>>>> d063a74a
                let mut deserializer = serde_json::Deserializer::from_str(&json);
                // serde's default 128 depth limit can be exhausted
                //  by a 64-stack-depth AST, so disable the recursion limit
                deserializer.disable_recursion_limit();
                // use stacker to prevent the deserializer from overflowing.
                //  this will instead spill to the heap
                let deserializer = serde_stacker::Deserializer::new(&mut deserializer);
                Deserialize::deserialize(deserializer).map_err(|_| {
                    InterpreterError::Expect("Failed to deserialize vm.Value".into()).into()
                })
            }
            #[cfg(feature = "wasm")]
            fn deserialize(json: &str) -> Self {
                serde_json::from_str(json).expect("Failed to serialize vm.Value")
            }
        }
    };
}

#[derive(Debug, Clone, PartialEq, Eq, Serialize, Deserialize)]
pub struct FungibleTokenMetadata {
    pub total_supply: Option<u128>,
}

clarity_serializable!(FungibleTokenMetadata);

#[derive(Debug, Clone, PartialEq, Eq, Serialize, Deserialize)]
pub struct NonFungibleTokenMetadata {
    pub key_type: TypeSignature,
}

clarity_serializable!(NonFungibleTokenMetadata);

#[derive(Debug, Clone, PartialEq, Eq, Serialize, Deserialize)]
pub struct DataMapMetadata {
    pub key_type: TypeSignature,
    pub value_type: TypeSignature,
}

clarity_serializable!(DataMapMetadata);

#[derive(Debug, Clone, PartialEq, Eq, Serialize, Deserialize)]
pub struct DataVariableMetadata {
    pub value_type: TypeSignature,
}

clarity_serializable!(DataVariableMetadata);

#[derive(Serialize, Deserialize)]
pub struct ContractMetadata {
    pub contract: Contract,
}

clarity_serializable!(ContractMetadata);

#[derive(Serialize, Deserialize)]
pub struct SimmedBlock {
    pub block_height: u64,
    pub block_time: u64,
    pub block_header_hash: [u8; 32],
    pub burn_chain_header_hash: [u8; 32],
    pub vrf_seed: [u8; 32],
}

clarity_serializable!(SimmedBlock);

clarity_serializable!(PrincipalData);
clarity_serializable!(i128);
clarity_serializable!(u128);
clarity_serializable!(u64);
clarity_serializable!(Contract);
clarity_serializable!(ContractAnalysis);

#[derive(Debug, Clone, PartialEq, Serialize, Deserialize)]
pub enum STXBalance {
    Unlocked {
        amount: u128,
    },
    LockedPoxOne {
        amount_unlocked: u128,
        amount_locked: u128,
        unlock_height: u64,
    },
    LockedPoxTwo {
        amount_unlocked: u128,
        amount_locked: u128,
        unlock_height: u64,
    },
    LockedPoxThree {
        amount_unlocked: u128,
        amount_locked: u128,
        unlock_height: u64,
    },
    LockedPoxFour {
        amount_unlocked: u128,
        amount_locked: u128,
        unlock_height: u64,
    },
}

/// Lifetime-limited handle to an uncommitted balance structure.
/// All balance mutations (debits, credits, locks, unlocks) must go through this structure.
pub struct STXBalanceSnapshot<'db, 'conn> {
    principal: PrincipalData,
    balance: STXBalance,
    burn_block_height: u64,
    db_ref: &'conn mut ClarityDatabase<'db>,
}

type Result<T> = std::result::Result<T, Error>;

impl ClaritySerializable for STXBalance {
    #[allow(clippy::expect_used)]
    fn serialize(&self) -> String {
        let mut buffer = Vec::new();
        match self {
            STXBalance::Unlocked { amount } => {
                buffer
                    .write_all(&amount.to_be_bytes())
                    .expect("STXBalance serialization: failed writing amount_unlocked.");
                buffer
                    .write_all(&0u128.to_be_bytes())
                    .expect("STXBalance serialization: failed writing amount_locked.");
                buffer
                    .write_all(&0u64.to_be_bytes())
                    .expect("STXBalance serialization: failed writing unlock_height.");
            }
            STXBalance::LockedPoxOne {
                amount_unlocked,
                amount_locked,
                unlock_height,
            } => {
                buffer
                    .write_all(&amount_unlocked.to_be_bytes())
                    .expect("STXBalance serialization: failed writing amount_unlocked.");
                buffer
                    .write_all(&amount_locked.to_be_bytes())
                    .expect("STXBalance serialization: failed writing amount_locked.");
                buffer
                    .write_all(&unlock_height.to_be_bytes())
                    .expect("STXBalance serialization: failed writing unlock_height.");
            }
            STXBalance::LockedPoxTwo {
                amount_unlocked,
                amount_locked,
                unlock_height,
            } => {
                buffer
                    .write_all(&[STXBalance::pox_2_version])
                    .expect("STXBalance serialization: failed to write PoX version byte");
                buffer
                    .write_all(&amount_unlocked.to_be_bytes())
                    .expect("STXBalance serialization: failed writing amount_unlocked.");
                buffer
                    .write_all(&amount_locked.to_be_bytes())
                    .expect("STXBalance serialization: failed writing amount_locked.");
                buffer
                    .write_all(&unlock_height.to_be_bytes())
                    .expect("STXBalance serialization: failed writing unlock_height.");
            }
            STXBalance::LockedPoxThree {
                amount_unlocked,
                amount_locked,
                unlock_height,
            } => {
                buffer
                    .write_all(&[STXBalance::pox_3_version])
                    .expect("STXBalance serialization: failed to write PoX version byte");
                buffer
                    .write_all(&amount_unlocked.to_be_bytes())
                    .expect("STXBalance serialization: failed writing amount_unlocked.");
                buffer
                    .write_all(&amount_locked.to_be_bytes())
                    .expect("STXBalance serialization: failed writing amount_locked.");
                buffer
                    .write_all(&unlock_height.to_be_bytes())
                    .expect("STXBalance serialization: failed writing unlock_height.");
            }
            STXBalance::LockedPoxFour {
                amount_unlocked,
                amount_locked,
                unlock_height,
            } => {
                buffer
                    .write_all(&[STXBalance::pox_4_version])
                    .expect("STXBalance serialization: failed to write PoX version byte");
                buffer
                    .write_all(&amount_unlocked.to_be_bytes())
                    .expect("STXBalance serialization: failed writing amount_unlocked.");
                buffer
                    .write_all(&amount_locked.to_be_bytes())
                    .expect("STXBalance serialization: failed writing amount_locked.");
                buffer
                    .write_all(&unlock_height.to_be_bytes())
                    .expect("STXBalance serialization: failed writing unlock_height.");
            }
        }
        to_hex(buffer.as_slice())
    }
}

impl ClarityDeserializable<STXBalance> for STXBalance {
    fn deserialize(input: &str) -> Result<Self> {
        let bytes = hex_bytes(&input).map_err(|_| {
            InterpreterError::Expect("STXBalance deserialization: failed decoding bytes.".into())
        })?;
        let result = if bytes.len() == STXBalance::unlocked_and_v1_size {
            let amount_unlocked = u128::from_be_bytes(bytes[0..16].try_into().map_err(|_| {
                InterpreterError::Expect(
                    "STXBalance deserialization: failed reading amount_unlocked.".into(),
                )
            })?);
            let amount_locked = u128::from_be_bytes(bytes[16..32].try_into().map_err(|_| {
                InterpreterError::Expect(
                    "STXBalance deserialization: failed reading amount_locked.".into(),
                )
            })?);
            let unlock_height = u64::from_be_bytes(bytes[32..40].try_into().map_err(|_| {
                InterpreterError::Expect(
                    "STXBalance deserialization: failed reading unlock_height.".into(),
                )
            })?);

            if amount_locked == 0 {
                STXBalance::Unlocked {
                    amount: amount_unlocked,
                }
            } else {
                STXBalance::LockedPoxOne {
                    amount_unlocked,
                    amount_locked,
                    unlock_height,
                }
            }
        } else if bytes.len() == STXBalance::v2_to_v4_size {
            let version = &bytes[0];
            if version != &STXBalance::pox_2_version
                && version != &STXBalance::pox_3_version
                && version != &STXBalance::pox_4_version
            {
                return Err(InterpreterError::Expect(format!(
                    "Bad version byte in STX Balance serialization = {version}"
                ))
                .into());
            }
            let amount_unlocked = u128::from_be_bytes(bytes[1..17].try_into().map_err(|_| {
                InterpreterError::Expect(
                    "STXBalance deserialization: failed reading amount_unlocked.".into(),
                )
            })?);
            let amount_locked = u128::from_be_bytes(bytes[17..33].try_into().map_err(|_| {
                InterpreterError::Expect(
                    "STXBalance deserialization: failed reading amount_locked.".into(),
                )
            })?);
            let unlock_height = u64::from_be_bytes(bytes[33..41].try_into().map_err(|_| {
                InterpreterError::Expect(
                    "STXBalance deserialization: failed reading unlock_height.".into(),
                )
            })?);

            if amount_locked == 0 {
                STXBalance::Unlocked {
                    amount: amount_unlocked,
                }
            } else if version == &STXBalance::pox_2_version {
                STXBalance::LockedPoxTwo {
                    amount_unlocked,
                    amount_locked,
                    unlock_height,
                }
            } else if version == &STXBalance::pox_3_version {
                STXBalance::LockedPoxThree {
                    amount_unlocked,
                    amount_locked,
                    unlock_height,
                }
            } else if version == &STXBalance::pox_4_version {
                STXBalance::LockedPoxFour {
                    amount_unlocked,
                    amount_locked,
                    unlock_height,
                }
            } else {
                return Err(InterpreterError::Expect(
                    "Version is checked for pox_3 or pox_2 version compliance above".into(),
                )
                .into());
            }
        } else {
            return Err(InterpreterError::Expect(format!(
                "Bad STX Balance serialization size = {}",
                bytes.len()
            ))
            .into());
        };
        Ok(result)
    }
}

impl<'db, 'conn> STXBalanceSnapshot<'db, 'conn> {
    pub fn new(
        principal: &PrincipalData,
        balance: STXBalance,
        burn_height: u64,
        db_ref: &'conn mut ClarityDatabase<'db>,
    ) -> STXBalanceSnapshot<'db, 'conn> {
        STXBalanceSnapshot {
            principal: principal.clone(),
            balance,
            burn_block_height: burn_height,
            db_ref,
        }
    }

    pub fn balance(&self) -> &STXBalance {
        &self.balance
    }

    pub fn save(self) -> Result<()> {
        let key = ClarityDatabase::make_key_for_account_balance(&self.principal);
        self.db_ref.put(&key, &self.balance)
    }

    pub fn transfer_to(mut self, recipient: &PrincipalData, amount: u128) -> Result<()> {
        if !self.can_transfer(amount)? {
            return Err(InterpreterError::InsufficientBalance.into());
        }

        let recipient_key = ClarityDatabase::make_key_for_account_balance(recipient);
        let mut recipient_balance = self
            .db_ref
            .get(&recipient_key)?
            .unwrap_or(STXBalance::zero());

        recipient_balance
            .checked_add_unlocked_amount(amount)
            .ok_or(Error::Runtime(RuntimeErrorType::ArithmeticOverflow, None))?;

        self.debit(amount)?;
        self.db_ref.put(&recipient_key, &recipient_balance)?;
        self.save()?;
        Ok(())
    }

    pub fn get_available_balance(&mut self) -> Result<u128> {
        let v1_unlock_height = self.db_ref.get_v1_unlock_height();
        let v2_unlock_height = self.db_ref.get_v2_unlock_height()?;
        let v3_unlock_height = self.db_ref.get_v3_unlock_height()?;
        self.balance.get_available_balance_at_burn_block(
            self.burn_block_height,
            v1_unlock_height,
            v2_unlock_height,
            v3_unlock_height,
        )
    }

    pub fn canonical_balance_repr(&mut self) -> Result<STXBalance> {
        let v1_unlock_height = self.db_ref.get_v1_unlock_height();
        let v2_unlock_height = self.db_ref.get_v2_unlock_height()?;
        let v3_unlock_height = self.db_ref.get_v3_unlock_height()?;
        Ok(self
            .balance
            .canonical_repr_at_block(
                self.burn_block_height,
                v1_unlock_height,
                v2_unlock_height,
                v3_unlock_height,
            )?
            .0)
    }

    pub fn has_locked_tokens(&mut self) -> Result<bool> {
        let v1_unlock_height = self.db_ref.get_v1_unlock_height();
        let v2_unlock_height = self.db_ref.get_v2_unlock_height()?;
        let v3_unlock_height = self.db_ref.get_v3_unlock_height()?;
        Ok(self.balance.has_locked_tokens_at_burn_block(
            self.burn_block_height,
            v1_unlock_height,
            v2_unlock_height,
            v3_unlock_height,
        ))
    }

    pub fn has_unlockable_tokens(&mut self) -> Result<bool> {
        let v1_unlock_height = self.db_ref.get_v1_unlock_height();
        let v2_unlock_height = self.db_ref.get_v2_unlock_height()?;
        let v3_unlock_height = self.db_ref.get_v3_unlock_height()?;
        Ok(self.balance.has_unlockable_tokens_at_burn_block(
            self.burn_block_height,
            v1_unlock_height,
            v2_unlock_height,
            v3_unlock_height,
        ))
    }

    pub fn can_transfer(&mut self, amount: u128) -> Result<bool> {
        Ok(self.get_available_balance()? >= amount)
    }

    pub fn debit(&mut self, amount: u128) -> Result<()> {
        let unlocked = self.unlock_available_tokens_if_any()?;
        if unlocked > 0 {
            debug!("Consolidated after account-debit");
        }

        self.balance.debit_unlocked_amount(amount)
    }

    pub fn credit(&mut self, amount: u128) -> Result<()> {
        let unlocked = self.unlock_available_tokens_if_any()?;
        if unlocked > 0 {
            debug!("Consolidated after account-credit");
        }

        self.balance
            .checked_add_unlocked_amount(amount)
            .ok_or_else(|| InterpreterError::Expect("STX balance overflow".into()))?;
        Ok(())
    }

    pub fn set_balance(&mut self, balance: STXBalance) {
        self.balance = balance;
    }

    pub fn lock_tokens_v1(&mut self, amount_to_lock: u128, unlock_burn_height: u64) -> Result<()> {
        let unlocked = self.unlock_available_tokens_if_any()?;
        if unlocked > 0 {
            debug!("Consolidated after account-token-lock");
        }

        // caller needs to have checked this
        assert!(amount_to_lock > 0, "BUG: cannot lock 0 tokens");

        if unlock_burn_height <= self.burn_block_height {
            // caller needs to have checked this
            return Err(InterpreterError::Expect(
                "FATAL: cannot set a lock with expired unlock burn height".into(),
            )
            .into());
        }

        if self.has_locked_tokens()? {
            // caller needs to have checked this
            return Err(InterpreterError::Expect(
                "FATAL: account already has locked tokens".into(),
            )
            .into());
        }

        // from `unlock_available_tokens_if_any` call above, `self.balance` should
        //  be canonicalized already

        let new_amount_unlocked = self
            .balance
            .get_total_balance()?
            .checked_sub(amount_to_lock)
            .ok_or_else(|| InterpreterError::Expect("STX underflow".into()))?;

        self.balance = STXBalance::LockedPoxOne {
            amount_unlocked: new_amount_unlocked,
            amount_locked: amount_to_lock,
            unlock_height: unlock_burn_height,
        };
        Ok(())
    }

    ////////////// Pox-2 /////////////////

    /// Return true iff `self` represents a snapshot that has a lock
    ///  created by PoX v2.
    pub fn is_v2_locked(&mut self) -> Result<bool> {
        match self.canonical_balance_repr()? {
            STXBalance::LockedPoxTwo { .. } => Ok(true),
            _ => Ok(false),
        }
    }

    /// Increase the account's current lock to `new_total_locked`.
    /// Panics if `self` was not locked by V2 PoX.
    pub fn increase_lock_v2(&mut self, new_total_locked: u128) -> Result<()> {
        let unlocked = self.unlock_available_tokens_if_any()?;
        if unlocked > 0 {
            debug!("Consolidated after extend-token-lock");
        }

        if !self.has_locked_tokens()? {
            // caller needs to have checked this
            return Err(InterpreterError::Expect(
                "FATAL: account does not have locked tokens".into(),
            )
            .into());
        }

        if !self.is_v2_locked()? {
            // caller needs to have checked this
            return Err(
                InterpreterError::Expect("FATAL: account must be locked by pox-2".into()).into(),
            );
        }

        if !(self.balance.amount_locked() <= new_total_locked) {
            return Err(InterpreterError::Expect(
                "FATAL: account must lock more after `increase_lock_v2`".into(),
            )
            .into());
        }

        let total_amount = self
            .balance
            .amount_unlocked()
            .checked_add(self.balance.amount_locked())
            .ok_or_else(|| InterpreterError::Expect("STX balance overflowed u128".into()))?;
        let amount_unlocked = total_amount.checked_sub(new_total_locked).ok_or_else(|| {
            InterpreterError::Expect("STX underflow: more is locked than total balance".into())
        })?;

        self.balance = STXBalance::LockedPoxTwo {
            amount_unlocked,
            amount_locked: new_total_locked,
            unlock_height: self.balance.unlock_height(),
        };

        Ok(())
    }

    /// Extend this account's current lock to `unlock_burn_height`.
    /// After calling, this method will set the balance to a "LockedPoxTwo" balance,
    ///  because this method is only invoked as a result of PoX2 interactions
    pub fn extend_lock_v2(&mut self, unlock_burn_height: u64) -> Result<()> {
        let unlocked = self.unlock_available_tokens_if_any()?;
        if unlocked > 0 {
            debug!("Consolidated after extend-token-lock");
        }

        if !self.has_locked_tokens()? {
            // caller needs to have checked this
            return Err(InterpreterError::Expect(
                "FATAL: account does not have locked tokens".into(),
            )
            .into());
        }

        if unlock_burn_height <= self.burn_block_height {
            // caller needs to have checked this
            return Err(InterpreterError::Expect(
                "FATAL: cannot set a lock with expired unlock burn height".into(),
            )
            .into());
        }

        self.balance = STXBalance::LockedPoxTwo {
            amount_unlocked: self.balance.amount_unlocked(),
            amount_locked: self.balance.amount_locked(),
            unlock_height: unlock_burn_height,
        };
        Ok(())
    }

    /// Lock `amount_to_lock` tokens on this account until `unlock_burn_height`.
    /// After calling, this method will set the balance to a "LockedPoxTwo" balance,
    ///  because this method is only invoked as a result of PoX2 interactions
    pub fn lock_tokens_v2(&mut self, amount_to_lock: u128, unlock_burn_height: u64) -> Result<()> {
        let unlocked = self.unlock_available_tokens_if_any()?;
        if unlocked > 0 {
            debug!("Consolidated after account-token-lock");
        }

        // caller needs to have checked this
        if !(amount_to_lock > 0) {
            return Err(InterpreterError::Expect("BUG: cannot lock 0 tokens".into()).into());
        }

        if unlock_burn_height <= self.burn_block_height {
            // caller needs to have checked this
            return Err(InterpreterError::Expect(
                "FATAL: cannot set a lock with expired unlock burn height".into(),
            )
            .into());
        }

        if self.has_locked_tokens()? {
            // caller needs to have checked this
            return Err(InterpreterError::Expect(
                "FATAL: account already has locked tokens".into(),
            )
            .into());
        }

        // from `unlock_available_tokens_if_any` call above, `self.balance` should
        //  be canonicalized already

        let new_amount_unlocked = self
            .balance
            .get_total_balance()?
            .checked_sub(amount_to_lock)
            .ok_or_else(|| InterpreterError::Expect("STX underflow".into()))?;

        self.balance = STXBalance::LockedPoxTwo {
            amount_unlocked: new_amount_unlocked,
            amount_locked: amount_to_lock,
            unlock_height: unlock_burn_height,
        };
        Ok(())
    }

    //////////////// Pox-3 //////////////////

    /// Lock `amount_to_lock` tokens on this account until `unlock_burn_height`.
    /// After calling, this method will set the balance to a "LockedPoxThree" balance,
    ///  because this method is only invoked as a result of PoX3 interactions
    pub fn lock_tokens_v3(&mut self, amount_to_lock: u128, unlock_burn_height: u64) -> Result<()> {
        let unlocked = self.unlock_available_tokens_if_any()?;
        if unlocked > 0 {
            debug!("Consolidated after account-token-lock");
        }

        // caller needs to have checked this
        assert!(amount_to_lock > 0, "BUG: cannot lock 0 tokens");

        if unlock_burn_height <= self.burn_block_height {
            // caller needs to have checked this
            return Err(InterpreterError::Expect(
                "FATAL: cannot set a lock with expired unlock burn height".into(),
            )
            .into());
        }

        if self.has_locked_tokens()? {
            // caller needs to have checked this
            return Err(InterpreterError::Expect(
                "FATAL: account already has locked tokens".into(),
            )
            .into());
        }

        // from `unlock_available_tokens_if_any` call above, `self.balance` should
        //  be canonicalized already

        let new_amount_unlocked = self
            .balance
            .get_total_balance()?
            .checked_sub(amount_to_lock)
            .ok_or_else(|| {
                InterpreterError::Expect(
                    "FATAL: account locks more STX than balance possessed".into(),
                )
            })?;

        self.balance = STXBalance::LockedPoxThree {
            amount_unlocked: new_amount_unlocked,
            amount_locked: amount_to_lock,
            unlock_height: unlock_burn_height,
        };

        Ok(())
    }

    /// Extend this account's current lock to `unlock_burn_height`.
    /// After calling, this method will set the balance to a "LockedPoxThree" balance,
    ///  because this method is only invoked as a result of PoX3 interactions
    pub fn extend_lock_v3(&mut self, unlock_burn_height: u64) -> Result<()> {
        let unlocked = self.unlock_available_tokens_if_any()?;
        if unlocked > 0 {
            debug!("Consolidated after extend-token-lock");
        }

        if !self.has_locked_tokens()? {
            // caller needs to have checked this
            return Err(InterpreterError::Expect(
                "FATAL: account does not have locked tokens".into(),
            )
            .into());
        }

        if unlock_burn_height <= self.burn_block_height {
            // caller needs to have checked this
            return Err(InterpreterError::Expect(
                "FATAL: cannot set a lock with expired unlock burn height".into(),
            )
            .into());
        }

        self.balance = STXBalance::LockedPoxThree {
            amount_unlocked: self.balance.amount_unlocked(),
            amount_locked: self.balance.amount_locked(),
            unlock_height: unlock_burn_height,
        };
        Ok(())
    }

    /// Increase the account's current lock to `new_total_locked`.
    /// Panics if `self` was not locked by V3 PoX.
    pub fn increase_lock_v3(&mut self, new_total_locked: u128) -> Result<()> {
        let unlocked = self.unlock_available_tokens_if_any()?;
        if unlocked > 0 {
            debug!("Consolidated after extend-token-lock");
        }

        if !self.has_locked_tokens()? {
            // caller needs to have checked this
            return Err(InterpreterError::Expect(
                "FATAL: account does not have locked tokens".into(),
            )
            .into());
        }

        if !self.is_v3_locked()? {
            // caller needs to have checked this
            return Err(
                InterpreterError::Expect("FATAL: account must be locked by pox-3".into()).into(),
            );
        }

        assert!(
            self.balance.amount_locked() <= new_total_locked,
            "FATAL: account must lock more after `increase_lock_v3`"
        );

        let total_amount = self
            .balance
            .amount_unlocked()
            .checked_add(self.balance.amount_locked())
            .ok_or_else(|| InterpreterError::Expect("STX balance overflowed u128".into()))?;
        let amount_unlocked = total_amount.checked_sub(new_total_locked).ok_or_else(|| {
            InterpreterError::Expect("STX underflow: more is locked than total balance".into())
        })?;

        self.balance = STXBalance::LockedPoxThree {
            amount_unlocked,
            amount_locked: new_total_locked,
            unlock_height: self.balance.unlock_height(),
        };
        Ok(())
    }

    /// Return true iff `self` represents a snapshot that has a lock
    ///  created by PoX v3.
    pub fn is_v3_locked(&mut self) -> Result<bool> {
        match self.canonical_balance_repr()? {
            STXBalance::LockedPoxThree { .. } => Ok(true),
            _ => Ok(false),
        }
    }

    //////////////// Pox-4 //////////////////

    /// Lock `amount_to_lock` tokens on this account until `unlock_burn_height`.
    /// After calling, this method will set the balance to a "LockedPoxFour" balance,
    ///  because this method is only invoked as a result of PoX4 interactions
    pub fn lock_tokens_v4(&mut self, amount_to_lock: u128, unlock_burn_height: u64) -> Result<()> {
        let unlocked = self.unlock_available_tokens_if_any()?;
        if unlocked > 0 {
            debug!("Consolidated after account-token-lock");
        }

        // caller needs to have checked this
        assert!(amount_to_lock > 0, "BUG: cannot lock 0 tokens");

        if unlock_burn_height <= self.burn_block_height {
            // caller needs to have checked this
            panic!("FATAL: cannot set a lock with expired unlock burn height");
        }

        if self.has_locked_tokens()? {
            // caller needs to have checked this
            panic!("FATAL: account already has locked tokens");
        }

        // from `unlock_available_tokens_if_any` call above, `self.balance` should
        //  be canonicalized already

        let new_amount_unlocked = self
            .balance
            .get_total_balance()?
            .checked_sub(amount_to_lock)
            .expect("FATAL: account locks more STX than balance possessed");

        self.balance = STXBalance::LockedPoxFour {
            amount_unlocked: new_amount_unlocked,
            amount_locked: amount_to_lock,
            unlock_height: unlock_burn_height,
        };
        Ok(())
    }

    /// Extend this account's current lock to `unlock_burn_height`.
    /// After calling, this method will set the balance to a "LockedPoxFour" balance,
    ///  because this method is only invoked as a result of PoX3 interactions
    pub fn extend_lock_v4(&mut self, unlock_burn_height: u64) -> Result<()> {
        let unlocked = self.unlock_available_tokens_if_any()?;
        if unlocked > 0 {
            debug!("Consolidated after extend-token-lock");
        }

        if !self.has_locked_tokens()? {
            // caller needs to have checked this
            panic!("FATAL: account does not have locked tokens");
        }

        if unlock_burn_height <= self.burn_block_height {
            // caller needs to have checked this
            panic!("FATAL: cannot set a lock with expired unlock burn height");
        }

        self.balance = STXBalance::LockedPoxFour {
            amount_unlocked: self.balance.amount_unlocked(),
            amount_locked: self.balance.amount_locked(),
            unlock_height: unlock_burn_height,
        };
        Ok(())
    }

    /// Increase the account's current lock to `new_total_locked`.
    /// Panics if `self` was not locked by V3 PoX.
    pub fn increase_lock_v4(&mut self, new_total_locked: u128) -> Result<()> {
        let unlocked = self.unlock_available_tokens_if_any()?;
        if unlocked > 0 {
            debug!("Consolidated after extend-token-lock");
        }

        if !self.has_locked_tokens()? {
            // caller needs to have checked this
            panic!("FATAL: account does not have locked tokens");
        }

        if !self.is_v4_locked()? {
            // caller needs to have checked this
            panic!("FATAL: account must be locked by pox-3");
        }

        assert!(
            self.balance.amount_locked() <= new_total_locked,
            "FATAL: account must lock more after `increase_lock_v3`"
        );

        let total_amount = self
            .balance
            .amount_unlocked()
            .checked_add(self.balance.amount_locked())
            .expect("STX balance overflowed u128");
        let amount_unlocked = total_amount
            .checked_sub(new_total_locked)
            .expect("STX underflow: more is locked than total balance");

        self.balance = STXBalance::LockedPoxFour {
            amount_unlocked,
            amount_locked: new_total_locked,
            unlock_height: self.balance.unlock_height(),
        };
        Ok(())
    }

    /// Return true iff `self` represents a snapshot that has a lock
    ///  created by PoX v3.
    pub fn is_v4_locked(&mut self) -> Result<bool> {
        match self.canonical_balance_repr()? {
            STXBalance::LockedPoxFour { .. } => Ok(true),
            _ => Ok(false),
        }
    }

    /////////////// GENERAL //////////////////////

    /// If this snapshot is locked, then alter the lock height to be
    /// the next burn block (i.e., `self.burn_block_height + 1`)
    pub fn accelerate_unlock(&mut self) -> Result<()> {
        let unlocked = self.unlock_available_tokens_if_any()?;
        if unlocked > 0 {
            debug!("Consolidated after account-token-lock");
        }

        let new_unlock_height = self.burn_block_height + 1;
        self.balance = match self.balance {
            STXBalance::Unlocked { amount } => STXBalance::Unlocked { amount },
            STXBalance::LockedPoxOne { .. } => {
                return Err(InterpreterError::Expect(
                    "Attempted to accelerate the unlock of a lockup created by PoX-1".into(),
                )
                .into())
            }
            STXBalance::LockedPoxTwo {
                amount_unlocked,
                amount_locked,
                ..
            } => STXBalance::LockedPoxTwo {
                amount_unlocked,
                amount_locked,
                unlock_height: new_unlock_height,
            },
            STXBalance::LockedPoxThree {
                amount_unlocked,
                amount_locked,
                ..
            } => STXBalance::LockedPoxThree {
                amount_unlocked,
                amount_locked,
                unlock_height: new_unlock_height,
            },
            STXBalance::LockedPoxFour {
                amount_unlocked,
                amount_locked,
                ..
            } => STXBalance::LockedPoxFour {
                amount_unlocked,
                amount_locked,
                unlock_height: new_unlock_height,
            },
        };
        Ok(())
    }

    /// Unlock any tokens that are unlockable at the current
    ///  burn block height, and return the amount newly unlocked
    fn unlock_available_tokens_if_any(&mut self) -> Result<u128> {
        let (new_balance, unlocked) = self.balance.canonical_repr_at_block(
            self.burn_block_height,
            self.db_ref.get_v1_unlock_height(),
            self.db_ref.get_v2_unlock_height()?,
            self.db_ref.get_v3_unlock_height()?,
        )?;
        self.balance = new_balance;
        Ok(unlocked)
    }
}

// NOTE: do _not_ add mutation methods to this struct. Put them in STXBalanceSnapshot!
impl STXBalance {
    pub const unlocked_and_v1_size: usize = 40;
    pub const v2_to_v4_size: usize = 41;
    pub const pox_2_version: u8 = 0;
    pub const pox_3_version: u8 = 1;
    pub const pox_4_version: u8 = 2;

    pub fn zero() -> STXBalance {
        STXBalance::Unlocked { amount: 0 }
    }

    pub fn initial(amount: u128) -> STXBalance {
        STXBalance::Unlocked { amount }
    }

    /// This method returns the datastructure's lazy view of the unlock_height:
    ///  this *may* be updated by a canonicalized view of the account
    pub fn unlock_height(&self) -> u64 {
        match self {
            STXBalance::Unlocked { .. } => 0,
            STXBalance::LockedPoxOne { unlock_height, .. }
            | STXBalance::LockedPoxTwo { unlock_height, .. }
            | STXBalance::LockedPoxThree { unlock_height, .. }
            | STXBalance::LockedPoxFour { unlock_height, .. } => *unlock_height,
        }
    }

    /// This method returns the datastructure's lazy view of the unlock_height
    ///  *while* factoring in the PoX 2 early unlock for PoX 1 and PoX 3 early unlock for PoX 2.
    /// This value is still lazy: this unlock height may be less than the current
    ///  burn block height, if so it will be updated in a canonicalized view.
    pub fn effective_unlock_height(
        &self,
        v1_unlock_height: u32,
        v2_unlock_height: u32,
        v3_unlock_height: u32,
    ) -> u64 {
        match self {
            STXBalance::Unlocked { .. } => 0,
            STXBalance::LockedPoxOne { unlock_height, .. } => {
                if *unlock_height >= u64::from(v1_unlock_height) {
                    u64::from(v1_unlock_height)
                } else {
                    *unlock_height
                }
            }
            STXBalance::LockedPoxTwo { unlock_height, .. } => {
                if *unlock_height >= u64::from(v2_unlock_height) {
                    u64::from(v2_unlock_height)
                } else {
                    *unlock_height
                }
            }
            STXBalance::LockedPoxThree { unlock_height, .. } => {
                if *unlock_height >= u64::from(v3_unlock_height) {
                    u64::from(v3_unlock_height)
                } else {
                    *unlock_height
                }
            }
            STXBalance::LockedPoxFour { unlock_height, .. } => *unlock_height,
        }
    }

    /// This method returns the datastructure's lazy view of the amount locked:
    ///  this *may* be updated by a canonicalized view of the account
    pub fn amount_locked(&self) -> u128 {
        match self {
            STXBalance::Unlocked { .. } => 0,
            STXBalance::LockedPoxOne { amount_locked, .. }
            | STXBalance::LockedPoxTwo { amount_locked, .. }
            | STXBalance::LockedPoxThree { amount_locked, .. }
            | STXBalance::LockedPoxFour { amount_locked, .. } => *amount_locked,
        }
    }

    /// This method returns the datastructure's lazy view of the amount unlocked:
    ///  this *may* be updated by a canonicalized view of the account
    pub fn amount_unlocked(&self) -> u128 {
        match self {
            STXBalance::Unlocked {
                amount: amount_unlocked,
            }
            | STXBalance::LockedPoxOne {
                amount_unlocked, ..
            }
            | STXBalance::LockedPoxTwo {
                amount_unlocked, ..
            }
            | STXBalance::LockedPoxThree {
                amount_unlocked, ..
            }
            | STXBalance::LockedPoxFour {
                amount_unlocked, ..
            } => *amount_unlocked,
        }
    }

    fn debit_unlocked_amount(&mut self, delta: u128) -> Result<()> {
        match self {
            STXBalance::Unlocked {
                amount: amount_unlocked,
            }
            | STXBalance::LockedPoxOne {
                amount_unlocked, ..
            }
            | STXBalance::LockedPoxTwo {
                amount_unlocked, ..
            }
            | STXBalance::LockedPoxThree {
                amount_unlocked, ..
            }
            | STXBalance::LockedPoxFour {
                amount_unlocked, ..
            } => {
                *amount_unlocked = amount_unlocked
                    .checked_sub(delta)
                    .ok_or_else(|| InterpreterError::Expect("STX underflow".into()))?;
                Ok(())
            }
        }
    }

    fn checked_add_unlocked_amount(&mut self, delta: u128) -> Option<u128> {
        match self {
            STXBalance::Unlocked {
                amount: amount_unlocked,
            }
            | STXBalance::LockedPoxOne {
                amount_unlocked, ..
            }
            | STXBalance::LockedPoxTwo {
                amount_unlocked, ..
            }
            | STXBalance::LockedPoxThree {
                amount_unlocked, ..
            }
            | STXBalance::LockedPoxFour {
                amount_unlocked, ..
            } => {
                if let Some(new_amount) = amount_unlocked.checked_add(delta) {
                    *amount_unlocked = new_amount;
                    Some(new_amount)
                } else {
                    None
                }
            }
        }
    }

    /// Returns a canonicalized STXBalance at a given burn_block_height
    /// (i.e., if burn_block_height >= unlock_height, then return struct where
    ///   amount_unlocked = 0, unlock_height = 0), and the amount of tokens which
    ///   are "unlocked" by the canonicalization
    pub fn canonical_repr_at_block(
        &self,
        burn_block_height: u64,
        v1_unlock_height: u32,
        v2_unlock_height: u32,
        v3_unlock_height: u32,
    ) -> Result<(STXBalance, u128)> {
        if self.has_unlockable_tokens_at_burn_block(
            burn_block_height,
            v1_unlock_height,
            v2_unlock_height,
            v3_unlock_height,
        ) {
            Ok((
                STXBalance::Unlocked {
                    amount: self.get_total_balance()?,
                },
                self.amount_locked(),
            ))
        } else {
            Ok((self.clone(), 0))
        }
    }

    pub fn get_available_balance_at_burn_block(
        &self,
        burn_block_height: u64,
        v1_unlock_height: u32,
        v2_unlock_height: u32,
        v3_unlock_height: u32,
    ) -> Result<u128> {
        if self.has_unlockable_tokens_at_burn_block(
            burn_block_height,
            v1_unlock_height,
            v2_unlock_height,
            v3_unlock_height,
        ) {
            self.get_total_balance()
        } else {
            let out = match self {
                STXBalance::Unlocked { amount } => *amount,
                STXBalance::LockedPoxOne {
                    amount_unlocked, ..
                } => *amount_unlocked,
                STXBalance::LockedPoxTwo {
                    amount_unlocked, ..
                } => *amount_unlocked,
                STXBalance::LockedPoxThree {
                    amount_unlocked, ..
                } => *amount_unlocked,
                STXBalance::LockedPoxFour {
                    amount_unlocked, ..
                } => *amount_unlocked,
            };
            Ok(out)
        }
    }

    pub fn get_locked_balance_at_burn_block(
        &self,
        burn_block_height: u64,
        v1_unlock_height: u32,
        v2_unlock_height: u32,
        v3_unlock_height: u32,
    ) -> (u128, u64) {
        if self.has_unlockable_tokens_at_burn_block(
            burn_block_height,
            v1_unlock_height,
            v2_unlock_height,
            v3_unlock_height,
        ) {
            (0, 0)
        } else {
            match self {
                STXBalance::Unlocked { .. } => (0, 0),
                STXBalance::LockedPoxOne {
                    amount_locked,
                    unlock_height,
                    ..
                } => (*amount_locked, *unlock_height),
                STXBalance::LockedPoxTwo {
                    amount_locked,
                    unlock_height,
                    ..
                } => (*amount_locked, *unlock_height),
                STXBalance::LockedPoxThree {
                    amount_locked,
                    unlock_height,
                    ..
                } => (*amount_locked, *unlock_height),
                STXBalance::LockedPoxFour {
                    amount_locked,
                    unlock_height,
                    ..
                } => (*amount_locked, *unlock_height),
            }
        }
    }

    pub fn get_total_balance(&self) -> Result<u128> {
        let (unlocked, locked) = match self {
            STXBalance::Unlocked { amount } => (*amount, 0),
            STXBalance::LockedPoxOne {
                amount_unlocked,
                amount_locked,
                ..
            } => (*amount_unlocked, *amount_locked),
            STXBalance::LockedPoxTwo {
                amount_unlocked,
                amount_locked,
                ..
            } => (*amount_unlocked, *amount_locked),
            STXBalance::LockedPoxThree {
                amount_unlocked,
                amount_locked,
                ..
            } => (*amount_unlocked, *amount_locked),
            STXBalance::LockedPoxFour {
                amount_unlocked,
                amount_locked,
                ..
            } => (*amount_unlocked, *amount_locked),
        };
        unlocked
            .checked_add(locked)
            .ok_or_else(|| InterpreterError::Expect("STX overflow".into()).into())
    }

    pub fn was_locked_by_v1(&self) -> bool {
        matches!(self, STXBalance::LockedPoxOne { .. })
    }

    pub fn was_locked_by_v2(&self) -> bool {
        matches!(self, STXBalance::LockedPoxTwo { .. })
    }

    pub fn was_locked_by_v3(&self) -> bool {
        matches!(self, STXBalance::LockedPoxThree { .. })
    }

    pub fn has_locked_tokens_at_burn_block(
        &self,
        burn_block_height: u64,
        v1_unlock_height: u32,
        v2_unlock_height: u32,
        v3_unlock_height: u32,
    ) -> bool {
        match self {
            STXBalance::Unlocked { .. } => false,
            STXBalance::LockedPoxOne {
                amount_locked,
                unlock_height,
                ..
            } => {
                if *amount_locked == 0 {
                    return false;
                }
                // if normally unlockable, return false
                if *unlock_height <= burn_block_height {
                    return false;
                }
                // if unlockable due to Stacks 2.1 early unlock
                if u64::from(v1_unlock_height) <= burn_block_height {
                    return false;
                }
                true
            }
            STXBalance::LockedPoxTwo {
                amount_locked,
                unlock_height,
                ..
            } => {
                if *amount_locked == 0 {
                    return false;
                }
                if *unlock_height <= burn_block_height {
                    return false;
                }
                // if unlockable due to Stacks 2.2 early unlock
                if u64::from(v2_unlock_height) <= burn_block_height {
                    return false;
                }
                true
            }
            STXBalance::LockedPoxThree {
                amount_locked,
                unlock_height,
                ..
            } => {
                if *amount_locked == 0 {
                    return false;
                }
                if *unlock_height <= burn_block_height {
                    return false;
                }
                // if unlockable due to Stacks 2.5 early unlock
                if u64::from(v3_unlock_height) <= burn_block_height {
                    return false;
                }
                true
            }
            STXBalance::LockedPoxFour {
                amount_locked,
                unlock_height,
                ..
            } => {
                if *amount_locked == 0 {
                    return false;
                }
                if *unlock_height <= burn_block_height {
                    return false;
                }
                true
            }
        }
    }

    pub fn has_unlockable_tokens_at_burn_block(
        &self,
        burn_block_height: u64,
        v1_unlock_height: u32,
        v2_unlock_height: u32,
        v3_unlock_height: u32,
    ) -> bool {
        match self {
            STXBalance::Unlocked { .. } => false,
            STXBalance::LockedPoxOne {
                amount_locked,
                unlock_height,
                ..
            } => {
                if *amount_locked == 0 {
                    return false;
                }
                // if normally unlockable, return true
                if *unlock_height <= burn_block_height {
                    return true;
                }
                // if unlockable due to Stacks 2.1 early unlock
                if u64::from(v1_unlock_height) <= burn_block_height {
                    return true;
                }
                false
            }
            STXBalance::LockedPoxTwo {
                amount_locked,
                unlock_height,
                ..
            } => {
                if *amount_locked == 0 {
                    return false;
                }
                // if normally unlockable, return true
                if *unlock_height <= burn_block_height {
                    return true;
                }
                // if unlockable due to Stacks 2.2 early unlock
                if u64::from(v2_unlock_height) <= burn_block_height {
                    return true;
                }
                false
            }
            STXBalance::LockedPoxThree {
                amount_locked,
                unlock_height,
                ..
            } => {
                if *amount_locked == 0 {
                    return false;
                }
                // if normally unlockable, return true
                if *unlock_height <= burn_block_height {
                    return true;
                }
                // if unlockable due to Stacks 2.5 early unlock
                if u64::from(v3_unlock_height) <= burn_block_height {
                    return true;
                }
                false
            }
            STXBalance::LockedPoxFour {
                amount_locked,
                unlock_height,
                ..
            } => {
                if *amount_locked == 0 {
                    return false;
                }
                // if normally unlockable, return true
                if *unlock_height <= burn_block_height {
                    return true;
                }
                false
            }
        }
    }

    pub fn can_transfer_at_burn_block(
        &self,
        amount: u128,
        burn_block_height: u64,
        v1_unlock_height: u32,
        v2_unlock_height: u32,
        v3_unlock_height: u32,
    ) -> Result<bool> {
        Ok(self.get_available_balance_at_burn_block(
            burn_block_height,
            v1_unlock_height,
            v2_unlock_height,
            v3_unlock_height,
        )? >= amount)
    }
}<|MERGE_RESOLUTION|>--- conflicted
+++ resolved
@@ -57,12 +57,8 @@
             }
         }
         impl ClarityDeserializable<$Name> for $Name {
-<<<<<<< HEAD
             #[cfg(not(feature = "wasm"))]
-            fn deserialize(json: &str) -> Self {
-=======
             fn deserialize(json: &str) -> Result<Self> {
->>>>>>> d063a74a
                 let mut deserializer = serde_json::Deserializer::from_str(&json);
                 // serde's default 128 depth limit can be exhausted
                 //  by a 64-stack-depth AST, so disable the recursion limit
@@ -75,8 +71,10 @@
                 })
             }
             #[cfg(feature = "wasm")]
-            fn deserialize(json: &str) -> Self {
-                serde_json::from_str(json).expect("Failed to serialize vm.Value")
+            fn deserialize(json: &str) -> Result<Self> {
+                serde_json::from_str(json).map_err(|_| {
+                    InterpreterError::Expect("Failed to deserialize vm.Value".into()).into()
+                })
             }
         }
     };
