--- conflicted
+++ resolved
@@ -934,17 +934,8 @@
         block_sighash: &Sha512Trunc256Sum,
         ts: u64,
     ) -> Result<(), DBError> {
-<<<<<<< HEAD
-        let qry = "UPDATE blocks SET broadcasted = ?1 WHERE reward_cycle = ?2 AND signer_signature_hash = ?3";
-        let args = params![u64_to_sql(ts)?, u64_to_sql(reward_cycle)?, block_sighash];
-=======
-        let qry = "UPDATE blocks SET broadcasted = ?1, block_info = json_set(block_info, '$.state', ?2), state = ?2 WHERE signer_signature_hash = ?3";
-        let args = params![
-            u64_to_sql(ts)?,
-            BlockState::GloballyAccepted.to_string(),
-            block_sighash
-        ];
->>>>>>> b108d09a
+        let qry = "UPDATE blocks SET broadcasted = ?1 WHERE signer_signature_hash = ?2";
+        let args = params![u64_to_sql(ts)?, block_sighash];
 
         debug!("Marking block {} as broadcasted at {}", block_sighash, ts);
         self.db.execute(qry, args)?;
@@ -1387,29 +1378,11 @@
         db.set_block_broadcasted(&block_info_1.signer_signature_hash(), 12345)
             .unwrap();
         assert_eq!(
-<<<<<<< HEAD
-            db.block_lookup(
-                block_info_1.reward_cycle,
-                &block_info_1.signer_signature_hash()
-            )
-            .expect("Unable to get block from db")
-            .expect("Unable to get block from db")
-            .state,
-            BlockState::Unprocessed
-=======
             db.block_lookup(&block_info_1.signer_signature_hash())
                 .expect("Unable to get block from db")
                 .expect("Unable to get block from db")
                 .state,
-            BlockState::GloballyAccepted
->>>>>>> b108d09a
-        );
-        assert_eq!(
-            db.get_last_globally_accepted_block(&block_info_1.block.header.consensus_hash)
-                .unwrap()
-                .unwrap()
-                .signer_signature_hash(),
-            block_info_1.block.header.signer_signature_hash()
+            BlockState::Unprocessed
         );
         db.insert_block(&block_info_1)
             .expect("Unable to insert block into db a second time");
