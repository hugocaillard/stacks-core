--- conflicted
+++ resolved
@@ -339,9 +339,6 @@
 "#;
 
 static CREATE_INDEXES_4: &str = r#"
-<<<<<<< HEAD
-CREATE INDEX IF NOT EXISTS block_validations_pending_on_added_time ON block_validations_pending(added_time);
-=======
 CREATE INDEX IF NOT EXISTS blocks_state ON blocks ((json_extract(block_info, '$.state')));
 CREATE INDEX IF NOT EXISTS blocks_signed_group ON blocks ((json_extract(block_info, '$.signed_group')));
 "#;
@@ -351,7 +348,10 @@
 CREATE INDEX IF NOT EXISTS blocks_consensus_hash_state ON blocks (consensus_hash, state);
 CREATE INDEX IF NOT EXISTS blocks_state ON blocks (state);
 CREATE INDEX IF NOT EXISTS blocks_signed_group ON blocks (signed_group);
->>>>>>> bf1e4f20
+"#;
+
+static CREATE_INDEXES_6: &str = r#"
+CREATE INDEX IF NOT EXISTS block_validations_pending_on_added_time ON block_validations_pending(added_time);
 "#;
 
 static CREATE_SIGNER_STATE_TABLE: &str = "
@@ -415,15 +415,6 @@
     PRIMARY KEY (signer_addr)
 ) STRICT;"#;
 
-<<<<<<< HEAD
-static CREATE_BLOCK_VALIDATION_PENDING_TABLE: &str = r#"
-CREATE TABLE IF NOT EXISTS block_validations_pending (
-    signer_signature_hash TEXT NOT NULL,
-    -- the time at which the block was added to the pending table
-    added_time INTEGER NOT NULL,
-    PRIMARY KEY (signer_signature_hash)
-) STRICT;"#;
-=======
 // Migration logic necessary to move blocks from the old blocks table to the new blocks table
 static MIGRATE_BLOCKS_TABLE_2_BLOCKS_TABLE_3: &str = r#"
 CREATE TABLE IF NOT EXISTS temp_blocks (
@@ -457,15 +448,15 @@
     broadcasted,
     stacks_height,
     burn_block_height,
-    valid, 
+    valid,
     state,
-    signed_group, 
+    signed_group,
     signed_self,
     proposed_time,
     validation_time_ms,
     tenure_change
 )
-SELECT 
+SELECT
     signer_signature_hash,
     reward_cycle,
     block_info,
@@ -473,7 +464,7 @@
     signed_over,
     broadcasted,
     stacks_height,
-    burn_block_height, 
+    burn_block_height,
     json_extract(block_info, '$.valid') AS valid,
     json_extract(block_info, '$.state') AS state,
     json_extract(block_info, '$.signed_group') AS signed_group,
@@ -486,7 +477,14 @@
 DROP TABLE blocks;
 
 ALTER TABLE temp_blocks RENAME TO blocks;"#;
->>>>>>> bf1e4f20
+
+static CREATE_BLOCK_VALIDATION_PENDING_TABLE: &str = r#"
+CREATE TABLE IF NOT EXISTS block_validations_pending (
+    signer_signature_hash TEXT NOT NULL,
+    -- the time at which the block was added to the pending table
+    added_time INTEGER NOT NULL,
+    PRIMARY KEY (signer_signature_hash)
+) STRICT;"#;
 
 static SCHEMA_1: &[&str] = &[
     DROP_SCHEMA_0,
@@ -525,19 +523,10 @@
 ];
 
 static SCHEMA_4: &[&str] = &[
-<<<<<<< HEAD
-    CREATE_BLOCK_VALIDATION_PENDING_TABLE,
-=======
->>>>>>> bf1e4f20
     CREATE_INDEXES_4,
     "INSERT OR REPLACE INTO db_config (version) VALUES (4);",
 ];
 
-<<<<<<< HEAD
-impl SignerDb {
-    /// The current schema version used in this build of the signer binary.
-    pub const SCHEMA_VERSION: u32 = 4;
-=======
 static SCHEMA_5: &[&str] = &[
     MIGRATE_BLOCKS_TABLE_2_BLOCKS_TABLE_3,
     CREATE_INDEXES_5,
@@ -545,10 +534,15 @@
     "INSERT INTO db_config (version) VALUES (5);",
 ];
 
+static SCHEMA_6: &[&str] = &[
+    CREATE_BLOCK_VALIDATION_PENDING_TABLE,
+    CREATE_INDEXES_6,
+    "INSERT OR REPLACE INTO db_config (version) VALUES (6);",
+];
+
 impl SignerDb {
     /// The current schema version used in this build of the signer binary.
-    pub const SCHEMA_VERSION: u32 = 5;
->>>>>>> bf1e4f20
+    pub const SCHEMA_VERSION: u32 = 6;
 
     /// Create a new `SignerState` instance.
     /// This will create a new SQLite database at the given path
@@ -634,8 +628,6 @@
         Ok(())
     }
 
-<<<<<<< HEAD
-=======
     /// Migrate from schema 4 to schema 5
     fn schema_5_migration(tx: &Transaction) -> Result<(), DBError> {
         if Self::get_schema_version(tx)? >= 5 {
@@ -644,6 +636,20 @@
         }
 
         for statement in SCHEMA_5.iter() {
+            tx.execute_batch(statement)?;
+        }
+
+        Ok(())
+    }
+
+    /// Migrate from schema 5 to schema 6
+    fn schema_6_migration(tx: &Transaction) -> Result<(), DBError> {
+        if Self::get_schema_version(tx)? >= 6 {
+            // no migration necessary
+            return Ok(());
+        }
+
+        for statement in SCHEMA_6.iter() {
             tx.execute_batch(statement)?;
         }
 
@@ -674,7 +680,6 @@
         Ok(())
     }
 
->>>>>>> bf1e4f20
     /// Either instantiate a new database, or migrate an existing one
     /// If the detected version of the existing database is 0 (i.e., a pre-migration
     /// logic DB, the DB will be dropped).
@@ -688,12 +693,9 @@
                 1 => Self::schema_2_migration(&sql_tx)?,
                 2 => Self::schema_3_migration(&sql_tx)?,
                 3 => Self::schema_4_migration(&sql_tx)?,
-<<<<<<< HEAD
-                4 => break,
-=======
                 4 => Self::schema_5_migration(&sql_tx)?,
-                5 => break,
->>>>>>> bf1e4f20
+                5 => Self::schema_6_migration(&sql_tx)?,
+                6 => break,
                 x => return Err(DBError::Other(format!(
                     "Database schema is newer than supported by this binary. Expected version = {}, Database version = {x}",
                     Self::SCHEMA_VERSION,
@@ -1019,7 +1021,6 @@
         ))
     }
 
-<<<<<<< HEAD
     /// Get a pending block validation, sorted by the time at which it was added to the pending table.
     /// If found, remove it from the pending table.
     pub fn get_pending_block_validation(&self) -> Result<Option<Sha512Trunc256Sum>, DBError> {
@@ -1057,7 +1058,8 @@
             params![sighash.to_string(), u64_to_sql(ts)?],
         )?;
         Ok(())
-=======
+    }
+
     /// Return the start time (epoch time in seconds) and the processing time in milliseconds of the tenure (idenfitied by consensus_hash).
     fn get_tenure_times(&self, tenure: &ConsensusHash) -> Result<(u64, u64), DBError> {
         let query = "SELECT tenure_change, proposed_time, validation_time_ms FROM blocks WHERE consensus_hash = ?1 AND state = ?2 ORDER BY stacks_height DESC";
@@ -1119,7 +1121,6 @@
             "consensus_hash" => %block.header.consensus_hash,
         );
         tenure_extend_timestamp
->>>>>>> bf1e4f20
     }
 }
 
