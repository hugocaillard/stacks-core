#!/usr/bin/env python2
# -*- coding: utf-8 -*-
"""
    Blockstack
    ~~~~~
    copyright: (c) 2014-2015 by Halfmoon Labs, Inc.
    copyright: (c) 2016 by Blockstack.org

    This file is part of Blockstack

    Blockstack is free software: you can redistribute it and/or modify
    it under the terms of the GNU General Public License as published by
    the Free Software Foundation, either version 3 of the License, or
    (at your option) any later version.

    Blockstack is distributed in the hope that it will be useful,
    but WITHOUT ANY WARRANTY; without even the implied warranty of
    MERCHANTABILITY or FITNESS FOR A PARTICULAR PURPOSE.  See the
    GNU General Public License for more details.
    You should have received a copy of the GNU General Public License
    along with Blockstack. If not, see <http://www.gnu.org/licenses/>.
""" 

# activate F-day 2017
"""
TEST ENV BLOCKSTACK_EPOCH_1_END_BLOCK 682
TEST ENV BLOCKSTACK_EPOCH_2_END_BLOCK 683
TEST ENV BLOCKSTACK_EPOCH_2_NAMESPACE_LIFETIME_MULTIPLIER 1
TEST ENV BLOCKSTACK_EPOCH_3_NAMESPACE_LIFETIME_MULTIPLIER 1
TEST ENV BLOCKSTACK_EPOCH_3_NAMESPACE_RECEIVE_FEES_PERIOD 3
"""


import testlib
import virtualchain
import blockstack

wallets = [
    testlib.Wallet( "5JesPiN68qt44Hc2nT8qmyZ1JDwHebfoh9KQ52Lazb1m1LaKNj9", 100000000000 ),
    testlib.Wallet( "5KHqsiU9qa77frZb6hQy9ocV7Sus9RWJcQGYYBJJBb2Efj1o77e", 100000000000 ),
    testlib.Wallet( "5Kg5kJbQHvk1B64rJniEmgbD83FpZpbw2RjdAZEzTefs9ihN3Bz", 100000000000 ),
    testlib.Wallet( "5JuVsoS9NauksSkqEjbUZxWwgGDQbMwPsEfoRBSpLpgDX1RtLX7", 100000000000 ),
    testlib.Wallet( "5KEpiSRr1BrT8vRD7LKGCEmudokTh1iMHbiThMQpLdwBwhDJB1T", 100000000000 )
]

consensus = "17ac43c1d8549c3181b200f1bf97eb7d"

def scenario( wallets, **kw ):

    testlib.blockstack_namespace_preorder( "test", wallets[1].addr, wallets[0].privkey )
    testlib.next_block( **kw )

    testlib.blockstack_namespace_reveal( "test", wallets[1].addr, 52595, 250, 4, [6,5,4,3,2,1,0,0,0,0,0,0,0,0,0,0], 10, 10, wallets[0].privkey, version_bits=2)
    testlib.next_block( **kw )

    testlib.blockstack_namespace_ready( "test", wallets[1].privkey )
    testlib.next_block( **kw )

    namespace_rec = testlib.blockstack_cli_get_namespace_blockchain_record("test")
    if 'error' in namespace_rec:
        print namespace_rec
        return False

    namespace_balance = testlib.get_balance(namespace_rec['address'])
    burn_balance = testlib.get_balance(blockstack.lib.config.BLOCKSTACK_BURN_ADDRESS)

    res = testlib.blockstack_name_preorder( "foo.test", wallets[2].privkey, wallets[3].addr )   # +name_cost
    if 'error' in res:
        print res
        return False

    testlib.next_block( **kw )

    res = testlib.blockstack_name_register( "foo.test", wallets[2].privkey, wallets[3].addr )
    if 'error' in res:
        print res
        return False

    testlib.next_block( **kw )

    new_namespace_balance = testlib.get_balance(namespace_rec['address'])
    name_rec = testlib.get_name_blockchain_record('foo.test')
    name_cost = name_rec['op_fee']

    if new_namespace_balance - namespace_balance != name_cost:
        print 'address {} did not get credited'.format(namespace_rec['address'])
        print '{} != {} + {}'.format(new_namespace_balance, namespace_balance, name_cost)
        return False

    # should send to null burn address
    res = testlib.blockstack_name_preorder( "foo2.test", wallets[2].privkey, wallets[3].addr )
    if 'error' in res:
        print res
        return False

    # preorder should send to the null burn address now.
    # try forcing it to the namespace burn address, to verify that it fails
<<<<<<< HEAD
    res = testlib.blockstack_name_preorder( "foo_fail.test", wallets[2].privkey, wallets[3].addr, burn_addr=namespace_rec['address'], expect_fail=True)
=======
    res = testlib.blockstack_name_preorder( "foo_fail.test", wallets[2].privkey, wallets[3].addr, burn_addr=namespace_rec['address'], safety_checks=False)
>>>>>>> 16138de1
    if 'error' not in res:
        print res
        return False

    res = testlib.blockstack_name_preorder( "foo_fail.test", wallets[2].privkey, wallets[3].addr, burn_addr=namespace_rec['address'], price={'units': 'BTC', 'amount': name_cost}, safety_checks=False, tx_fee=10000*5 )     # +name_cost
    if 'error' in res:
        print res
        return False

    testlib.next_block( **kw )

    # should be rejected
    res = testlib.blockstack_name_register( "foo_fail.test", wallets[2].privkey, wallets[3].addr, safety_checks=False)
    if 'error' in res:
        print res
        return False

    # should be accepted
    res = testlib.blockstack_name_register( "foo2.test", wallets[2].privkey, wallets[3].addr )
    if 'error' in res:
        print res
        return False

    testlib.next_block( **kw )
    testlib.expect_snv_fail_at('foo_fail.test', testlib.get_current_block(**kw))

    # should have been rejected due to wrong burn address
    whois = testlib.blockstack_cli_whois('foo_fail.test')
    if 'error' not in whois:
        print whois
        return False

    new_burn_balance = testlib.get_balance(blockstack.lib.config.BLOCKSTACK_BURN_ADDRESS)
    new_namespace_balance = testlib.get_balance(namespace_rec['address'])
    name_rec_2 = testlib.get_name_blockchain_record('foo2.test')
    name_cost_2 = name_rec_2['op_fee']

    # namespace should NOT have gotten the fee for foo_fail.  It should only have gotten it for foo.test
    if new_namespace_balance - namespace_balance < 2*name_cost or new_namespace_balance - namespace_balance >= 3*name_cost:
        print 'address {} got credited after fee capture period'.format(namespace_rec['address'])
        print '{} != {} + 2*{}'.format(new_namespace_balance, namespace_balance, name_cost)
        return False

    # burn address should have received the fee for the second name
    if new_burn_balance - name_cost_2 != burn_balance:
        print 'null burn address did not get credited'
        print '{} != {} + {}'.format(new_burn_balance, burn_balance, name_cost_2)
        return False


def check( state_engine ):

    # not revealed, but ready 
    ns = state_engine.get_namespace_reveal( "test" )
    if ns is not None:
        print "namespace reveal exists"
        return False 

    ns = state_engine.get_namespace( "test" )
    if ns is None:
        print "no namespace"
        return False 

    if ns['namespace_id'] != 'test':
        print "wrong namespace"
        return False 

    for name in ['foo.test', 'foo2.test']:
        # not preordered
        preorder = state_engine.get_name_preorder( name, virtualchain.make_payment_script(wallets[2].addr), wallets[3].addr )
        if preorder is not None:
            print "preorder exists"
            return False
        
        # registered 
        name_rec = state_engine.get_name( name )
        if name_rec is None:
            print "name does not exist"
            return False 

        # owned by
        if name_rec['address'] != wallets[3].addr or name_rec['sender'] != virtualchain.make_payment_script(wallets[3].addr):
            print "sender is wrong"
            return False 

    return True<|MERGE_RESOLUTION|>--- conflicted
+++ resolved
@@ -95,11 +95,7 @@
 
     # preorder should send to the null burn address now.
     # try forcing it to the namespace burn address, to verify that it fails
-<<<<<<< HEAD
     res = testlib.blockstack_name_preorder( "foo_fail.test", wallets[2].privkey, wallets[3].addr, burn_addr=namespace_rec['address'], expect_fail=True)
-=======
-    res = testlib.blockstack_name_preorder( "foo_fail.test", wallets[2].privkey, wallets[3].addr, burn_addr=namespace_rec['address'], safety_checks=False)
->>>>>>> 16138de1
     if 'error' not in res:
         print res
         return False
