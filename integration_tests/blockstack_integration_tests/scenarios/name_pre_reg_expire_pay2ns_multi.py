#!/usr/bin/env python2
# -*- coding: utf-8 -*-
"""
    Blockstack
    ~~~~~
    copyright: (c) 2014-2015 by Halfmoon Labs, Inc.
    copyright: (c) 2016 by Blockstack.org

    This file is part of Blockstack

    Blockstack is free software: you can redistribute it and/or modify
    it under the terms of the GNU General Public License as published by
    the Free Software Foundation, either version 3 of the License, or
    (at your option) any later version.

    Blockstack is distributed in the hope that it will be useful,
    but WITHOUT ANY WARRANTY; without even the implied warranty of
    MERCHANTABILITY or FITNESS FOR A PARTICULAR PURPOSE.  See the
    GNU General Public License for more details.
    You should have received a copy of the GNU General Public License
    along with Blockstack. If not, see <http://www.gnu.org/licenses/>.
""" 

# activate F-day 2017
"""
TEST ENV BLOCKSTACK_EPOCH_1_END_BLOCK 682
TEST ENV BLOCKSTACK_EPOCH_2_END_BLOCK 683
TEST ENV BLOCKSTACK_EPOCH_2_NAMESPACE_LIFETIME_MULTIPLIER 1
TEST ENV BLOCKSTACK_EPOCH_3_NAMESPACE_LIFETIME_MULTIPLIER 1
TEST ENV BLOCKSTACK_EPOCH_3_NAMESPACE_LIFETIME_GRACE_PERIOD 0
TEST ENV BLOCKSTACK_EPOCH_3_NAMESPACE_RECEIVE_FEES_PERIOD 17
"""


import testlib
import virtualchain
import blockstack

wallets = [
    testlib.Wallet( "5JesPiN68qt44Hc2nT8qmyZ1JDwHebfoh9KQ52Lazb1m1LaKNj9", 100000000000 ),
    testlib.Wallet( "5KHqsiU9qa77frZb6hQy9ocV7Sus9RWJcQGYYBJJBb2Efj1o77e", 100000000000 ),
    testlib.Wallet( "5Kg5kJbQHvk1B64rJniEmgbD83FpZpbw2RjdAZEzTefs9ihN3Bz", 100000000000 ),
    testlib.Wallet( "5JuVsoS9NauksSkqEjbUZxWwgGDQbMwPsEfoRBSpLpgDX1RtLX7", 100000000000 ),
    testlib.Wallet( "5KEpiSRr1BrT8vRD7LKGCEmudokTh1iMHbiThMQpLdwBwhDJB1T", 100000000000 )
]

consensus = "17ac43c1d8549c3181b200f1bf97eb7d"

def scenario( wallets, **kw ):

    testlib.blockstack_namespace_preorder( "test", wallets[1].addr, wallets[0].privkey )
    testlib.next_block( **kw )

    testlib.blockstack_namespace_reveal( "test", wallets[1].addr, 3, 250, 4, [6,5,4,3,2,1,0,0,0,0,0,0,0,0,0,0], 10, 10, wallets[0].privkey, version_bits=2)
    testlib.next_block( **kw )

    testlib.blockstack_namespace_ready( "test", wallets[1].privkey )
    testlib.next_block( **kw )

    namespace_rec = testlib.blockstack_cli_get_namespace_blockchain_record("test")
    if 'error' in namespace_rec:
        print namespace_rec
        return False

    namespace_balance = testlib.get_balance(namespace_rec['address'])
    burn_balance = testlib.get_balance(blockstack.lib.config.BLOCKSTACK_BURN_ADDRESS)

    res = testlib.blockstack_name_preorder( "foo.test", wallets[2].privkey, wallets[3].addr ) # +name_cost
    if 'error' in res:
        print res
        return False

    testlib.next_block( **kw )

    res = testlib.blockstack_name_register( "foo.test", wallets[2].privkey, wallets[3].addr )
    if 'error' in res:
        print res
        return False

    testlib.next_block( **kw )
    testlib.next_block( **kw )
    testlib.next_block( **kw )
    testlib.next_block( **kw )
    testlib.next_block( **kw ) # expired
    
    res = testlib.blockstack_name_preorder( "foo.test", wallets[3].privkey, wallets[4].addr )  # +name_cost
    if 'error' in res:
        print res
        return False

    testlib.next_block( **kw )

    res = testlib.blockstack_name_register( "foo.test", wallets[3].privkey, wallets[4].addr )
    if 'error' in res:
        print res
        return False

    testlib.next_block( **kw )
    testlib.next_block( **kw )

    res = testlib.blockstack_name_renew("foo.test", wallets[4].privkey)     # +name_cost
    if 'error' in res:
        print res
        return False

    testlib.next_block( **kw )
    testlib.next_block( **kw )
    testlib.next_block( **kw )
    testlib.next_block( **kw )
    testlib.next_block( **kw ) # expired

    res = testlib.blockstack_name_preorder( "foo.test", wallets[2].privkey, wallets[3].addr )       # +name_cost
    if 'error' in res:
        print res
        return False

    testlib.next_block( **kw )

    res = testlib.blockstack_name_register( "foo.test", wallets[2].privkey, wallets[3].addr )
    if 'error' in res:
        print res
        return False

    testlib.next_block( **kw )

    new_namespace_balance = testlib.get_balance(namespace_rec['address'])
    name_rec = testlib.get_name_blockchain_record('foo.test')
    name_cost = name_rec['op_fee']

    testlib.next_block( **kw )
    testlib.next_block( **kw )
    testlib.next_block( **kw )
    testlib.next_block( **kw ) # expired

    if new_namespace_balance - namespace_balance != 4*name_cost:
        print 'address {} did not get credited'.format(namespace_rec['address'])
        print '{} != {} + 4*{}'.format(new_namespace_balance, namespace_balance, name_cost)
        return False

    # preorder should send to the null burn address now.
    res = testlib.blockstack_name_preorder( "foo2.test", wallets[4].privkey, wallets[0].addr )  # does not pay to namespace
    if 'error' in res:
        print res
        return False

    # try forcing it to the namespace burn address, to verify that it fails
<<<<<<< HEAD
    res = testlib.blockstack_name_preorder( "foo_fail.test", wallets[4].privkey, wallets[0].addr, burn_addr=namespace_rec['address'], expect_fail=True)
=======
    res = testlib.blockstack_name_preorder( "foo_fail.test", wallets[4].privkey, wallets[0].addr, burn_addr=namespace_rec['address'], safety_checks=False)
>>>>>>> 16138de1
    if 'error' not in res:
        print res
        return False

    res = testlib.blockstack_name_preorder( "foo_fail.test", wallets[4].privkey, wallets[0].addr, burn_addr=namespace_rec['address'], price={'units': 'BTC', 'amount': name_cost}, safety_checks=False, tx_fee=10000*5 ) # +name_cost
    if 'error' in res:
        print res
        return False

    testlib.next_block( **kw )

    # should be accepted
    res = testlib.blockstack_name_register( "foo2.test", wallets[4].privkey, wallets[0].addr )
    if 'error' in res:
        print res
        return False

    # should be rejected
    res = testlib.blockstack_name_register( "foo_fail.test", wallets[4].privkey, wallets[0].addr, safety_checks=False )
    if 'error' in res:
        print res
        return False

    testlib.next_block( **kw )
    testlib.expect_snv_fail_at('foo_fail.test', testlib.get_current_block(**kw))

    # should have been rejected due to wrong burn address
    whois = testlib.blockstack_cli_whois('foo_fail.test')
    if 'error' not in whois:
        print whois
        return False

    new_burn_balance = testlib.get_balance(blockstack.lib.config.BLOCKSTACK_BURN_ADDRESS)
    new_namespace_balance = testlib.get_balance(namespace_rec['address'])
    name_rec_2 = testlib.get_name_blockchain_record('foo2.test')
    name_cost_2 = name_rec_2['op_fee']

    # namespace should NOT have gotten the fee for foo_fail.  It should only have gotten it for foo.test
    if new_namespace_balance - namespace_balance < 5*name_cost or new_namespace_balance - namespace_balance > 6*name_cost:
        print 'address {} got credited after fee capture period'.format(namespace_rec['address'])
        print '{} != {} + 5*{}'.format(new_namespace_balance, namespace_balance, name_cost)
        return False

    # burn address should have received the fee for the second name
    if new_burn_balance - name_cost_2 != burn_balance:
        print 'null burn address did not get credited'
        print '{} != {} + {}'.format(new_burn_balance, burn_balance, name_cost_2)
        return False


def check( state_engine ):

    # not revealed, but ready 
    ns = state_engine.get_namespace_reveal( "test" )
    if ns is not None:
        print "namespace reveal exists"
        return False 

    ns = state_engine.get_namespace( "test" )
    if ns is None:
        print "no namespace"
        return False 

    if ns['namespace_id'] != 'test':
        print "wrong namespace"
        return False 

    for name in ['foo2.test']:
        # not preordered
        preorder = state_engine.get_name_preorder( name, virtualchain.make_payment_script(wallets[4].addr), wallets[0].addr )
        if preorder is not None:
            print "preorder exists"
            return False
        
        # registered 
        name_rec = state_engine.get_name( name )
        if name_rec is None:
            print "name does not exist"
            return False 

        # owned by
        if name_rec['address'] != wallets[0].addr or name_rec['sender'] != virtualchain.make_payment_script(wallets[0].addr):
            print "sender is wrong"
            return False 

    return True<|MERGE_RESOLUTION|>--- conflicted
+++ resolved
@@ -144,11 +144,7 @@
         return False
 
     # try forcing it to the namespace burn address, to verify that it fails
-<<<<<<< HEAD
     res = testlib.blockstack_name_preorder( "foo_fail.test", wallets[4].privkey, wallets[0].addr, burn_addr=namespace_rec['address'], expect_fail=True)
-=======
-    res = testlib.blockstack_name_preorder( "foo_fail.test", wallets[4].privkey, wallets[0].addr, burn_addr=namespace_rec['address'], safety_checks=False)
->>>>>>> 16138de1
     if 'error' not in res:
         print res
         return False
