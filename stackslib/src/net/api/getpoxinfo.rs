--- conflicted
+++ resolved
@@ -202,15 +202,6 @@
             .to_owned()
             .expect_u128()? as u64;
 
-<<<<<<< HEAD
-=======
-        let rejection_fraction = res
-            .get("rejection-fraction")
-            .expect(&format!("FATAL: no 'rejection-fraction'"))
-            .to_owned()
-            .expect_u128()? as u64;
-
->>>>>>> c98b404e
         let reward_cycle_id = res
             .get("reward-cycle-id")
             .expect(&format!("FATAL: no 'reward-cycle-id'"))
@@ -223,15 +214,6 @@
             .to_owned()
             .expect_u128()? as u64;
 
-<<<<<<< HEAD
-=======
-        let current_rejection_votes = res
-            .get("current-rejection-votes")
-            .expect(&format!("FATAL: no 'current-rejection-votes'"))
-            .to_owned()
-            .expect_u128()? as u64;
-
->>>>>>> c98b404e
         let total_liquid_supply_ustx = res
             .get("total-liquid-supply-ustx")
             .expect(&format!("FATAL: no 'total-liquid-supply-ustx'"))
