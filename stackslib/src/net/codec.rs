--- conflicted
+++ resolved
@@ -1554,13 +1554,9 @@
 
 #[cfg(test)]
 pub mod test {
-<<<<<<< HEAD
+    use stacks_common::bitvec::BitVec;
     use stacks_common::codec::{DeserializeWithEpoch, NEIGHBOR_ADDRESS_ENCODED_SIZE};
     use stacks_common::types::StacksEpochId;
-=======
-    use stacks_common::bitvec::BitVec;
-    use stacks_common::codec::NEIGHBOR_ADDRESS_ENCODED_SIZE;
->>>>>>> f8c67607
     use stacks_common::util::hash::hex_bytes;
     use stacks_common::util::secp256k1::*;
 
