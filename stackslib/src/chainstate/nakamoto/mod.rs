--- conflicted
+++ resolved
@@ -82,10 +82,11 @@
 use crate::chainstate::burn::{BlockSnapshot, SortitionHash};
 use crate::chainstate::coordinator::{BlockEventDispatcher, Error, OnChainRewardSetProvider};
 use crate::chainstate::nakamoto::coordinator::load_nakamoto_reward_set;
+use crate::chainstate::nakamoto::keys as nakamoto_keys;
 use crate::chainstate::nakamoto::signer_set::NakamotoSigners;
 use crate::chainstate::nakamoto::staging_blocks::NakamotoBlockObtainMethod;
 use crate::chainstate::nakamoto::tenure::{
-    NakamotoTenureId, NAKAMOTO_TENURES_SCHEMA_1, NAKAMOTO_TENURES_SCHEMA_2,
+    NakamotoTenureEventId, NAKAMOTO_TENURES_SCHEMA_1, NAKAMOTO_TENURES_SCHEMA_2,
     NAKAMOTO_TENURES_SCHEMA_3,
 };
 use crate::chainstate::stacks::address::PoxAddress;
@@ -115,6 +116,7 @@
 use crate::{chainstate, monitoring};
 
 pub mod coordinator;
+pub mod keys;
 pub mod miner;
 pub mod signer_set;
 pub mod staging_blocks;
@@ -268,192 +270,19 @@
     ];
 }
 
-/// MARF key/value pairs
-pub mod nakamoto_keys {
-    use super::{hex_bytes, to_hex, ConsensusHash, NakamotoTenureId, StacksBlockId};
-
-    pub fn ongoing_tenure_id() -> &'static str {
-        "nakamoto::tenures::ongoing_tenure_id"
-    }
-
-    pub fn ongoing_tenure_coinbase_height(coinbase_height: u64) -> String {
-        format!(
-            "nakamoto::tenures::ongoing_tenure_coinbase_height::{}",
-            coinbase_height
-        )
-    }
-
-    pub fn block_found_tenure_id(tenure_id_consensus_hash: &ConsensusHash) -> String {
-        format!(
-            "nakamoto::tenures::block_found_tenure_id::{}",
-            tenure_id_consensus_hash
-        )
-    }
-
-    pub fn highest_block_in_tenure(tenure_id_consensus_hash: &ConsensusHash) -> String {
-        format!(
-            "nakamoto::tenures::highest_block_in_tenure::{}",
-            tenure_id_consensus_hash
-        )
-    }
-
-    pub fn coinbase_height(ch: &ConsensusHash) -> String {
-        format!("nakamoto::headers::coinbase_height::{}", ch)
-    }
-
-    pub fn tenure_start_block_id(ch: &ConsensusHash) -> String {
-        format!("nakamoto::headers::tenure_start_block_id::{}", ch)
-    }
-
-    pub fn finished_tenure_consensus_hash(ch: &ConsensusHash) -> String {
-        format!("nakamoto::tenures::finished_tenure_consensus_hash::{}", ch)
-    }
-
-    pub fn parent_tenure_consensus_hash(ch: &ConsensusHash) -> String {
-        format!("nakamoto::tenures::parent_tenure_consensus_hash::{}", ch)
-    }
-
-    pub fn make_block_id_value(id: &StacksBlockId) -> String {
-        format!("{}", id)
-    }
-
-    pub fn make_consensus_hash_value(ch: &ConsensusHash) -> String {
-        format!("{}", ch)
-    }
-
-    pub fn make_u64_value(value: u64) -> String {
-        to_hex(&value.to_be_bytes())
-    }
-
-    pub fn make_bool_value(value: bool) -> String {
-        to_hex(&[if value { 1 } else { 0 }])
-    }
-
-    pub fn make_tenure_id_value(value: &NakamotoTenureId) -> String {
-        format!("{}{}", &value.burn_view_consensus_hash, &value.block_id)
-    }
-
-    pub fn parse_consensus_hash(value: &str) -> Option<ConsensusHash> {
-        ConsensusHash::from_hex(value).ok()
-    }
-
-    pub fn parse_block_id(value: &str) -> Option<StacksBlockId> {
-        StacksBlockId::from_hex(value).ok()
-    }
-
-    pub fn parse_u64(value: &str) -> Option<u64> {
-        let bytes = hex_bytes(value).ok()?;
-        if bytes.len() != 8 {
-            return None;
-        }
-        let mut bytes_u64 = [0u8; 8];
-        bytes_u64[0..8].copy_from_slice(&bytes[0..8]);
-        Some(u64::from_be_bytes(bytes_u64))
-    }
-
-    pub fn parse_bool(value: &str) -> Option<bool> {
-        let bytes = hex_bytes(value).ok()?;
-        if bytes.len() != 1 {
-            return None;
-        }
-        Some(bytes[0] != 0)
-    }
-
-    pub fn parse_tenure_id_value(value: &str) -> Option<NakamotoTenureId> {
-        let bytes = hex_bytes(value).ok()?;
-        if bytes.len() != 52 {
-            // ConsensusHash is 20 bytes
-            // StacksBlockId is 32 bytes
-            return None;
-        }
-        let mut ch_bytes = [0u8; 20];
-        let mut block_id_bytes = [0u8; 32];
-        ch_bytes[0..20].copy_from_slice(&bytes[0..20]);
-        block_id_bytes[0..32].copy_from_slice(&bytes[20..52]);
-
-        let id = NakamotoTenureId {
-            burn_view_consensus_hash: ConsensusHash(ch_bytes),
-            block_id: StacksBlockId(block_id_bytes),
-        };
-        Some(id)
-    }
-}
-
 /// Trait for common MARF getters between StacksDBConn and StacksDBTx
-pub trait StacksHandle {
-    /// Get the Nakamoto tenure-start block ID for a given coinbase height.
-    fn get_nakamoto_block_id_at_coinbase_height(
-        &mut self,
-        tip: &StacksBlockId,
-        coinbase_height: u64,
-    ) -> Result<Option<StacksBlockId>, DBError>;
-
-    /// Get the tenure start block ID for a given tenure.
-    fn get_tenure_start_block_id(
-        &mut self,
-        tip: &StacksBlockId,
-        tenure_id_consensus_hash: &ConsensusHash,
-    ) -> Result<Option<StacksBlockId>, DBError>;
-
-    /// Get the coinbase height of a given tenure
-    fn get_coinbase_height(
-        &mut self,
-        tip: &StacksBlockId,
-        tenure_id_consensus_hash: &ConsensusHash,
-    ) -> Result<Option<u64>, DBError>;
-
-    /// Get the pointer to this block's ongoing tenure -- be it a BlockFound or Extension tenure
-    fn get_ongoing_tenure_id(
-        &mut self,
-        tip: &StacksBlockId,
-    ) -> Result<Option<NakamotoTenureId>, DBError>;
-
-    /// Get the highest block in a given tenure
-    fn get_highest_block_id_in_tenure(
-        &mut self,
-        tip: &StacksBlockId,
-        tenure_id_consensus_hash: &ConsensusHash,
-    ) -> Result<Option<StacksBlockId>, DBError>;
-
-    /// Get the pointer to the given consensus hash's block-found tenure ID in this Stacks history
-    fn get_block_found_tenure_id(
-        &mut self,
-        tip: &StacksBlockId,
-        tenure_id_consensus_hash: &ConsensusHash,
-    ) -> Result<Option<NakamotoTenureId>, DBError>;
-
-    /// Is a tenure completely processed?
-    /// Returns Some(true) if there exists both a tenure-start block ID _and_ a tenure-finished key
-    /// for the given tenure ID consensus hash
-    /// Returns Some(false) if there exists a tenure-start block ID for this tenure ID consensus
-    /// hash, but no tenure-finished key.
-    /// Returns None if there is no tenure-start block ID for this tenure ID consensus hash (means
-    /// that there's no such tenure).
-    fn is_tenure_finished(
-        &mut self,
-        tip: &StacksBlockId,
-        tenure_id_consensus_hash: &ConsensusHash,
-    ) -> Result<Option<bool>, DBError>;
-
-    /// Get the parent tenure ID of a given tenure
-    fn get_parent_tenure_consensus_hash(
-        &mut self,
-        tip: &StacksBlockId,
-        tenure_id_consensus_hash: &ConsensusHash,
-    ) -> Result<Option<ConsensusHash>, DBError>;
-
-    /// Get the inner sqlite connection
+pub trait StacksDBIndexed {
+    fn get(&mut self, tip: &StacksBlockId, key: &str) -> Result<Option<String>, DBError>;
     fn sqlite(&self) -> &Connection;
-}
-
-impl StacksHandle for StacksDBConn<'_> {
+
+    /// Get the block ID for a specific coinbase height in the fork identified by `tip`
     fn get_nakamoto_block_id_at_coinbase_height(
         &mut self,
         tip: &StacksBlockId,
         coinbase_height: u64,
     ) -> Result<Option<StacksBlockId>, DBError> {
         Ok(self
-            .get_indexed(
+            .get(
                 tip,
                 &nakamoto_keys::ongoing_tenure_coinbase_height(coinbase_height),
             )?
@@ -461,13 +290,15 @@
             .flatten())
     }
 
+    /// Get the first block in the tenure for a given tenure ID consensus hash in the fork
+    /// identified by `tip`
     fn get_tenure_start_block_id(
         &mut self,
         tip: &StacksBlockId,
         tenure_id_consensus_hash: &ConsensusHash,
     ) -> Result<Option<StacksBlockId>, DBError> {
         Ok(self
-            .get_indexed(
+            .get(
                 tip,
                 &nakamoto_keys::tenure_start_block_id(tenure_id_consensus_hash),
             )?
@@ -475,13 +306,15 @@
             .flatten())
     }
 
+    /// Get the coinbase height of a tenure (identified by its consensus hash) in a fork identified
+    /// by `tip`
     fn get_coinbase_height(
         &mut self,
         tip: &StacksBlockId,
         tenure_id_consensus_hash: &ConsensusHash,
     ) -> Result<Option<u64>, DBError> {
         Ok(self
-            .get_indexed(
+            .get(
                 tip,
                 &nakamoto_keys::coinbase_height(tenure_id_consensus_hash),
             )?
@@ -489,23 +322,26 @@
             .flatten())
     }
 
+    /// Get the ongoing tenure ID in the fork identified by `tip`
     fn get_ongoing_tenure_id(
         &mut self,
         tip: &StacksBlockId,
-    ) -> Result<Option<NakamotoTenureId>, DBError> {
+    ) -> Result<Option<NakamotoTenureEventId>, DBError> {
         Ok(self
-            .get_indexed(tip, nakamoto_keys::ongoing_tenure_id())?
+            .get(tip, nakamoto_keys::ongoing_tenure_id())?
             .map(|id_str| nakamoto_keys::parse_tenure_id_value(&id_str))
             .flatten())
     }
 
+    /// Get the highest block ID in a tenure identified by its consensus hash in the Stacks fork
+    /// identified by `tip`
     fn get_highest_block_id_in_tenure(
         &mut self,
         tip: &StacksBlockId,
         tenure_id_consensus_hash: &ConsensusHash,
     ) -> Result<Option<StacksBlockId>, DBError> {
         Ok(self
-            .get_indexed(
+            .get(
                 tip,
                 &nakamoto_keys::highest_block_in_tenure(tenure_id_consensus_hash),
             )?
@@ -513,13 +349,15 @@
             .flatten())
     }
 
+    /// Get the block-found tenure ID for a given tenure's consensus hash (if defined) in a given
+    /// Stacks fork identified by `tip`
     fn get_block_found_tenure_id(
         &mut self,
         tip: &StacksBlockId,
         tenure_id_consensus_hash: &ConsensusHash,
-    ) -> Result<Option<NakamotoTenureId>, DBError> {
+    ) -> Result<Option<NakamotoTenureEventId>, DBError> {
         Ok(self
-            .get_indexed(
+            .get(
                 tip,
                 &nakamoto_keys::block_found_tenure_id(tenure_id_consensus_hash),
             )?
@@ -527,6 +365,8 @@
             .flatten())
     }
 
+    /// Determine if a tenure, identified by its consensus hash, has finished in a fork identified
+    /// by `tip`
     fn is_tenure_finished(
         &mut self,
         tip: &StacksBlockId,
@@ -540,7 +380,7 @@
             return Ok(None);
         }
         if self
-            .get_indexed(
+            .get(
                 tip,
                 &nakamoto_keys::finished_tenure_consensus_hash(tenure_id_consensus_hash),
             )?
@@ -554,145 +394,36 @@
         Ok(Some(true))
     }
 
+    /// Get the parent tenure consensus hash of a given tenure (identified by its own consensus
+    /// hash) within a Stacks fork identified by `tip`
     fn get_parent_tenure_consensus_hash(
         &mut self,
         tip: &StacksBlockId,
         tenure_id_consensus_hash: &ConsensusHash,
     ) -> Result<Option<ConsensusHash>, DBError> {
         Ok(self
-            .get_indexed(
+            .get(
                 tip,
                 &nakamoto_keys::parent_tenure_consensus_hash(tenure_id_consensus_hash),
             )?
             .map(|ch_str| nakamoto_keys::parse_consensus_hash(&ch_str))
             .flatten())
     }
+}
+
+impl StacksDBIndexed for StacksDBConn<'_> {
+    fn get(&mut self, tip: &StacksBlockId, key: &str) -> Result<Option<String>, DBError> {
+        self.get_indexed(tip, key)
+    }
 
     fn sqlite(&self) -> &Connection {
         self.conn()
     }
 }
 
-impl StacksHandle for StacksDBTx<'_> {
-    fn get_nakamoto_block_id_at_coinbase_height(
-        &mut self,
-        tip: &StacksBlockId,
-        coinbase_height: u64,
-    ) -> Result<Option<StacksBlockId>, DBError> {
-        Ok(self
-            .get_indexed(
-                tip,
-                &nakamoto_keys::ongoing_tenure_coinbase_height(coinbase_height),
-            )?
-            .map(|id_str| nakamoto_keys::parse_block_id(&id_str))
-            .flatten())
-    }
-
-    fn get_tenure_start_block_id(
-        &mut self,
-        tip: &StacksBlockId,
-        tenure_id_consensus_hash: &ConsensusHash,
-    ) -> Result<Option<StacksBlockId>, DBError> {
-        Ok(self
-            .get_indexed(
-                tip,
-                &nakamoto_keys::tenure_start_block_id(tenure_id_consensus_hash),
-            )?
-            .map(|id_str| nakamoto_keys::parse_block_id(&id_str))
-            .flatten())
-    }
-
-    fn get_coinbase_height(
-        &mut self,
-        tip: &StacksBlockId,
-        tenure_id_consensus_hash: &ConsensusHash,
-    ) -> Result<Option<u64>, DBError> {
-        Ok(self
-            .get_indexed(
-                tip,
-                &nakamoto_keys::coinbase_height(tenure_id_consensus_hash),
-            )?
-            .map(|height_str| nakamoto_keys::parse_u64(&height_str))
-            .flatten())
-    }
-
-    fn get_ongoing_tenure_id(
-        &mut self,
-        tip: &StacksBlockId,
-    ) -> Result<Option<NakamotoTenureId>, DBError> {
-        Ok(self
-            .get_indexed(tip, nakamoto_keys::ongoing_tenure_id())?
-            .map(|id_str| nakamoto_keys::parse_tenure_id_value(&id_str))
-            .flatten())
-    }
-
-    fn get_highest_block_id_in_tenure(
-        &mut self,
-        tip: &StacksBlockId,
-        tenure_id_consensus_hash: &ConsensusHash,
-    ) -> Result<Option<StacksBlockId>, DBError> {
-        Ok(self
-            .get_indexed(
-                tip,
-                &nakamoto_keys::highest_block_in_tenure(tenure_id_consensus_hash),
-            )?
-            .map(|id_str| nakamoto_keys::parse_block_id(&id_str))
-            .flatten())
-    }
-
-    fn get_block_found_tenure_id(
-        &mut self,
-        tip: &StacksBlockId,
-        tenure_id_consensus_hash: &ConsensusHash,
-    ) -> Result<Option<NakamotoTenureId>, DBError> {
-        Ok(self
-            .get_indexed(
-                tip,
-                &nakamoto_keys::block_found_tenure_id(tenure_id_consensus_hash),
-            )?
-            .map(|id_str| nakamoto_keys::parse_tenure_id_value(&id_str))
-            .flatten())
-    }
-
-    fn is_tenure_finished(
-        &mut self,
-        tip: &StacksBlockId,
-        tenure_id_consensus_hash: &ConsensusHash,
-    ) -> Result<Option<bool>, DBError> {
-        if self
-            .get_tenure_start_block_id(tip, tenure_id_consensus_hash)?
-            .is_none()
-        {
-            // tenure not started
-            return Ok(None);
-        }
-        if self
-            .get_indexed(
-                tip,
-                &nakamoto_keys::finished_tenure_consensus_hash(tenure_id_consensus_hash),
-            )?
-            .is_none()
-        {
-            // tenure has started, but is not done yet
-            return Ok(Some(false));
-        }
-
-        // tenure started and finished
-        Ok(Some(true))
-    }
-
-    fn get_parent_tenure_consensus_hash(
-        &mut self,
-        tip: &StacksBlockId,
-        tenure_id_consensus_hash: &ConsensusHash,
-    ) -> Result<Option<ConsensusHash>, DBError> {
-        Ok(self
-            .get_indexed(
-                tip,
-                &nakamoto_keys::parent_tenure_consensus_hash(tenure_id_consensus_hash),
-            )?
-            .map(|ch_str| nakamoto_keys::parse_consensus_hash(&ch_str))
-            .flatten())
+impl StacksDBIndexed for StacksDBTx<'_> {
+    fn get(&mut self, tip: &StacksBlockId, key: &str) -> Result<Option<String>, DBError> {
+        self.get_indexed(tip, key)
     }
 
     fn sqlite(&self) -> &Connection {
@@ -1550,10 +1281,10 @@
 
     /// Verify that the VRF seed of this block's block-commit is the hash of the parent tenure's
     /// VRF seed.
-    pub fn validate_vrf_seed<STH: StacksHandle>(
+    pub fn validate_vrf_seed<SDBI: StacksDBIndexed>(
         &self,
         sortdb_conn: &Connection,
-        chainstate_conn: &mut STH,
+        chainstate_conn: &mut SDBI,
         block_commit: &LeaderBlockCommitOp,
     ) -> Result<(), ChainstateError> {
         // the block-commit from the miner who created this coinbase must have a VRF seed that
@@ -2457,7 +2188,7 @@
         let sighash = block.header.signer_signature_hash();
 
         // case 1 -- no block with this sighash exists.
-        if staging_db_tx.try_store_block_with_new_sighash(
+        if staging_db_tx.try_store_block_with_new_signer_sighash(
             block,
             burn_attachable,
             signing_weight,
@@ -2563,7 +2294,6 @@
             return Ok(false);
         };
 
-<<<<<<< HEAD
         let signing_weight = match block.header.verify_signer_signatures(&reward_set) {
             Ok(x) => x,
             Err(e) => {
@@ -2574,15 +2304,6 @@
                 return Err(e);
             }
         };
-=======
-        if let Err(e) = block.header.verify_signer_signatures(&reward_set) {
-            warn!("Received block, but the signer signatures are invalid";
-                  "stacks_block_id" => %block.block_id(),
-                  "error" => ?e,
-            );
-            return Err(e);
-        }
->>>>>>> 3c0bb38a
 
         // if we pass all the tests, then along the way, we will have verified (in
         // Self::validate_nakamoto_block_burnchain) that the consensus hash of this block is on the
@@ -2641,43 +2362,11 @@
         tip_index_hash: &StacksBlockId,
         coinbase_height: u64,
     ) -> Result<Option<StacksHeaderInfo>, ChainstateError> {
-<<<<<<< HEAD
         // nakamoto block?
         if let Some(block_id) =
             tx.get_nakamoto_block_id_at_coinbase_height(tip_index_hash, coinbase_height)?
         {
             return Self::get_block_header_nakamoto(tx.sqlite(), &block_id);
-=======
-        // query for block header info at the tenure-height, then check if in fork
-        let qry = "SELECT DISTINCT tenure_id_consensus_hash AS consensus_hash FROM nakamoto_tenures WHERE coinbase_height = ?1";
-
-        let candidate_chs: Vec<ConsensusHash> =
-            query_rows(tx.tx(), qry, params![u64_to_sql(coinbase_height)?])?;
-
-        if candidate_chs.len() == 0 {
-            // no nakamoto_tenures at that tenure height, check if there's a stack block header where
-            //   block_height = coinbase_height
-            let Some(ancestor_at_height) = tx
-                .get_ancestor_block_hash(coinbase_height, tip_index_hash)?
-                .map(|ancestor| Self::get_block_header(tx.tx(), &ancestor))
-                .transpose()?
-                .flatten()
-            else {
-                warn!("No such epoch2 ancestor";
-                      "coinbase_height" => coinbase_height,
-                      "tip_index_hash" => %tip_index_hash,
-                );
-                return Ok(None);
-            };
-            // only return if it is an epoch-2 block, because that's
-            // the only case where block_height can be interpreted as
-            // tenure height.
-            if ancestor_at_height.is_epoch_2_block() {
-                return Ok(Some(ancestor_at_height));
-            } else {
-                return Ok(None);
-            }
->>>>>>> 3c0bb38a
         }
 
         // epcoh2 block?
@@ -2805,8 +2494,8 @@
     /// sortition identified by the consensus hash.
     ///
     /// `tip_block_id` is the chain tip from which to perform the query.
-    pub fn get_tenure_start_block_header<STH: StacksHandle>(
-        chainstate_conn: &mut STH,
+    pub fn get_tenure_start_block_header<SDBI: StacksDBIndexed>(
+        chainstate_conn: &mut SDBI,
         tip_block_id: &StacksBlockId,
         consensus_hash: &ConsensusHash,
     ) -> Result<Option<StacksHeaderInfo>, ChainstateError> {
@@ -2828,8 +2517,8 @@
     }
 
     /// Get the first block header in a Nakamoto tenure
-    pub fn get_nakamoto_tenure_start_block_header<STH: StacksHandle>(
-        chainstate_conn: &mut STH,
+    pub fn get_nakamoto_tenure_start_block_header<SDBI: StacksDBIndexed>(
+        chainstate_conn: &mut SDBI,
         tip_block_id: &StacksBlockId,
         consensus_hash: &ConsensusHash,
     ) -> Result<Option<StacksHeaderInfo>, ChainstateError> {
@@ -2844,8 +2533,8 @@
     /// Get the highest block in the given tenure.
     /// Only works on Nakamoto blocks.
     /// TODO: unit test
-    pub fn get_highest_block_header_in_tenure<STH: StacksHandle>(
-        chainstate_conn: &mut STH,
+    pub fn get_highest_block_header_in_tenure<SDBI: StacksDBIndexed>(
+        chainstate_conn: &mut SDBI,
         tip_block_id: &StacksBlockId,
         consensus_hash: &ConsensusHash,
     ) -> Result<Option<StacksHeaderInfo>, ChainstateError> {
@@ -2863,8 +2552,8 @@
     ///
     /// For epoch 2.x blocks, this is the VRF proof in the block header itself, whose sortition is
     /// identified by the consensus hash.
-    pub fn get_block_vrf_proof<STH: StacksHandle>(
-        chainstate_conn: &mut STH,
+    pub fn get_block_vrf_proof<SDBI: StacksDBIndexed>(
+        chainstate_conn: &mut SDBI,
         tip_block_id: &StacksBlockId,
         consensus_hash: &ConsensusHash,
     ) -> Result<Option<VRFProof>, ChainstateError> {
@@ -2910,8 +2599,8 @@
     ///
     /// Returns NoSuchBlockError if the block header for `consensus_hash` does not exist, or if the
     /// parent block header info does not exist (i.e. the chainstate DB is missing something)
-    pub fn get_parent_vrf_proof<STH: StacksHandle>(
-        chainstate_conn: &mut STH,
+    pub fn get_parent_vrf_proof<SDBI: StacksDBIndexed>(
+        chainstate_conn: &mut SDBI,
         tip_block_id: &StacksBlockId,
         sortdb_conn: &Connection,
         consensus_hash: &ConsensusHash,
@@ -2940,16 +2629,10 @@
             Self::get_block_vrf_proof(chainstate_conn, tip_block_id, &parent_sn.consensus_hash)?
                 .ok_or(ChainstateError::NoSuchBlockError)
                 .map_err(|e| {
-<<<<<<< HEAD
                     warn!("Could not find parent VRF proof";
                       "tip_block_id" => %tip_block_id,
+                      "parent consensus_hash" => %parent_sn.consensus_hash,
                       "block consensus_hash" => %consensus_hash);
-=======
-                    warn!("Nakamoto block has no parent";
-                        "consensus_hash" => %consensus_hash,
-                        "parent_consensus_hash" => %parent_sn.consensus_hash
-                    );
->>>>>>> 3c0bb38a
                     e
                 })?;
 
@@ -3005,13 +2688,8 @@
         chainstate_conn: &Connection,
         tenure_start_block_id: &StacksBlockId,
     ) -> Result<Option<VRFProof>, ChainstateError> {
-<<<<<<< HEAD
         let sql = r#"SELECT IFNULL(vrf_proof,"") FROM nakamoto_block_headers WHERE index_block_hash = ?1"#;
-        let args: &[&dyn ToSql] = &[tenure_start_block_id];
-=======
-        let sql = "SELECT vrf_proof FROM nakamoto_block_headers WHERE consensus_hash = ?1 AND tenure_changed = 1";
-        let args = params![consensus_hash];
->>>>>>> 3c0bb38a
+        let args = params![tenure_start_block_id];
         let proof_bytes: Option<String> = query_row(chainstate_conn, sql, args)?;
         if let Some(bytes) = proof_bytes {
             if bytes.len() == 0 {
@@ -3041,8 +2719,8 @@
     /// in the single Bitcoin-anchored Stacks block they produce, as
     /// well as the microblock stream they append to it.  But in Nakamoto,
     /// the coinbase height and block height are decoupled.
-    pub fn get_coinbase_height<STH: StacksHandle>(
-        chainstate_conn: &mut STH,
+    pub fn get_coinbase_height<SDBI: StacksDBIndexed>(
+        chainstate_conn: &mut SDBI,
         block: &StacksBlockId,
     ) -> Result<Option<u64>, ChainstateError> {
         // nakamoto header?
@@ -3064,8 +2742,8 @@
 
     /// Verify that a nakamoto block's block-commit's VRF seed is consistent with the VRF proof.
     /// Specifically, it must be the hash of the parent tenure's VRF proof.
-    pub(crate) fn check_block_commit_vrf_seed<STH: StacksHandle>(
-        chainstate_conn: &mut STH,
+    pub(crate) fn check_block_commit_vrf_seed<SDBI: StacksDBIndexed>(
+        chainstate_conn: &mut SDBI,
         sortdb_conn: &Connection,
         block: &NakamotoBlock,
     ) -> Result<(), ChainstateError> {
@@ -3164,20 +2842,12 @@
             index_block_hash,
             block_cost,
             total_tenure_cost,
-<<<<<<< HEAD
             &tenure_tx_fees.to_string(),
             &header.parent_block_id,
             if tenure_changed { &1i64 } else { &0i64 },
             &vrf_proof_bytes.as_ref(),
             &header.pox_treatment,
             &height_in_tenure,
-=======
-            tenure_tx_fees.to_string(),
-            header.parent_block_id,
-            if tenure_changed { 1i64 } else { 0i64 },
-            vrf_proof_bytes.as_ref(),
-            header.pox_treatment,
->>>>>>> 3c0bb38a
             tip_info.burn_view.as_ref().ok_or_else(|| {
                 error!(
                     "Attempted to store nakamoto block header information without burnchain view";
@@ -3330,7 +3000,7 @@
             ));
 
             // record last block-found tenure
-            let block_found_tenure_id = NakamotoTenureId {
+            let block_found_tenure_id = NakamotoTenureEventId {
                 burn_view_consensus_hash: tenure_change_tx.burn_view_consensus_hash.clone(),
                 block_id: new_tip.block_id(),
             };
@@ -3343,7 +3013,7 @@
 
         if let Some(tenure_tx) = new_block.get_tenure_tx_payload() {
             // either a block-found or a tenure-extend, but we have a new tenure ID in this fork
-            let tenure_id = NakamotoTenureId {
+            let tenure_id = NakamotoTenureEventId {
                 burn_view_consensus_hash: tenure_tx.burn_view_consensus_hash.clone(),
                 block_id: new_tip.block_id(),
             };
@@ -3358,9 +3028,7 @@
         ));
         marf_values.push(nakamoto_keys::make_block_id_value(&new_tip.block_id()));
 
-        for (key, value) in marf_keys.iter().zip(marf_values.iter()) {
-            debug!("Set Nakamoto MARF pair '{}' = '{}'", &key, &value);
-        }
+        debug!("Set Nakamoto headers MARF"; "keys" => ?marf_keys, "values" => ?marf_values);
 
         // store each indexed field
         test_debug!("Headers index_put_begin {parent_hash}-{index_block_hash}");
@@ -4034,7 +3702,6 @@
         // (note that we can't check this earlier, since we need the parent tenure to have been
         // processed)
         if new_tenure && parent_chain_tip.is_nakamoto_block() && !block.is_first_mined() {
-<<<<<<< HEAD
             let parent_tenure_start_header = Self::get_nakamoto_tenure_start_block_header(
                 chainstate_tx.as_tx(),
                 &parent_block_id,
@@ -4043,22 +3710,11 @@
             .ok_or_else(|| {
                 warn!("Invalid Nakamoto block: no start-tenure block for parent";
                       "parent_consensus_hash" => %parent_ch,
-                      "block_id" => %block.header.block_id());
+                      "consensus_hash" => %block.header.consensus_hash,
+                      "stacks_block_hash" => %block.header.block_hash(),
+                      "stacks_block_id" => %block.header.block_id());
                 ChainstateError::NoSuchBlockError
             })?;
-=======
-            let parent_tenure_start_header =
-                Self::get_nakamoto_tenure_start_block_header(chainstate_tx.tx(), &parent_ch)?
-                    .ok_or_else(|| {
-                        warn!("Invalid Nakamoto block: no start-tenure block for parent";
-                            "parent_consensus_hash" => %parent_ch,
-                            "consensus_hash" => %block.header.consensus_hash,
-                            "stacks_block_hash" => %block.header.block_hash(),
-                            "stacks_block_id" => %block.header.block_id()
-                        );
-                        ChainstateError::NoSuchBlockError
-                    })?;
->>>>>>> 3c0bb38a
 
             if parent_tenure_start_header.index_block_hash() != tenure_block_commit.last_tenure_id()
             {
