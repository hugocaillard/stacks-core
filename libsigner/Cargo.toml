[package]
name = "libsigner"
version = "0.0.1"
authors = [ "Jude Nelson <jude@stacks.org>" ]
license = "GPLv3"
homepage = "https://github.com/blockstack/stacks-blockchain"
repository = "https://github.com/blockstack/stacks-blockchain"
description = "Library for Stacks signer daemons"
keywords = [ "stacks", "stx", "bitcoin", "crypto", "blockstack", "decentralized", "dapps", "blockchain" ]
readme = "README.md"
resolver = "2"
edition = "2021"

[lib]
name = "libsigner"
path = "./src/libsigner.rs"

[dependencies]
clarity = { path = "../clarity"  }
hashbrown = { workspace = true }
lazy_static = "1.4.0"
libc = "0.2"
libstackerdb = { path = "../libstackerdb"  }
prometheus = { version = "0.9", optional = true }
serde = "1"
serde_derive = "1"
serde_stacker = "0.1"
slog = { version = "2.5.2", features = [ "max_level_trace" ] }
slog-term = "2.6.0"
slog-json = { version = "2.3.0", optional = true }
<<<<<<< HEAD
stacks-common = { path = "../stacks-common"  }
stackslib = { path = "../stackslib"  }
thiserror = "1.0"
=======
stacks-common = { path = "../stacks-common" }
stackslib = { path = "../stackslib"}
thiserror = { workspace = true }
>>>>>>> 7267cd0f
tiny_http = "0.12"

[dev-dependencies]
mutants = "0.0.3"
rand_core = { workspace = true }
rand = { workspace = true }

[dependencies.serde_json]
version = "1.0"
features = ["arbitrary_precision", "unbounded_depth"]

[dependencies.secp256k1]
version = "0.24.3"
features = ["serde", "recovery"]

[target.'cfg(all(any(target_arch = "x86_64", target_arch = "x86", target_arch = "aarch64"), not(any(target_os="windows"))))'.dependencies]
sha2 = { version = "0.10", features = ["asm"] }

[target.'cfg(any(not(any(target_arch = "x86_64", target_arch = "x86", target_arch = "aarch64")), any(target_os = "windows")))'.dependencies]
sha2 = { version = "0.10" }

[features]
monitoring_prom = ["prometheus"]<|MERGE_RESOLUTION|>--- conflicted
+++ resolved
@@ -28,15 +28,9 @@
 slog = { version = "2.5.2", features = [ "max_level_trace" ] }
 slog-term = "2.6.0"
 slog-json = { version = "2.3.0", optional = true }
-<<<<<<< HEAD
-stacks-common = { path = "../stacks-common"  }
-stackslib = { path = "../stackslib"  }
-thiserror = "1.0"
-=======
 stacks-common = { path = "../stacks-common" }
-stackslib = { path = "../stackslib"}
+stackslib = { path = "../stackslib" }
 thiserror = { workspace = true }
->>>>>>> 7267cd0f
 tiny_http = "0.12"
 
 [dev-dependencies]
