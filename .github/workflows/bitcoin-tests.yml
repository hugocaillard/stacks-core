--- conflicted
+++ resolved
@@ -105,6 +105,10 @@
           - tests::signer::v0::locally_rejected_blocks_overriden_by_global_acceptance
           - tests::signer::v0::reorg_locally_accepted_blocks_across_tenures_succeeds
           - tests::signer::v0::miner_recovers_when_broadcast_block_delay_across_tenures_occurs
+          - tests::signer::v0::multiple_miners_with_nakamoto_blocks
+          - tests::signer::v0::partial_tenure_fork
+          - tests::signer::v0::mine_2_nakamoto_reward_cycles
+          - tests::signer::v0::signer_set_rollover
           - tests::nakamoto_integrations::stack_stx_burn_op_integration_test
           - tests::nakamoto_integrations::check_block_heights
           - tests::nakamoto_integrations::clarity_burn_state
@@ -117,7 +121,6 @@
           - tests::nakamoto_integrations::follower_bootup_across_multiple_cycles
           - tests::nakamoto_integrations::utxo_check_on_startup_panic
           - tests::nakamoto_integrations::utxo_check_on_startup_recover
-<<<<<<< HEAD
           - tests::p2p::convergence::test_walk_ring_allow_15
           - tests::p2p::convergence::test_walk_ring_15_plain
           - tests::p2p::convergence::test_walk_ring_15_pingback
@@ -131,12 +134,6 @@
           - tests::p2p::convergence::test_walk_star_15_pingback
           - tests::p2p::convergence::test_walk_star_15_org_biased
           - tests::p2p::convergence::test_walk_inbound_line_15
-=======
-          - tests::signer::v0::multiple_miners_with_nakamoto_blocks
-          - tests::signer::v0::partial_tenure_fork
-          - tests::signer::v0::mine_2_nakamoto_reward_cycles
-          - tests::signer::v0::signer_set_rollover
->>>>>>> 39216e53
           # Do not run this one until we figure out why it fails in CI
           # - tests::neon_integrations::bitcoin_reorg_flap
           # - tests::neon_integrations::bitcoin_reorg_flap_with_follower
