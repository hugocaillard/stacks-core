## Github workflow to run bitcoin tests

name: Tests::Bitcoin

on:
  workflow_call:

## env vars are transferred to composite action steps
env:
  BITCOIND_TEST: 1
  RUST_BACKTRACE: full
  SEGMENT_DOWNLOAD_TIMEOUT_MINS: 15
  TEST_TIMEOUT: 30

concurrency:
  group: bitcoin-tests-${{ github.head_ref || github.ref || github.run_id}}
  ## Only cancel in progress if this is for a PR
  cancel-in-progress: ${{ github.event_name == 'pull_request' }}

jobs:
  # Bitcoin integration tests with code coverage
  integration-tests:
    name: Integration Tests
    runs-on: ubuntu-latest
    strategy:
      ## Continue with the test matrix even if we've had a failure
      fail-fast: false
      ## Run a maximum of 32 concurrent tests from the test matrix
      max-parallel: 32
      matrix:
        test-name:
          - tests::bitcoin_regtest::bitcoind_integration_test
          - tests::integrations::integration_test_get_info
          - tests::neon_integrations::antientropy_integration_test
          - tests::neon_integrations::bitcoind_forking_test
          - tests::neon_integrations::bitcoind_integration_test
          - tests::neon_integrations::block_large_tx_integration_test
          - tests::neon_integrations::block_limit_hit_integration_test
          - tests::neon_integrations::cost_voting_integration
          - tests::neon_integrations::filter_long_runtime_tx_integration_test
          - tests::neon_integrations::filter_low_fee_tx_integration_test
          - tests::neon_integrations::fuzzed_median_fee_rate_estimation_test_window10
          - tests::neon_integrations::fuzzed_median_fee_rate_estimation_test_window5
          - tests::neon_integrations::liquid_ustx_integration
          # Microblock tests that are no longer needed on every CI run
          #  (microblocks are unsupported starting in Epoch 2.5)
          # - tests::neon_integrations::bad_microblock_pubkey
          # - tests::neon_integrations::microblock_fork_poison_integration_test
          # - tests::neon_integrations::microblock_integration_test
          # - tests::neon_integrations::microblock_limit_hit_integration_test
          # - tests::neon_integrations::test_problematic_microblocks_are_not_mined
          # - tests::neon_integrations::test_problematic_microblocks_are_not_relayed_or_stored
          # - tests::neon_integrations::size_overflow_unconfirmed_invalid_stream_microblocks_integration_test
          # - tests::neon_integrations::size_overflow_unconfirmed_microblocks_integration_test
          # - tests::neon_integrations::size_overflow_unconfirmed_stream_microblocks_integration_test
          # - tests::neon_integrations::runtime_overflow_unconfirmed_microblocks_integration_test
          # Disable this flaky test. Microblocks are no longer supported anyways.
          # - tests::neon_integrations::microblock_large_tx_integration_test_FLAKY
          - tests::neon_integrations::miner_submit_twice
          - tests::neon_integrations::mining_events_integration_test
          - tests::neon_integrations::pox_integration_test
          - tests::neon_integrations::push_boot_receipts
          - tests::neon_integrations::should_fix_2771
          - tests::neon_integrations::size_check_integration_test
          - tests::neon_integrations::stx_delegate_btc_integration_test
          - tests::neon_integrations::stx_transfer_btc_integration_test
          - tests::neon_integrations::stack_stx_burn_op_test
          - tests::neon_integrations::test_chainwork_first_intervals
          - tests::neon_integrations::test_chainwork_partial_interval
          - tests::neon_integrations::test_flash_block_skip_tenure
          - tests::neon_integrations::test_problematic_blocks_are_not_mined
          - tests::neon_integrations::test_problematic_blocks_are_not_relayed_or_stored
          - tests::neon_integrations::test_problematic_txs_are_not_stored
          - tests::neon_integrations::use_latest_tip_integration_test
          - tests::neon_integrations::confirm_unparsed_ongoing_ops
          - tests::neon_integrations::min_txs
          - tests::neon_integrations::vote_for_aggregate_key_burn_op_test
          - tests::neon_integrations::mock_miner_replay
          - tests::neon_integrations::listunspent_max_utxos
          - tests::neon_integrations::bitcoin_reorg_flap
          - tests::neon_integrations::bitcoin_reorg_flap_with_follower
          - tests::neon_integrations::start_stop_bitcoind
          - tests::epoch_25::microblocks_disabled
          - tests::should_succeed_handling_malformed_and_valid_txs
          - tests::nakamoto_integrations::simple_neon_integration
          - tests::nakamoto_integrations::flash_blocks_on_epoch_3
          - tests::nakamoto_integrations::mine_multiple_per_tenure_integration
          - tests::nakamoto_integrations::block_proposal_api_endpoint
          - tests::nakamoto_integrations::miner_writes_proposed_block_to_stackerdb
          - tests::nakamoto_integrations::correct_burn_outs
          - tests::nakamoto_integrations::vote_for_aggregate_key_burn_op
          - tests::nakamoto_integrations::follower_bootup
          - tests::nakamoto_integrations::forked_tenure_is_ignored
          - tests::nakamoto_integrations::nakamoto_attempt_time
          - tests::nakamoto_integrations::skip_mining_long_tx
          - tests::signer::v0::block_proposal_rejection
          - tests::signer::v0::miner_gather_signatures
          - tests::signer::v0::end_of_tenure
          - tests::signer::v0::forked_tenure_okay
          - tests::signer::v0::forked_tenure_invalid
          - tests::signer::v0::empty_sortition
          - tests::signer::v0::empty_sortition_before_approval
          - tests::signer::v0::empty_sortition_before_proposal
          - tests::signer::v0::bitcoind_forking_test
          - tests::signer::v0::multiple_miners
          - tests::signer::v0::mock_sign_epoch_25
          - tests::signer::v0::multiple_miners_mock_sign_epoch_25
          - tests::signer::v0::miner_forking
          - tests::signer::v0::reloads_signer_set_in
          - tests::signer::v0::signers_broadcast_signed_blocks
          - tests::signer::v0::min_gap_between_blocks
          - tests::signer::v0::duplicate_signers
          - tests::signer::v0::retry_on_rejection
          - tests::signer::v0::locally_accepted_blocks_overriden_by_global_rejection
          - tests::signer::v0::locally_rejected_blocks_overriden_by_global_acceptance
          - tests::signer::v0::reorg_locally_accepted_blocks_across_tenures_succeeds
          - tests::signer::v0::reorg_locally_accepted_blocks_across_tenures_fails
          - tests::signer::v0::miner_recovers_when_broadcast_block_delay_across_tenures_occurs
          - tests::signer::v0::multiple_miners_with_nakamoto_blocks
          - tests::signer::v0::partial_tenure_fork
          - tests::signer::v0::mine_2_nakamoto_reward_cycles
          - tests::signer::v0::signer_set_rollover
          - tests::signer::v0::signing_in_0th_tenure_of_reward_cycle
          - tests::signer::v0::continue_after_tenure_extend
          - tests::signer::v0::tenure_extend_after_idle
          - tests::signer::v0::stx_transfers_dont_effect_idle_timeout
          - tests::signer::v0::idle_tenure_extend_active_mining
          - tests::signer::v0::multiple_miners_with_custom_chain_id
          - tests::signer::v0::block_commit_delay
          - tests::signer::v0::continue_after_fast_block_no_sortition
          - tests::signer::v0::block_validation_response_timeout
          - tests::signer::v0::tenure_extend_after_bad_commit
<<<<<<< HEAD
          - tests::signer::v0::global_acceptance_depends_on_block_announcement
=======
          - tests::signer::v0::block_proposal_max_age_rejections
>>>>>>> 2a0217a8
          - tests::nakamoto_integrations::burn_ops_integration_test
          - tests::nakamoto_integrations::check_block_heights
          - tests::nakamoto_integrations::clarity_burn_state
          - tests::nakamoto_integrations::check_block_times
          - tests::nakamoto_integrations::check_block_info
          - tests::nakamoto_integrations::check_block_info_rewards
          - tests::nakamoto_integrations::continue_tenure_extend
          - tests::nakamoto_integrations::mock_mining
          - tests::nakamoto_integrations::multiple_miners
          - tests::nakamoto_integrations::follower_bootup_across_multiple_cycles
          - tests::nakamoto_integrations::utxo_check_on_startup_panic
          - tests::nakamoto_integrations::utxo_check_on_startup_recover
          - tests::nakamoto_integrations::v3_signer_api_endpoint
          - tests::nakamoto_integrations::test_shadow_recovery
          - tests::nakamoto_integrations::signer_chainstate
          - tests::nakamoto_integrations::sip029_coinbase_change
          - tests::nakamoto_integrations::clarity_cost_spend_down
          - tests::nakamoto_integrations::v3_blockbyheight_api_endpoint
          # TODO: enable these once v1 signer is supported by a new nakamoto epoch
          # - tests::signer::v1::dkg
          # - tests::signer::v1::sign_request_rejected
          # - tests::signer::v1::filter_bad_transactions
          # - tests::signer::v1::delayed_dkg
          # - tests::signer::v1::mine_2_nakamoto_reward_cycles
          # - tests::signer::v1::sign_after_signer_reboot
          # - tests::signer::v1::block_proposal
    steps:
      ## Setup test environment
      - name: Setup Test Environment
        id: setup_tests
        uses: stacks-network/actions/stacks-core/testenv@main
        with:
          btc-version: "25.0"

      ## Increase open file descriptors limit
      - name: Increase Open File Descriptors
        run: |
          sudo prlimit --nofile=4096:4096

      ## Run test matrix using restored cache of archive file
      ##   - Test will timeout after env.TEST_TIMEOUT minutes
      - name: Run Tests
        id: run_tests
        timeout-minutes: ${{ fromJSON(env.TEST_TIMEOUT) }}
        uses: stacks-network/actions/stacks-core/run-tests@main
        with:
          test-name: ${{ matrix.test-name }}
          threads: 1

      ## Create and upload code coverage file
      - name: Code Coverage
        id: codecov
        uses: stacks-network/actions/codecov@main
        with:
          test-name: ${{ matrix.test-name }}

  check-tests:
    name: Check Tests
    runs-on: ubuntu-latest
    if: always()
    needs:
      - integration-tests
    steps:
      - name: Check Tests Status
        id: check_tests_status
        uses: stacks-network/actions/check-jobs-status@main
        with:
          jobs: ${{ toJson(needs) }}
          summary_print: "true"<|MERGE_RESOLUTION|>--- conflicted
+++ resolved
@@ -130,11 +130,8 @@
           - tests::signer::v0::continue_after_fast_block_no_sortition
           - tests::signer::v0::block_validation_response_timeout
           - tests::signer::v0::tenure_extend_after_bad_commit
-<<<<<<< HEAD
+          - tests::signer::v0::block_proposal_max_age_rejections
           - tests::signer::v0::global_acceptance_depends_on_block_announcement
-=======
-          - tests::signer::v0::block_proposal_max_age_rejections
->>>>>>> 2a0217a8
           - tests::nakamoto_integrations::burn_ops_integration_test
           - tests::nakamoto_integrations::check_block_heights
           - tests::nakamoto_integrations::clarity_burn_state
