--- conflicted
+++ resolved
@@ -109,13 +109,10 @@
           - tests::nakamoto_integrations::continue_tenure_extend
           - tests::nakamoto_integrations::mock_mining
           - tests::nakamoto_integrations::multiple_miners
-<<<<<<< HEAD
+          - tests::nakamoto_integrations::utxo_check_on_startup_panic
+          - tests::nakamoto_integrations::utxo_check_on_startup_recover
           - tests::signer::v0::multiple_miners_with_nakamoto_blocks
           - tests::signer::v0::partial_tenure_fork
-=======
-          - tests::nakamoto_integrations::utxo_check_on_startup_panic
-          - tests::nakamoto_integrations::utxo_check_on_startup_recover
->>>>>>> 9e80c14e
           # Do not run this one until we figure out why it fails in CI
           # - tests::neon_integrations::bitcoin_reorg_flap
           # - tests::neon_integrations::bitcoin_reorg_flap_with_follower
