// Copyright (C) 2013-2020 Blocstack PBC, a public benefit corporation
// Copyright (C) 2020 Stacks Open Internet Foundation
//
// This program is free software: you can redistribute it and/or modify
// it under the terms of the GNU General Public License as published by
// the Free Software Foundation, either version 3 of the License, or
// (at your option) any later version.
//
// This program is distributed in the hope that it will be useful,
// but WITHOUT ANY WARRANTY; without even the implied warranty of
// MERCHANTABILITY or FITNESS FOR A PARTICULAR PURPOSE.  See the
// GNU General Public License for more details.
//
// You should have received a copy of the GNU General Public License
// along with this program.  If not, see <http://www.gnu.org/licenses/>.

use crate::vm::ClarityVersion;
use chainstate::stacks::boot::BOOT_CODE_COSTS;
#[cfg(test)]
use rstest::rstest;
#[cfg(test)]
use rstest_reuse::{self, *};
use vm::analysis::type_checker::tests::mem_type_check;
use vm::analysis::{
    arithmetic_checker::ArithmeticOnlyChecker, arithmetic_checker::Error,
    arithmetic_checker::Error::*, ContractAnalysis,
};
use vm::ast::parse;
use vm::costs::LimitedCostTracker;
use vm::functions::define::DefineFunctions;
use vm::functions::NativeFunctions;
use vm::types::QualifiedContractIdentifier;
use vm::variables::NativeVariables;

#[template]
#[rstest]
#[case(ClarityVersion::Clarity1)]
#[case(ClarityVersion::Clarity2)]
fn test_clarity_versions_arith_checker(#[case] version: ClarityVersion) {}

/// Checks whether or not a contract only contains arithmetic expressions (for example, defining a
/// map would not pass this check).
/// This check is useful in determining the validity of new potential cost functions.
fn arithmetic_check(contract: &str, version: ClarityVersion) -> Result<(), Error> {
    let contract_identifier = QualifiedContractIdentifier::transient();
    let expressions = parse(&contract_identifier, contract, version).unwrap();

    let analysis = ContractAnalysis::new(
        contract_identifier,
        expressions,
        LimitedCostTracker::new_free(),
        version,
    );

    ArithmeticOnlyChecker::run(&analysis)
}

fn check_good(contract: &str) {
    let analysis = mem_type_check(contract).unwrap().1;
    ArithmeticOnlyChecker::run(&analysis).expect("Should pass arithmetic checks");
}

#[test]
fn test_boot_definitions() {
    check_good(BOOT_CODE_COSTS);
}

#[apply(test_clarity_versions_arith_checker)]
fn test_bad_defines(#[case] version: ClarityVersion) {
    let tests = [
        ("(define-public (foo) (ok 1))", DefineTypeForbidden(DefineFunctions::PublicFunction)),
        ("(define-map foo-map ((a uint)) ((b uint))) (define-private (foo) (map-get? foo-map {a: u1}))", DefineTypeForbidden(DefineFunctions::Map)),
        ("(define-data-var foo-var uint u1) (define-private (foo) (var-get foo-var))", DefineTypeForbidden(DefineFunctions::PersistedVariable)),
        ("(define-fungible-token tokaroos u500)", DefineTypeForbidden(DefineFunctions::FungibleToken)),
        ("(define-fungible-token tokaroos)", DefineTypeForbidden(DefineFunctions::FungibleToken)),
        ("(define-non-fungible-token tokaroos uint)", DefineTypeForbidden(DefineFunctions::NonFungibleToken)),
        ("(define-trait foo-trait ((foo (uint)) (response uint uint)))", DefineTypeForbidden(DefineFunctions::Trait)),
    ];

    // Check bad defines for each clarity version
    for (contract, error) in tests.iter() {
        assert_eq!(
            arithmetic_check(contract, version),
            Err(error.clone()),
            "Check contract:\n {}",
            contract
        );
    }
}

#[test]
fn test_variables_fail_arithmetic_check_clarity1() {
    // Tests the behavior using Clarity1.
    let tests = [
        (
            "(define-private (foo) burn-block-height)",
            Err(VariableForbidden(NativeVariables::BurnBlockHeight)),
        ),
        (
            "(define-private (foo) block-height)",
            Err(VariableForbidden(NativeVariables::BlockHeight)),
        ),
        (
            "(define-private (foo) tx-sender)",
            Err(VariableForbidden(NativeVariables::TxSender)),
        ),
        (
            "(define-private (foo) contract-caller)",
            Err(VariableForbidden(NativeVariables::ContractCaller)),
        ),
        (
            "(define-private (foo) is-in-regtest)",
            Err(VariableForbidden(NativeVariables::Regtest)),
        ),
        (
            "(define-private (foo) stx-liquid-supply)",
            Err(VariableForbidden(NativeVariables::TotalLiquidMicroSTX)),
        ),
        ("(define-private (foo) tx-sponsor?)", Ok(())),
        ("(define-private (foo) is-in-mainnet)", Ok(())),
    ];

    for (contract, result) in tests.iter() {
        assert_eq!(
            arithmetic_check(contract, ClarityVersion::Clarity1),
            result.clone(),
            "Check contract:\n {}",
            contract
        );
    }

    let tests = [
        "(define-private (foo) (begin true false none))",
        "(define-private (foo) 1)",
    ];

    for contract in tests.iter() {
        check_good(contract);
    }
}

#[test]
fn test_variables_fail_arithmetic_check_clarity2() {
    // Tests the behavior using Clarity2.
    let tests = [
        (
            "(define-private (foo) burn-block-height)",
            Err(VariableForbidden(NativeVariables::BurnBlockHeight)),
        ),
        (
            "(define-private (foo) block-height)",
            Err(VariableForbidden(NativeVariables::BlockHeight)),
        ),
        (
            "(define-private (foo) tx-sender)",
            Err(VariableForbidden(NativeVariables::TxSender)),
        ),
        (
            "(define-private (foo) contract-caller)",
            Err(VariableForbidden(NativeVariables::ContractCaller)),
        ),
        (
            "(define-private (foo) is-in-regtest)",
            Err(VariableForbidden(NativeVariables::Regtest)),
        ),
        (
            "(define-private (foo) stx-liquid-supply)",
            Err(VariableForbidden(NativeVariables::TotalLiquidMicroSTX)),
        ),
        (
            "(define-private (foo) tx-sponsor?)",
            Err(VariableForbidden(NativeVariables::TxSponsor)),
        ),
        (
            "(define-private (foo) is-in-mainnet)",
            Err(VariableForbidden(NativeVariables::Mainnet)),
        ),
    ];

    for (contract, result) in tests.iter() {
        assert_eq!(
            arithmetic_check(contract, ClarityVersion::Clarity2),
            result.clone(),
            "Check contract:\n {}",
            contract
        );
    }
}

#[test]
fn test_functions_clarity1() {
    // Tests all functions against Clarity1 VM. Results should be different for Clarity1 vs Clarity2 functions.
    let tests = [
        // Clarity1 functions.
        ("(define-private (foo) (at-block 0x0202020202020202020202020202020202020202020202020202020202020202 (+ 1 2)))",
         Err(FunctionNotPermitted(NativeFunctions::AtBlock))),
        ("(define-private (foo) (map-get? foo-map {a: u1}))",
         Err(FunctionNotPermitted(NativeFunctions::FetchEntry))),
        ("(define-private (foo) (map-delete foo-map {a: u1}))",
         Err(FunctionNotPermitted(NativeFunctions::DeleteEntry))),
        ("(define-private (foo) (map-set foo-map {a: u1} {b: u2}))",
         Err(FunctionNotPermitted(NativeFunctions::SetEntry))),
        ("(define-private (foo) (map-insert foo-map {a: u1} {b: u2}))",
         Err(FunctionNotPermitted(NativeFunctions::InsertEntry))),
        ("(define-private (foo) (var-get foo-var))",
         Err(FunctionNotPermitted(NativeFunctions::FetchVar))),
        ("(define-private (foo) (var-set foo-var u2))",
         Err(FunctionNotPermitted(NativeFunctions::SetVar))),
        ("(define-private (foo (a principal)) (ft-get-balance tokaroos a))",
         Err(FunctionNotPermitted(NativeFunctions::GetTokenBalance))),
        ("(define-private (foo (a principal)) 
          (ft-transfer? stackaroo u50 'SZ2J6ZY48GV1EZ5V2V5RB9MP66SW86PYKKQ9H6DPR 'SPAXYA5XS51713FDTQ8H94EJ4V579CXMTRNBZKSF))",
         Err(FunctionNotPermitted(NativeFunctions::TransferToken))),
        ("(define-private (foo (a principal)) 
          (ft-mint? stackaroo u100 'SZ2J6ZY48GV1EZ5V2V5RB9MP66SW86PYKKQ9H6DPR))",
         Err(FunctionNotPermitted(NativeFunctions::MintToken))),
        ("(define-private (foo (a principal)) 
           (nft-mint? stackaroo \"Roo\" 'SZ2J6ZY48GV1EZ5V2V5RB9MP66SW86PYKKQ9H6DPR))",
         Err(FunctionNotPermitted(NativeFunctions::MintAsset))),
        ("(nft-transfer? stackaroo \"Roo\" 'SZ2J6ZY48GV1EZ5V2V5RB9MP66SW86PYKKQ9H6DPR 'SPAXYA5XS51713FDTQ8H94EJ4V579CXMTRNBZKSF)",
         Err(FunctionNotPermitted(NativeFunctions::TransferAsset))),
        ("(nft-get-owner? stackaroo \"Roo\")",
         Err(FunctionNotPermitted(NativeFunctions::GetAssetOwner))),
        ("(get-block-info? id-header-hash 0)",
         Err(FunctionNotPermitted(NativeFunctions::GetBlockInfo))),
        ("(define-private (foo) (contract-call? .bar outer-call))",
         Err(FunctionNotPermitted(NativeFunctions::ContractCall))),
        ("(stx-get-balance 'SPAXYA5XS51713FDTQ8H94EJ4V579CXMTRNBZKSF)",
         Err(FunctionNotPermitted(NativeFunctions::GetStxBalance))),
        ("(stx-burn? u100 'SPAXYA5XS51713FDTQ8H94EJ4V579CXMTRNBZKSF)",
         Err(FunctionNotPermitted(NativeFunctions::StxBurn))),
        (r#"(stx-transfer? u100 'SPAXYA5XS51713FDTQ8H94EJ4V579CXMTRNBZKSF 'SPAXYA5XS51713FDTQ8H94EJ4V579CXMTRNBZKSF)"#,
         Err(FunctionNotPermitted(NativeFunctions::StxTransfer))),
        ("(define-private (foo (a (list 3 uint)))
           (map log2 a))",
         Err(FunctionNotPermitted(NativeFunctions::Map))),
        ("(define-private (foo (a (list 3 (optional uint))))
           (filter is-none a))",
         Err(FunctionNotPermitted(NativeFunctions::Filter))),
        ("(define-private (foo (a (list 3 uint)))
           (append a u4))",
         Err(FunctionNotPermitted(NativeFunctions::Append))),
        ("(define-private (foo (a (list 3 uint)))
           (concat a a))",
         Err(FunctionNotPermitted(NativeFunctions::Concat))),
        ("(define-private (foo (a (list 3 uint)))
           (as-max-len? a u4))",
         Err(FunctionNotPermitted(NativeFunctions::AsMaxLen))),
        ("(define-private (foo) (print 10))",
         Err(FunctionNotPermitted(NativeFunctions::Print))),
        ("(define-private (foo) (list 3 4 10))",
         Err(FunctionNotPermitted(NativeFunctions::ListCons))),
        ("(define-private (foo) (keccak256 0))",
         Err(FunctionNotPermitted(NativeFunctions::Keccak256))),
        ("(define-private (foo) (hash160 0))",
         Err(FunctionNotPermitted(NativeFunctions::Hash160))),
        ("(define-private (foo) (secp256k1-recover? 0xde5b9eb9e7c5592930eb2e30a01369c36586d872082ed8181ee83d2a0ec20f04  0x8738487ebe69b93d8e51583be8eee50bb4213fc49c767d329632730cc193b873554428fc936ca3569afc15f1c9365f6591d6251a89fee9c9ac661116824d3a1301))",
         Err(FunctionNotPermitted(NativeFunctions::Secp256k1Recover))),
        ("(define-private (foo) (secp256k1-verify 0xde5b9eb9e7c5592930eb2e30a01369c36586d872082ed8181ee83d2a0ec20f04
 0x8738487ebe69b93d8e51583be8eee50bb4213fc49c767d329632730cc193b873554428fc936ca3569afc15f1c9365f6591d6251a89fee9c9ac661116824d3a13
 0x03adb8de4bfb65db2cfd6120d55c6526ae9c52e675db7e47308636534ba7786110))",
         Err(FunctionNotPermitted(NativeFunctions::Secp256k1Verify))),
        ("(define-private (foo) (sha256 0))",
         Err(FunctionNotPermitted(NativeFunctions::Sha256))),
        ("(define-private (foo) (sha512 0))",
         Err(FunctionNotPermitted(NativeFunctions::Sha512))),
        ("(define-private (foo) (sha512/256 0))",
         Err(FunctionNotPermitted(NativeFunctions::Sha512Trunc256))),

        // Clarity2 functions.
        (r#"(stx-transfer-memo? u100 'SPAXYA5XS51713FDTQ8H94EJ4V579CXMTRNBZKSF 'SPAXYA5XS51713FDTQ8H94EJ4V579CXMTRNBZKSF 0x010203)"#,
         Ok(())),
        ("(define-private (foo (a (list 3 uint)))
         (slice a u2 u3))",
         Ok(())),
    ];

    for (contract, result) in tests.iter() {
        assert_eq!(
            arithmetic_check(contract, ClarityVersion::Clarity1),
            result.clone(),
            "Check contract:\n {}",
            contract
        );
    }
}

#[test]
fn test_functions_clarity2() {
    // Tests functions against Clarity2 VM. The Clarity1 functions should still cause an error.
    let tests = [
        // Clarity2 functions.
<<<<<<< HEAD
        (
            r#"(stx-transfer-memo? u100 'SPAXYA5XS51713FDTQ8H94EJ4V579CXMTRNBZKSF 'SPAXYA5XS51713FDTQ8H94EJ4V579CXMTRNBZKSF 0x010203)"#,
            Err(FunctionNotPermitted(NativeFunctions::StxTransferMemo)),
        ),
        (
            r#"(get-burn-block-info? header-hash 0)"#,
            Err(FunctionNotPermitted(NativeFunctions::GetBurnBlockInfo)),
        ),
=======
        (r#"(stx-transfer-memo? u100 'SPAXYA5XS51713FDTQ8H94EJ4V579CXMTRNBZKSF 'SPAXYA5XS51713FDTQ8H94EJ4V579CXMTRNBZKSF 0x010203)"#,
        Err(FunctionNotPermitted(NativeFunctions::StxTransferMemo))),
        ("(define-private (foo (a (list 3 uint)))
              (slice a u2 u3))",
         Err(FunctionNotPermitted(NativeFunctions::Slice))),

        // Clarity1 functions.
        ("(define-private (foo) (at-block 0x0202020202020202020202020202020202020202020202020202020202020202 (+ 1 2)))",
         Err(FunctionNotPermitted(NativeFunctions::AtBlock))),
        ("(define-private (foo) (map-get? foo-map {a: u1}))",
         Err(FunctionNotPermitted(NativeFunctions::FetchEntry))),
        ("(define-private (foo) (map-delete foo-map {a: u1}))",
         Err(FunctionNotPermitted(NativeFunctions::DeleteEntry))),
        ("(define-private (foo) (map-set foo-map {a: u1} {b: u2}))",
         Err(FunctionNotPermitted(NativeFunctions::SetEntry))),
        ("(define-private (foo) (map-insert foo-map {a: u1} {b: u2}))",
         Err(FunctionNotPermitted(NativeFunctions::InsertEntry))),
        ("(define-private (foo) (var-get foo-var))",
         Err(FunctionNotPermitted(NativeFunctions::FetchVar))),
        ("(define-private (foo) (var-set foo-var u2))",
         Err(FunctionNotPermitted(NativeFunctions::SetVar))),
        ("(define-private (foo (a principal)) (ft-get-balance tokaroos a))",
         Err(FunctionNotPermitted(NativeFunctions::GetTokenBalance))),
        ("(define-private (foo (a principal))
          (ft-transfer? stackaroo u50 'SZ2J6ZY48GV1EZ5V2V5RB9MP66SW86PYKKQ9H6DPR 'SPAXYA5XS51713FDTQ8H94EJ4V579CXMTRNBZKSF))",
         Err(FunctionNotPermitted(NativeFunctions::TransferToken))),
        ("(define-private (foo (a principal))
          (ft-mint? stackaroo u100 'SZ2J6ZY48GV1EZ5V2V5RB9MP66SW86PYKKQ9H6DPR))",
         Err(FunctionNotPermitted(NativeFunctions::MintToken))),
        ("(define-private (foo (a principal))
           (nft-mint? stackaroo \"Roo\" 'SZ2J6ZY48GV1EZ5V2V5RB9MP66SW86PYKKQ9H6DPR))",
         Err(FunctionNotPermitted(NativeFunctions::MintAsset))),
        ("(nft-transfer? stackaroo \"Roo\" 'SZ2J6ZY48GV1EZ5V2V5RB9MP66SW86PYKKQ9H6DPR 'SPAXYA5XS51713FDTQ8H94EJ4V579CXMTRNBZKSF)",
         Err(FunctionNotPermitted(NativeFunctions::TransferAsset))),
        ("(nft-get-owner? stackaroo \"Roo\")",
         Err(FunctionNotPermitted(NativeFunctions::GetAssetOwner))),
        ("(get-block-info? id-header-hash 0)",
         Err(FunctionNotPermitted(NativeFunctions::GetBlockInfo))),
        ("(define-private (foo) (contract-call? .bar outer-call))",
         Err(FunctionNotPermitted(NativeFunctions::ContractCall))),
        ("(stx-get-balance 'SPAXYA5XS51713FDTQ8H94EJ4V579CXMTRNBZKSF)",
         Err(FunctionNotPermitted(NativeFunctions::GetStxBalance))),
        ("(stx-burn? u100 'SPAXYA5XS51713FDTQ8H94EJ4V579CXMTRNBZKSF)",
         Err(FunctionNotPermitted(NativeFunctions::StxBurn))),
        (r#"(stx-transfer? u100 'SPAXYA5XS51713FDTQ8H94EJ4V579CXMTRNBZKSF 'SPAXYA5XS51713FDTQ8H94EJ4V579CXMTRNBZKSF)"#,
         Err(FunctionNotPermitted(NativeFunctions::StxTransfer))),
        ("(define-private (foo (a (list 3 uint)))
           (map log2 a))",
         Err(FunctionNotPermitted(NativeFunctions::Map))),
        ("(define-private (foo (a (list 3 (optional uint))))
           (filter is-none a))",
         Err(FunctionNotPermitted(NativeFunctions::Filter))),
        ("(define-private (foo (a (list 3 uint)))
           (append a u4))",
         Err(FunctionNotPermitted(NativeFunctions::Append))),
        ("(define-private (foo (a (list 3 uint)))
           (concat a a))",
         Err(FunctionNotPermitted(NativeFunctions::Concat))),
        ("(define-private (foo (a (list 3 uint)))
           (as-max-len? a u4))",
         Err(FunctionNotPermitted(NativeFunctions::AsMaxLen))),
        ("(define-private (foo) (print 10))",
         Err(FunctionNotPermitted(NativeFunctions::Print))),
        ("(define-private (foo) (list 3 4 10))",
         Err(FunctionNotPermitted(NativeFunctions::ListCons))),
        ("(define-private (foo) (keccak256 0))",
         Err(FunctionNotPermitted(NativeFunctions::Keccak256))),
        ("(define-private (foo) (hash160 0))",
         Err(FunctionNotPermitted(NativeFunctions::Hash160))),
        ("(define-private (foo) (secp256k1-recover? 0xde5b9eb9e7c5592930eb2e30a01369c36586d872082ed8181ee83d2a0ec20f04  0x8738487ebe69b93d8e51583be8eee50bb4213fc49c767d329632730cc193b873554428fc936ca3569afc15f1c9365f6591d6251a89fee9c9ac661116824d3a1301))",
         Err(FunctionNotPermitted(NativeFunctions::Secp256k1Recover))),
        ("(define-private (foo) (secp256k1-verify 0xde5b9eb9e7c5592930eb2e30a01369c36586d872082ed8181ee83d2a0ec20f04
 0x8738487ebe69b93d8e51583be8eee50bb4213fc49c767d329632730cc193b873554428fc936ca3569afc15f1c9365f6591d6251a89fee9c9ac661116824d3a13
 0x03adb8de4bfb65db2cfd6120d55c6526ae9c52e675db7e47308636534ba7786110))",
         Err(FunctionNotPermitted(NativeFunctions::Secp256k1Verify))),
        ("(define-private (foo) (sha256 0))",
         Err(FunctionNotPermitted(NativeFunctions::Sha256))),
        ("(define-private (foo) (sha512 0))",
         Err(FunctionNotPermitted(NativeFunctions::Sha512))),
        ("(define-private (foo) (sha512/256 0))",
         Err(FunctionNotPermitted(NativeFunctions::Sha512Trunc256))),
>>>>>>> 7b7d652d
    ];

    for (contract, result) in tests.iter() {
        assert_eq!(
            arithmetic_check(contract, ClarityVersion::Clarity2),
            result.clone(),
            "Check contract:\n {}",
            contract
        );
    }
}

#[test]
fn test_functions_contract() {
    let good_tests = [
        "(match (if (is-eq 0 1) (ok 1) (err 2))
            ok-val (+ 1 ok-val)
            err-val (+ 2 err-val))",
        "(match (if (is-eq 0 1) (some 1) none)
            ok-val (+ 1 ok-val)
            2)",
        "(get a { a: (+ 9 1), b: (if (> 2 3) (* 4 4) (/ 4 2)) })",
        "(define-private (foo)
           (let ((a (+ 3 2 3))) (log2 a)))",
        "(define-private (foo)
           (let ((a (+ 32 3 4)) (b (- 32 1))
                 (c (if (and (< 3 2) (<= 3 2) (>= 4 5) (or (is-eq (mod 5 4) 0) (not (> 3 2))))
                    (pow u2 (log2 (sqrti u100000)))
                    (xor u120 u280)))
                 (d (default-to u0 (some u2))))
             (begin (unwrap! (some u3) u1)
                    (unwrap-err! (err u5) u4)
                    (asserts! true u4)
                    (unwrap-panic (some u3))
                    (unwrap-err-panic (err u5)))))",
        "(define-private (foo) (to-int (to-uint 34)))
         (define-private (bar) (foo))",
        "(define-private (foo) (begin
           (is-some (some 4))
           (is-none (some 4))
           (is-ok (ok 4))
           (is-err (ok 5))
           (try! (some 4))
           (some 5)))
         (define-read-only (bar) (foo))",
    ];

    for contract in good_tests.iter() {
        check_good(contract);
    }
}<|MERGE_RESOLUTION|>--- conflicted
+++ resolved
@@ -290,16 +290,6 @@
     // Tests functions against Clarity2 VM. The Clarity1 functions should still cause an error.
     let tests = [
         // Clarity2 functions.
-<<<<<<< HEAD
-        (
-            r#"(stx-transfer-memo? u100 'SPAXYA5XS51713FDTQ8H94EJ4V579CXMTRNBZKSF 'SPAXYA5XS51713FDTQ8H94EJ4V579CXMTRNBZKSF 0x010203)"#,
-            Err(FunctionNotPermitted(NativeFunctions::StxTransferMemo)),
-        ),
-        (
-            r#"(get-burn-block-info? header-hash 0)"#,
-            Err(FunctionNotPermitted(NativeFunctions::GetBurnBlockInfo)),
-        ),
-=======
         (r#"(stx-transfer-memo? u100 'SPAXYA5XS51713FDTQ8H94EJ4V579CXMTRNBZKSF 'SPAXYA5XS51713FDTQ8H94EJ4V579CXMTRNBZKSF 0x010203)"#,
         Err(FunctionNotPermitted(NativeFunctions::StxTransferMemo))),
         ("(define-private (foo (a (list 3 uint)))
@@ -381,7 +371,6 @@
          Err(FunctionNotPermitted(NativeFunctions::Sha512))),
         ("(define-private (foo) (sha512/256 0))",
          Err(FunctionNotPermitted(NativeFunctions::Sha512Trunc256))),
->>>>>>> 7b7d652d
     ];
 
     for (contract, result) in tests.iter() {
