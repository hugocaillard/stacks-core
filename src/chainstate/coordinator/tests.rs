--- conflicted
+++ resolved
@@ -213,50 +213,50 @@
 
     let block_limit = ExecutionCost::max_value();
 
-    let mut boot_data = ChainStateBootData {
-        initial_balances: vec![],
-        post_flight_callback: None,
-        first_burnchain_block_hash: BurnchainHeaderHash::zero(),
-        first_burnchain_block_height: 0,
-        first_burnchain_block_timestamp: 0,
-    };
-
     for path in paths.iter() {
         let burnchain = get_burnchain(path, pox_consts.clone());
 
+        let mut boot_data = ChainStateBootData {
+            initial_balances: vec![],
+            post_flight_callback: None,
+            first_burnchain_block_hash: burnchain.first_block_hash.clone(),
+            first_burnchain_block_height: burnchain.first_block_height as u32,
+            first_burnchain_block_timestamp: burnchain.first_block_timestamp,
+        };
+
+        let post_flight_callback = move |clarity_tx: &mut ClarityTx| {
+            let contract = QualifiedContractIdentifier::parse(&format!(
+                "{}.pox",
+                STACKS_BOOT_CODE_CONTRACT_ADDRESS_STR
+            ))
+            .expect("Failed to construct boot code contract address");
+            let sender = PrincipalData::from(contract.clone());
+
+            clarity_tx.connection().as_transaction(|conn| {
+                conn.run_contract_call(
+                    &sender,
+                    &contract,
+                    "set-burnchain-parameters",
+                    &[
+                        Value::UInt(burnchain.first_block_height as u128),
+                        Value::UInt(burnchain.pox_constants.prepare_length as u128),
+                        Value::UInt(burnchain.pox_constants.reward_cycle_length as u128),
+                        Value::UInt(burnchain.pox_constants.pox_rejection_fraction as u128),
+                    ],
+                    |_, _| false,
+                )
+                .expect("Failed to set burnchain parameters in PoX contract");
+            });
+
+        };
+    
+        boot_data.post_flight_callback = Some(Box::new(post_flight_callback));
+    
         let (chain_state_db, _) = StacksChainState::open_and_exec(
             false,
             0x80000000,
             &format!("{}/chainstate/", path),
-<<<<<<< HEAD
             Some(&mut boot_data),
-=======
-            initial_balances.clone(),
-            |clarity_tx| {
-                let contract = QualifiedContractIdentifier::parse(&format!(
-                    "{}.pox",
-                    STACKS_BOOT_CODE_CONTRACT_ADDRESS_STR
-                ))
-                .expect("Failed to construct boot code contract address");
-                let sender = PrincipalData::from(contract.clone());
-
-                clarity_tx.connection().as_transaction(|conn| {
-                    conn.run_contract_call(
-                        &sender,
-                        &contract,
-                        "set-burnchain-parameters",
-                        &[
-                            Value::UInt(burnchain.first_block_height as u128),
-                            Value::UInt(burnchain.pox_constants.prepare_length as u128),
-                            Value::UInt(burnchain.pox_constants.reward_cycle_length as u128),
-                            Value::UInt(burnchain.pox_constants.pox_rejection_fraction as u128),
-                        ],
-                        |_, _| false,
-                    )
-                    .expect("Failed to set burnchain parameters in PoX contract");
-                });
-            },
->>>>>>> c0364bcf
             block_limit.clone(),
         )
         .unwrap();
