--- conflicted
+++ resolved
@@ -921,6 +921,8 @@
             }
 
             let mut allocation_events: Vec<StacksTransactionEvent> = vec![];
+            let mut lockup_events: Vec<StacksTransactionEvent> = vec![];
+
             info!(
                 "Initializing chain with {} config balances",
                 boot_data.initial_balances.len()
@@ -1001,228 +1003,6 @@
                         .with_clarity_db(|db| {
                             for (block_height, schedule) in lockups_per_block.into_iter() {
                                 let key = Value::UInt(block_height.into());
-                                db.insert_entry(
-                                    &lockup_contract_id,
-                                    "lockups",
-                                    key,
-                                    Value::list_from(schedule).unwrap(),
-                                )?;
-                            }
-                            Ok(())
-                        })
-                        .unwrap();
-                }
-
-                // BNS Namespace
-                let bns_contract_id = boot_code_id("bns");
-                if let Some(get_namespaces) = boot_data.get_bulk_initial_namespaces.take() {
-                    info!("Initializing chain with namespaces");
-                    clarity
-                        .with_clarity_db(|db| {
-                            let initial_namespaces = get_namespaces();
-                            for entry in initial_namespaces {
-                                let namespace = {
-                                    if !BNS_CHARS_REGEX.is_match(&entry.namespace_id) {
-                                        panic!("Invalid namespace characters");
-                                    }
-                                    let buffer = entry.namespace_id.as_bytes();
-                                    Value::buff_from(buffer.to_vec()).expect("Invalid namespace")
-                                };
-
-                                let importer = {
-                                    let address = StacksChainState::parse_genesis_address(
-                                        &entry.importer,
-                                        mainnet,
-                                    );
-                                    Value::Principal(address)
-                                };
-
-                                let revealed_at = Value::UInt(entry.revealed_at.into());
-                                let launched_at = Value::UInt(entry.launched_at.into());
-                                let lifetime = Value::UInt(entry.lifetime.into());
-                                let price_function = {
-                                    let base = Value::UInt(entry.base.into());
-                                    let coeff = Value::UInt(entry.coeff.into());
-                                    let nonalpha_discount =
-                                        Value::UInt(entry.nonalpha_discount.into());
-                                    let no_vowel_discount =
-                                        Value::UInt(entry.no_vowel_discount.into());
-                                    let buckets: Vec<_> = entry
-                                        .buckets
-                                        .split(";")
-                                        .map(|e| Value::UInt(e.parse::<u64>().unwrap().into()))
-                                        .collect();
-                                    assert_eq!(buckets.len(), 16);
-
-                                    TupleData::from_data(vec![
-                                        ("buckets".into(), Value::list_from(buckets).unwrap()),
-                                        ("base".into(), base),
-                                        ("coeff".into(), coeff),
-                                        ("nonalpha-discount".into(), nonalpha_discount),
-                                        ("no-vowel-discount".into(), no_vowel_discount),
-                                    ])
-                                    .unwrap()
-                                };
-
-                                let namespace_props = Value::Tuple(
-                                    TupleData::from_data(vec![
-                                        ("revealed-at".into(), revealed_at),
-                                        ("launched-at".into(), Value::some(launched_at).unwrap()),
-                                        ("lifetime".into(), lifetime),
-                                        ("namespace-import".into(), importer),
-                                        ("price-function".into(), Value::Tuple(price_function)),
-                                    ])
-                                    .unwrap(),
-                                );
-
-                                db.insert_entry(
-                                    &bns_contract_id,
-                                    "namespaces",
-                                    namespace,
-                                    namespace_props,
-                                )?;
-                            }
-                            Ok(())
-                        })
-                        .unwrap();
-                }
-
-                // BNS Names
-                if let Some(get_names) = boot_data.get_bulk_initial_names.take() {
-                    info!("Initializing chain with names");
-                    clarity
-                        .with_clarity_db(|db| {
-                            let initial_names = get_names();
-                            for entry in initial_names {
-                                let components: Vec<_> =
-                                    entry.fully_qualified_name.split(".").collect();
-                                assert_eq!(components.len(), 2);
-
-                                let namespace = {
-                                    let namespace_str = components[1];
-                                    if !BNS_CHARS_REGEX.is_match(&namespace_str) {
-                                        panic!("Invalid namespace characters");
-                                    }
-                                    let buffer = namespace_str.as_bytes();
-                                    Value::buff_from(buffer.to_vec()).expect("Invalid namespace")
-                                };
-
-                                let name = {
-                                    let name_str = components[0].to_string();
-                                    if !BNS_CHARS_REGEX.is_match(&name_str) {
-                                        panic!("Invalid name characters");
-                                    }
-                                    let buffer = name_str.as_bytes();
-                                    Value::buff_from(buffer.to_vec()).expect("Invalid name")
-                                };
-
-                                let fqn = Value::Tuple(
-                                    TupleData::from_data(vec![
-                                        ("namespace".into(), namespace),
-                                        ("name".into(), name),
-                                    ])
-                                    .unwrap(),
-                                );
-
-                                let owner_address =
-                                    StacksChainState::parse_genesis_address(&entry.owner, mainnet);
-
-                                let zonefile_hash = {
-                                    if entry.zonefile_hash.len() == 0 {
-                                        Value::buff_from(vec![]).unwrap()
-                                    } else {
-                                        let buffer = Hash160::from_hex(&entry.zonefile_hash)
-                                            .expect("Invalid zonefile_hash");
-                                        Value::buff_from(buffer.to_bytes().to_vec()).unwrap()
-                                    }
-                                };
-
-                                db.set_nft_owner(&bns_contract_id, "names", &fqn, &owner_address)?;
-
-                                let registered_at = Value::UInt(entry.registered_at.into());
-                                let name_props = Value::Tuple(
-                                    TupleData::from_data(vec![
-                                        (
-                                            "registered-at".into(),
-                                            Value::some(registered_at).unwrap(),
-                                        ),
-                                        ("imported-at".into(), Value::none()),
-                                        ("revoked-at".into(), Value::none()),
-                                        ("zonefile-hash".into(), zonefile_hash),
-                                    ])
-                                    .unwrap(),
-                                );
-
-                                db.insert_entry(
-                                    &bns_contract_id,
-                                    "name-properties",
-                                    fqn.clone(),
-                                    name_props,
-                                )?;
-
-                                db.insert_entry(
-                                    &bns_contract_id,
-                                    "owner-name",
-                                    Value::Principal(owner_address),
-                                    fqn,
-                                )?;
-                            }
-                            Ok(())
-                        })
-                        .unwrap();
-                }
-            });
-
-            let allocations_tx = StacksTransaction::new(
-                tx_version.clone(),
-                boot_code_auth.clone(),
-                TransactionPayload::TokenTransfer(
-                    PrincipalData::Standard(boot_code_address.into()),
-                    0,
-                    TokenTransferMemo([0u8; 34]),
-                ),
-            );
-            let allocations_receipt = StacksTransactionReceipt::from_stx_transfer(
-                allocations_tx,
-                allocation_events,
-                Value::okay_true(),
-                ExecutionCost::zero(),
-            );
-            receipts.push(allocations_receipt);
-
-<<<<<<< HEAD
-            let mut lockup_events: Vec<StacksTransactionEvent> = vec![];
-            if let Some(get_schedules) = boot_data.get_bulk_initial_lockups.take() {
-                info!("Initializing chain with lockups");
-                let mut lockups_per_block: BTreeMap<u64, Vec<Value>> = BTreeMap::new();
-                let initial_lockups = get_schedules();
-                for schedule in initial_lockups {
-                    let stx_address =
-                        StacksChainState::parse_genesis_address(&schedule.address, mainnet);
-                    let value = Value::Tuple(
-                        TupleData::from_data(vec![
-                            ("recipient".into(), Value::Principal(stx_address)),
-                            ("amount".into(), Value::UInt(schedule.amount.into())),
-                        ])
-                        .unwrap(),
-                    );
-                    match lockups_per_block.entry(schedule.block_height) {
-                        Entry::Occupied(schedules) => {
-                            schedules.into_mut().push(value);
-                        }
-                        Entry::Vacant(entry) => {
-                            let schedules = vec![value];
-                            entry.insert(schedules);
-                        }
-                    };
-                }
-
-                let lockup_contract_id = boot_code_id("lockup");
-                clarity_tx.connection().as_transaction(|clarity| {
-                    clarity
-                        .with_clarity_db(|db| {
-                            for (block_height, schedule) in lockups_per_block.into_iter() {
-                                let key = Value::UInt(block_height.into());
                                 let value = Value::list_from(schedule).unwrap();
                                 db.insert_entry(
                                     &lockup_contract_id,
@@ -1248,8 +1028,186 @@
                             Ok(())
                         })
                         .unwrap();
-                });
-            }
+                }
+
+                // BNS Namespace
+                let bns_contract_id = boot_code_id("bns");
+                if let Some(get_namespaces) = boot_data.get_bulk_initial_namespaces.take() {
+                    info!("Initializing chain with namespaces");
+                    clarity
+                        .with_clarity_db(|db| {
+                            let initial_namespaces = get_namespaces();
+                            for entry in initial_namespaces {
+                                let namespace = {
+                                    if !BNS_CHARS_REGEX.is_match(&entry.namespace_id) {
+                                        panic!("Invalid namespace characters");
+                                    }
+                                    let buffer = entry.namespace_id.as_bytes();
+                                    Value::buff_from(buffer.to_vec()).expect("Invalid namespace")
+                                };
+
+                                let importer = {
+                                    let address = StacksChainState::parse_genesis_address(
+                                        &entry.importer,
+                                        mainnet,
+                                    );
+                                    Value::Principal(address)
+                                };
+
+                                let revealed_at = Value::UInt(entry.revealed_at.into());
+                                let launched_at = Value::UInt(entry.launched_at.into());
+                                let lifetime = Value::UInt(entry.lifetime.into());
+                                let price_function = {
+                                    let base = Value::UInt(entry.base.into());
+                                    let coeff = Value::UInt(entry.coeff.into());
+                                    let nonalpha_discount =
+                                        Value::UInt(entry.nonalpha_discount.into());
+                                    let no_vowel_discount =
+                                        Value::UInt(entry.no_vowel_discount.into());
+                                    let buckets: Vec<_> = entry
+                                        .buckets
+                                        .split(";")
+                                        .map(|e| Value::UInt(e.parse::<u64>().unwrap().into()))
+                                        .collect();
+                                    assert_eq!(buckets.len(), 16);
+
+                                    TupleData::from_data(vec![
+                                        ("buckets".into(), Value::list_from(buckets).unwrap()),
+                                        ("base".into(), base),
+                                        ("coeff".into(), coeff),
+                                        ("nonalpha-discount".into(), nonalpha_discount),
+                                        ("no-vowel-discount".into(), no_vowel_discount),
+                                    ])
+                                    .unwrap()
+                                };
+
+                                let namespace_props = Value::Tuple(
+                                    TupleData::from_data(vec![
+                                        ("revealed-at".into(), revealed_at),
+                                        ("launched-at".into(), Value::some(launched_at).unwrap()),
+                                        ("lifetime".into(), lifetime),
+                                        ("namespace-import".into(), importer),
+                                        ("price-function".into(), Value::Tuple(price_function)),
+                                    ])
+                                    .unwrap(),
+                                );
+
+                                db.insert_entry(
+                                    &bns_contract_id,
+                                    "namespaces",
+                                    namespace,
+                                    namespace_props,
+                                )?;
+                            }
+                            Ok(())
+                        })
+                        .unwrap();
+                }
+
+                // BNS Names
+                if let Some(get_names) = boot_data.get_bulk_initial_names.take() {
+                    info!("Initializing chain with names");
+                    clarity
+                        .with_clarity_db(|db| {
+                            let initial_names = get_names();
+                            for entry in initial_names {
+                                let components: Vec<_> =
+                                    entry.fully_qualified_name.split(".").collect();
+                                assert_eq!(components.len(), 2);
+
+                                let namespace = {
+                                    let namespace_str = components[1];
+                                    if !BNS_CHARS_REGEX.is_match(&namespace_str) {
+                                        panic!("Invalid namespace characters");
+                                    }
+                                    let buffer = namespace_str.as_bytes();
+                                    Value::buff_from(buffer.to_vec()).expect("Invalid namespace")
+                                };
+
+                                let name = {
+                                    let name_str = components[0].to_string();
+                                    if !BNS_CHARS_REGEX.is_match(&name_str) {
+                                        panic!("Invalid name characters");
+                                    }
+                                    let buffer = name_str.as_bytes();
+                                    Value::buff_from(buffer.to_vec()).expect("Invalid name")
+                                };
+
+                                let fqn = Value::Tuple(
+                                    TupleData::from_data(vec![
+                                        ("namespace".into(), namespace),
+                                        ("name".into(), name),
+                                    ])
+                                    .unwrap(),
+                                );
+
+                                let owner_address =
+                                    StacksChainState::parse_genesis_address(&entry.owner, mainnet);
+
+                                let zonefile_hash = {
+                                    if entry.zonefile_hash.len() == 0 {
+                                        Value::buff_from(vec![]).unwrap()
+                                    } else {
+                                        let buffer = Hash160::from_hex(&entry.zonefile_hash)
+                                            .expect("Invalid zonefile_hash");
+                                        Value::buff_from(buffer.to_bytes().to_vec()).unwrap()
+                                    }
+                                };
+
+                                db.set_nft_owner(&bns_contract_id, "names", &fqn, &owner_address)?;
+
+                                let registered_at = Value::UInt(entry.registered_at.into());
+                                let name_props = Value::Tuple(
+                                    TupleData::from_data(vec![
+                                        (
+                                            "registered-at".into(),
+                                            Value::some(registered_at).unwrap(),
+                                        ),
+                                        ("imported-at".into(), Value::none()),
+                                        ("revoked-at".into(), Value::none()),
+                                        ("zonefile-hash".into(), zonefile_hash),
+                                    ])
+                                    .unwrap(),
+                                );
+
+                                db.insert_entry(
+                                    &bns_contract_id,
+                                    "name-properties",
+                                    fqn.clone(),
+                                    name_props,
+                                )?;
+
+                                db.insert_entry(
+                                    &bns_contract_id,
+                                    "owner-name",
+                                    Value::Principal(owner_address),
+                                    fqn,
+                                )?;
+                            }
+                            Ok(())
+                        })
+                        .unwrap();
+                }
+            });
+
+            let allocations_tx = StacksTransaction::new(
+                tx_version.clone(),
+                boot_code_auth.clone(),
+                TransactionPayload::TokenTransfer(
+                    PrincipalData::Standard(boot_code_address.into()),
+                    0,
+                    TokenTransferMemo([0u8; 34]),
+                ),
+            );
+            let allocations_receipt = StacksTransactionReceipt::from_stx_transfer(
+                allocations_tx,
+                allocation_events,
+                Value::okay_true(),
+                ExecutionCost::zero(),
+            );
+            receipts.push(allocations_receipt);
+
+
             let lockup_tx = StacksTransaction::new(
                 tx_version.clone(),
                 boot_code_auth.clone(),
@@ -1268,8 +1226,6 @@
             );
             receipts.push(lockup_receipt);
 
-=======
->>>>>>> 51ca1e96
             if let Some(callback) = boot_data.post_flight_callback.take() {
                 callback(&mut clarity_tx);
             }
