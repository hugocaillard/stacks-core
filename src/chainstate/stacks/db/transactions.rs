// Copyright (C) 2013-2020 Blocstack PBC, a public benefit corporation
// Copyright (C) 2020 Stacks Open Internet Foundation
//
// This program is free software: you can redistribute it and/or modify
// it under the terms of the GNU General Public License as published by
// the Free Software Foundation, either version 3 of the License, or
// (at your option) any later version.
//
// This program is distributed in the hope that it will be useful,
// but WITHOUT ANY WARRANTY; without even the implied warranty of
// MERCHANTABILITY or FITNESS FOR A PARTICULAR PURPOSE.  See the
// GNU General Public License for more details.
//
// You should have received a copy of the GNU General Public License
// along with this program.  If not, see <http://www.gnu.org/licenses/>.

use std::io;
use std::io::prelude::*;
use std::io::{Read, Write};

use std::collections::{HashMap, HashSet};
use std::fmt;
use std::fs;

use chainstate::stacks::db::*;
use chainstate::stacks::Error;
use chainstate::stacks::*;

use std::path::{Path, PathBuf};

use util::db::Error as db_error;
use util::db::{query_count, query_rows, DBConn};

use util::strings::StacksString;

use util::hash::to_hex;

use chainstate::burn::db::sortdb::*;

use net::Error as net_error;

<<<<<<< HEAD
use vm::types::{PrincipalData, QualifiedContractIdentifier, StandardPrincipalData, TupleData};
=======
use vm::types::{
    AssetIdentifier, BuffData, PrincipalData, QualifiedContractIdentifier, SequenceData,
    StandardPrincipalData, TupleData, TypeSignature, Value,
};
>>>>>>> be91dae3

use vm::contexts::{AssetMap, AssetMapEntry, Environment};

use vm::analysis::run_analysis;
use vm::ast::build_ast;

use vm::costs::cost_functions;
use vm::costs::cost_functions::ClarityCostFunction;
use vm::costs::runtime_cost;
use vm::costs::CostTracker;
use vm::costs::ExecutionCost;

use vm::clarity::{
    ClarityBlockConnection, ClarityConnection, ClarityInstance, ClarityTransactionConnection,
};

use vm::errors::Error as InterpreterError;

pub use vm::analysis::errors::CheckErrors;
use vm::analysis::types::ContractAnalysis;
use vm::clarity::Error as clarity_error;

use vm::database::ClarityDatabase;

use vm::contracts::Contract;

use vm::representations::ClarityName;
use vm::representations::ContractName;

// make it possible to have a set of Values
impl std::hash::Hash for Value {
    fn hash<H: std::hash::Hasher>(&self, state: &mut H) {
        let mut s = vec![];
        self.consensus_serialize(&mut s)
            .expect("FATAL: failed to serialize to vec");
        s.hash(state);
    }
}

impl StacksTransactionReceipt {
    pub fn from_stx_transfer(
        tx: StacksTransaction,
        events: Vec<StacksTransactionEvent>,
        result: Value,
        cost: ExecutionCost,
    ) -> StacksTransactionReceipt {
        StacksTransactionReceipt {
            events: events,
            result: result,
            stx_burned: 0,
            post_condition_aborted: false,
            contract_analysis: None,
            transaction: tx.into(),
            execution_cost: cost,
        }
    }

    pub fn from_contract_call(
        tx: StacksTransaction,
        events: Vec<StacksTransactionEvent>,
        result: Value,
        burned: u128,
        cost: ExecutionCost,
    ) -> StacksTransactionReceipt {
        StacksTransactionReceipt {
            transaction: tx.into(),
            post_condition_aborted: false,
            events,
            result,
            stx_burned: burned,
            contract_analysis: None,
            execution_cost: cost,
        }
    }

    pub fn from_condition_aborted_contract_call(
        tx: StacksTransaction,
        events: Vec<StacksTransactionEvent>,
        result: Value,
        burned: u128,
        cost: ExecutionCost,
    ) -> StacksTransactionReceipt {
        StacksTransactionReceipt {
            transaction: tx.into(),
            post_condition_aborted: true,
            events,
            result,
            stx_burned: burned,
            contract_analysis: None,
            execution_cost: cost,
        }
    }

    pub fn from_smart_contract(
        tx: StacksTransaction,
        events: Vec<StacksTransactionEvent>,
        burned: u128,
        analysis: ContractAnalysis,
        cost: ExecutionCost,
    ) -> StacksTransactionReceipt {
        StacksTransactionReceipt {
            transaction: tx.into(),
            events,
            post_condition_aborted: false,
            result: Value::okay_true(),
            stx_burned: burned,
            contract_analysis: Some(analysis),
            execution_cost: cost,
        }
    }

    pub fn from_condition_aborted_smart_contract(
        tx: StacksTransaction,
        events: Vec<StacksTransactionEvent>,
        burned: u128,
        analysis: ContractAnalysis,
        cost: ExecutionCost,
    ) -> StacksTransactionReceipt {
        StacksTransactionReceipt {
            transaction: tx.into(),
            events,
            post_condition_aborted: true,
            result: Value::okay_true(),
            stx_burned: burned,
            contract_analysis: Some(analysis),
            execution_cost: cost,
        }
    }

    pub fn from_coinbase(tx: StacksTransaction) -> StacksTransactionReceipt {
        StacksTransactionReceipt {
            transaction: tx.into(),
            events: vec![],
            post_condition_aborted: false,
            result: Value::okay_true(),
            stx_burned: 0,
            contract_analysis: None,
            execution_cost: ExecutionCost::zero(),
        }
    }

    pub fn from_analysis_failure(
        tx: StacksTransaction,
        analysis_cost: ExecutionCost,
    ) -> StacksTransactionReceipt {
        StacksTransactionReceipt {
            transaction: tx.into(),
            events: vec![],
            post_condition_aborted: false,
            result: Value::err_none(),
            stx_burned: 0,
            contract_analysis: None,
            execution_cost: analysis_cost,
        }
    }

    pub fn from_poison_microblock(
        tx: StacksTransaction,
        result: Value,
        cost: ExecutionCost,
    ) -> StacksTransactionReceipt {
        StacksTransactionReceipt {
            transaction: tx.into(),
            events: vec![],
            post_condition_aborted: false,
            result: result,
            stx_burned: 0,
            contract_analysis: None,
            execution_cost: cost,
        }
    }
}

#[derive(Debug)]
pub struct TransactionNonceMismatch {
    pub expected: u64,
    pub actual: u64,
    pub txid: Txid,
    pub principal: PrincipalData,
    pub is_origin: bool,
    pub quiet: bool,
}

impl std::fmt::Display for TransactionNonceMismatch {
    fn fmt(&self, f: &mut std::fmt::Formatter) -> std::fmt::Result {
        let acct_type = if self.is_origin { "origin" } else { "sponsor" };
        write!(
            f,
            "Bad nonce: {} account {} nonce of tx {} is {} (expected {})",
            acct_type,
            &self.principal,
            &self.txid.to_hex(),
            &self.actual,
            &self.expected
        )
    }
}

impl<T> From<(TransactionNonceMismatch, T)> for Error {
    fn from(e: (TransactionNonceMismatch, T)) -> Error {
        Error::InvalidStacksTransaction(e.0.to_string(), e.0.quiet)
    }
}

impl From<TransactionNonceMismatch> for MemPoolRejection {
    fn from(e: TransactionNonceMismatch) -> MemPoolRejection {
        MemPoolRejection::BadNonces(e)
    }
}

impl StacksChainState {
    /// Get the payer account
    fn get_payer_account<T: ClarityConnection>(
        clarity_tx: &mut T,
        tx: &StacksTransaction,
    ) -> StacksAccount {
        // who's paying the fee?
        let payer_account = if let Some(sponsor_address) = tx.sponsor_address() {
            let payer_account = StacksChainState::get_account(clarity_tx, &sponsor_address.into());
            payer_account
        } else {
            let origin_account =
                StacksChainState::get_account(clarity_tx, &tx.origin_address().into());
            origin_account
        };

        payer_account
    }

    /// Check the account nonces for the supplied stacks transaction,
    ///   returning the origin and payer accounts if valid.
    pub fn check_transaction_nonces<T: ClarityConnection>(
        clarity_tx: &mut T,
        tx: &StacksTransaction,
        quiet: bool,
    ) -> Result<
        (StacksAccount, StacksAccount),
        (TransactionNonceMismatch, (StacksAccount, StacksAccount)),
    > {
        // who's sending it?
        let origin = tx.get_origin();
        let origin_account = StacksChainState::get_account(clarity_tx, &tx.origin_address().into());

        // who's paying the fee?
        let payer_account = if let Some(sponsor_address) = tx.sponsor_address() {
            let payer = tx.get_payer();
            let payer_account = StacksChainState::get_account(clarity_tx, &sponsor_address.into());

            if payer.nonce() != payer_account.nonce {
                let e = TransactionNonceMismatch {
                    expected: payer_account.nonce,
                    actual: payer.nonce(),
                    txid: tx.txid(),
                    principal: payer_account.principal.clone(),
                    is_origin: false,
                    quiet: quiet,
                };
                if !quiet {
                    warn!("{}", &e);
                }
                return Err((e, (origin_account, payer_account)));
            }

            payer_account
        } else {
            origin_account.clone()
        };

        // check nonces
        if origin.nonce() != origin_account.nonce {
            let e = TransactionNonceMismatch {
                expected: origin_account.nonce,
                actual: origin.nonce(),
                txid: tx.txid(),
                principal: origin_account.principal.clone(),
                is_origin: true,
                quiet: quiet,
            };
            if !quiet {
                warn!("{}", &e);
            }
            return Err((e, (origin_account, payer_account)));
        }

        Ok((origin_account, payer_account))
    }

    /// Pay the transaction fee (but don't credit it to the miner yet).
    /// Does not touch the account nonce.
    /// Consumes the account object, since it invalidates it.
    fn pay_transaction_fee(
        clarity_tx: &mut ClarityTransactionConnection,
        fee: u64,
        payer_account: StacksAccount,
    ) -> Result<u64, Error> {
        let cur_burn_block_height = clarity_tx
            .with_clarity_db_readonly(|ref mut db| db.get_current_burnchain_block_height());

        let consolidated_balance = payer_account
            .stx_balance
            .get_available_balance_at_burn_block(cur_burn_block_height as u64);

        if consolidated_balance < fee as u128 {
            return Err(Error::InvalidFee);
        }

        StacksChainState::account_debit(clarity_tx, &payer_account.principal, fee);
        Ok(fee)
    }

    /// Pre-check a transaction -- make sure it's well-formed
    pub fn process_transaction_precheck(
        config: &DBConfig,
        tx: &StacksTransaction,
    ) -> Result<(), Error> {
        // valid auth?
        tx.verify().map_err(Error::NetError)?;

        // destined for us?
        if config.chain_id != tx.chain_id {
            let msg = format!(
                "Invalid tx {}: invalid chain ID {} (expected {})",
                tx.txid(),
                tx.chain_id,
                config.chain_id
            );
            warn!("{}", &msg);

            return Err(Error::InvalidStacksTransaction(msg, false));
        }

        match tx.version {
            TransactionVersion::Mainnet => {
                if !config.mainnet {
                    let msg = format!("Invalid tx {}: on testnet; got mainnet", tx.txid());
                    warn!("{}", &msg);

                    return Err(Error::InvalidStacksTransaction(msg, false));
                }
            }
            TransactionVersion::Testnet => {
                if config.mainnet {
                    let msg = format!("Invalid tx {}: on mainnet; got testnet", tx.txid());
                    warn!("{}", &msg);

                    return Err(Error::InvalidStacksTransaction(msg, false));
                }
            }
        }

        Ok(())
    }

    /// Apply a post-conditions check.
    /// Return true if they all pass.
    /// Return false if at least one fails.
    fn check_transaction_postconditions(
        post_conditions: &Vec<TransactionPostCondition>,
        post_condition_mode: &TransactionPostConditionMode,
        origin_account: &StacksAccount,
        asset_map: &AssetMap,
    ) -> bool {
        let mut checked_fungible_assets: HashMap<PrincipalData, HashSet<AssetIdentifier>> =
            HashMap::new();
        let mut checked_nonfungible_assets: HashMap<
            PrincipalData,
            HashMap<AssetIdentifier, HashSet<Value>>,
        > = HashMap::new();
        let allow_unchecked_assets = *post_condition_mode == TransactionPostConditionMode::Allow;

        for postcond in post_conditions {
            match postcond {
                TransactionPostCondition::STX(
                    ref principal,
                    ref condition_code,
                    ref amount_sent_condition,
                ) => {
                    let account_principal = principal.to_principal_data(&origin_account.principal);

                    let amount_transferred = asset_map.get_stx(&account_principal).unwrap_or(0);
                    let amount_burned = asset_map.get_stx_burned(&account_principal).unwrap_or(0);

                    let amount_sent = amount_transferred
                        .checked_add(amount_burned)
                        .expect("FATAL: sent waaaaay too much STX");

                    if !condition_code.check(*amount_sent_condition as u128, amount_sent) {
                        info!(
                            "Post-condition check failure on STX owned by {}: {:?} {:?} {}",
                            account_principal, amount_sent_condition, condition_code, amount_sent
                        );
                        return false;
                    }

                    if let Some(ref mut asset_ids) =
                        checked_fungible_assets.get_mut(&account_principal)
                    {
                        if amount_transferred > 0 {
                            asset_ids.insert(AssetIdentifier::STX());
                        }
                        if amount_burned > 0 {
                            asset_ids.insert(AssetIdentifier::STX_burned());
                        }
                    } else {
                        let mut h = HashSet::new();
                        if amount_transferred > 0 {
                            h.insert(AssetIdentifier::STX());
                        }
                        if amount_burned > 0 {
                            h.insert(AssetIdentifier::STX_burned());
                        }
                        checked_fungible_assets.insert(account_principal, h);
                    }
                }
                TransactionPostCondition::Fungible(
                    ref principal,
                    ref asset_info,
                    ref condition_code,
                    ref amount_sent_condition,
                ) => {
                    let account_principal = principal.to_principal_data(&origin_account.principal);
                    let asset_id = AssetIdentifier {
                        contract_identifier: QualifiedContractIdentifier::new(
                            StandardPrincipalData::from(asset_info.contract_address.clone()),
                            asset_info.contract_name.clone(),
                        ),
                        asset_name: asset_info.asset_name.clone(),
                    };

                    let amount_sent = asset_map
                        .get_fungible_tokens(&account_principal, &asset_id)
                        .unwrap_or(0);
                    if !condition_code.check(*amount_sent_condition as u128, amount_sent) {
                        info!("Post-condition check failure on fungible asset {} owned by {}: {} {:?} {}", &asset_id, account_principal, amount_sent_condition, condition_code, amount_sent);
                        return false;
                    }

                    if let Some(ref mut asset_ids) =
                        checked_fungible_assets.get_mut(&account_principal)
                    {
                        asset_ids.insert(asset_id);
                    } else {
                        let mut h = HashSet::new();
                        h.insert(asset_id);
                        checked_fungible_assets.insert(account_principal, h);
                    }
                }
                TransactionPostCondition::Nonfungible(
                    ref principal,
                    ref asset_info,
                    ref asset_value,
                    ref condition_code,
                ) => {
                    let account_principal = principal.to_principal_data(&origin_account.principal);
                    let asset_id = AssetIdentifier {
                        contract_identifier: QualifiedContractIdentifier::new(
                            StandardPrincipalData::from(asset_info.contract_address.clone()),
                            asset_info.contract_name.clone(),
                        ),
                        asset_name: asset_info.asset_name.clone(),
                    };

                    let empty_assets = vec![];
                    let assets_sent = asset_map
                        .get_nonfungible_tokens(&account_principal, &asset_id)
                        .unwrap_or(&empty_assets);
                    if !condition_code.check(asset_value, assets_sent) {
                        info!("Post-condition check failure on non-fungible asset {} owned by {}: {:?} {:?}", &asset_id, account_principal, &asset_value, condition_code);
                        return false;
                    }

                    if let Some(ref mut asset_id_map) =
                        checked_nonfungible_assets.get_mut(&account_principal)
                    {
                        if let Some(ref mut asset_values) = asset_id_map.get_mut(&asset_id) {
                            asset_values.insert(asset_value.clone());
                        } else {
                            let mut asset_set = HashSet::new();
                            asset_set.insert(asset_value.clone());
                            asset_id_map.insert(asset_id, asset_set);
                        }
                    } else {
                        let mut asset_id_map = HashMap::new();
                        let mut asset_set = HashSet::new();
                        asset_set.insert(asset_value.clone());
                        asset_id_map.insert(asset_id, asset_set);
                        checked_nonfungible_assets.insert(account_principal, asset_id_map);
                    }
                }
            }
        }

        if !allow_unchecked_assets {
            // make sure every asset transferred is covered by a postcondition
            let asset_map_copy = (*asset_map).clone();
            let mut all_assets_sent = asset_map_copy.to_table();
            for (principal, mut assets) in all_assets_sent.drain() {
                for (asset_identifier, asset_entry) in assets.drain() {
                    match asset_entry {
                        AssetMapEntry::Asset(values) => {
                            // this is a NFT
                            if let Some(ref checked_nft_asset_map) =
                                checked_nonfungible_assets.get(&principal)
                            {
                                if let Some(ref nfts) = checked_nft_asset_map.get(&asset_identifier)
                                {
                                    // each value must be covered
                                    for v in values {
                                        if !nfts.contains(&v) {
                                            info!("Post-condition check failure: Non-fungible asset {} value {:?} was moved by {} but not checked", &asset_identifier, &v, &principal);
                                            return false;
                                        }
                                    }
                                } else {
                                    // no values covered
                                    info!("Post-condition check failure: No checks for non-fungible asset type {} moved by {}", &asset_identifier, &principal);
                                    return false;
                                }
                            } else {
                                // no NFT for this principal
                                info!("Post-condition check failure: No checks for any non-fungible assets, but moved {} by {}", &asset_identifier, &principal);
                                return false;
                            }
                        }
                        _ => {
                            // This is STX or a fungible token
                            if let Some(ref checked_ft_asset_ids) =
                                checked_fungible_assets.get(&principal)
                            {
                                if !checked_ft_asset_ids.contains(&asset_identifier) {
                                    info!("Post-condition check failure: checks did not cover transfer of {} by {}", &asset_identifier, &principal);
                                    return false;
                                }
                            } else {
                                info!("Post-condition check failure: No checks for fungible token type {} moved by {}", &asset_identifier, &principal);
                                return false;
                            }
                        }
                    }
                }
            }
        }
        return true;
    }

    /// Given two microblock headers, were they signed by the same key?
    /// Return the pubkey hash if so; return Err otherwise
    fn check_microblock_header_signer(
        mblock_hdr_1: &StacksMicroblockHeader,
        mblock_hdr_2: &StacksMicroblockHeader,
    ) -> Result<Hash160, Error> {
        let pkh1 = mblock_hdr_1.check_recover_pubkey().map_err(|e| {
            Error::InvalidStacksTransaction(
                format!("Failed to recover public key: {:?}", &e),
                false,
            )
        })?;

        let pkh2 = mblock_hdr_2.check_recover_pubkey().map_err(|e| {
            Error::InvalidStacksTransaction(
                format!("Failed to recover public key: {:?}", &e),
                false,
            )
        })?;

        if pkh1 != pkh2 {
            let msg = format!(
                "Invalid PoisonMicroblock transaction -- signature pubkey hash {} != {}",
                &pkh1, &pkh2
            );
            warn!("{}", &msg);
            return Err(Error::InvalidStacksTransaction(msg, false));
        }
        Ok(pkh1)
    }

    /// Process a poison-microblock transaction within a Clarity environment.
    /// The code in vm::contexts will call this, via a similarly-named method.
    /// Returns a Value that represents the miner slashed:
    /// * contains the block height of the block with the slashed microblock public key hash
    /// * contains the microblock public key hash
    /// * contains the sender that reported the poison-microblock
    /// * contains the sequence number at which the fork occured
    pub fn handle_poison_microblock(
        env: &mut Environment,
        mblock_header_1: &StacksMicroblockHeader,
        mblock_header_2: &StacksMicroblockHeader,
    ) -> Result<Value, Error> {
        let cost_before = env.global_context.cost_track.get_total();

        // encodes MARF reads for loading microblock height and current height, and loading and storing a
        // poison-microblock report
        runtime_cost(ClarityCostFunction::PoisonMicroblock, env, 0)
            .map_err(|e| Error::from_cost_error(e, cost_before.clone(), &env.global_context))?;

        let sender_principal = match &env.sender {
            Some(ref sender) => {
                let sender_principal = sender.clone().expect_principal();
                if let PrincipalData::Standard(sender_principal) = sender_principal {
                    sender_principal
                } else {
                    panic!(
                        "BUG: tried to handle poison microblock without a standard principal sender"
                    );
                }
            }
            None => {
                panic!("BUG: tried to handle poison microblock without a sender");
            }
        };

        // is this valid -- were both headers signed by the same key?
        let pubkh =
            StacksChainState::check_microblock_header_signer(mblock_header_1, mblock_header_2)?;

        let microblock_height_opt = env
            .global_context
            .database
            .get_microblock_pubkey_hash_height(&pubkh);
        let current_height = env.global_context.database.get_current_block_height();

        // for the microblock public key hash we had to process
        env.add_memory(20)
            .map_err(|e| Error::from_cost_error(e, cost_before.clone(), &env.global_context))?;

        // for the block height we had to load
        env.add_memory(4)
            .map_err(|e| Error::from_cost_error(e, cost_before.clone(), &env.global_context))?;

        // was the referenced public key hash used anytime in the past
        // MINER_REWARD_MATURITY blocks?
        let mblock_pubk_height = match microblock_height_opt {
            None => {
                // public key has never been seen before
                let msg = format!(
                    "Invalid Stacks transaction: microblock public key hash {} never seen in this fork",
                    &pubkh
                );
                warn!("{}", &msg;
                      "microblock_pubkey_hash" => %pubkh
                );

                return Err(Error::InvalidStacksTransaction(msg, false));
            }
            Some(height) => {
                if height
                    .checked_add(MINER_REWARD_MATURITY as u32)
                    .expect("BUG: too many blocks")
                    < current_height
                {
                    let msg = format!("Invalid Stacks transaction: microblock public key hash from height {} has matured relative to current height {}", height, current_height);
                    warn!("{}", &msg;
                          "microblock_pubkey_hash" => %pubkh
                    );

                    return Err(Error::InvalidStacksTransaction(msg, false));
                }
                height
            }
        };

        // add punishment / commission record, if one does not already exist at lower sequence
        let (reporter_principal, reported_seq) = if let Some((reporter, seq)) = env
            .global_context
            .database
            .get_microblock_poison_report(mblock_pubk_height)
        {
            // account for report loaded
            env.add_memory(TypeSignature::PrincipalType.size() as u64)
                .map_err(|e| Error::from_cost_error(e, cost_before.clone(), &env.global_context))?;

            // u128 sequence
            env.add_memory(16)
                .map_err(|e| Error::from_cost_error(e, cost_before.clone(), &env.global_context))?;

            if mblock_header_1.sequence < seq {
                // this sender reports a point lower in the stream where a fork occurred, and is now
                // entitled to a commission of the punished miner's coinbase
                debug!("Sender {} reports a better poison-miroblock record (at {}) for key {} at height {} than {} (at {})", &sender_principal, mblock_header_1.sequence, &pubkh, mblock_pubk_height, &reporter, seq;
                    "sender" => %sender_principal,
                    "microblock_pubkey_hash" => %pubkh
                );
                env.global_context.database.insert_microblock_poison(
                    mblock_pubk_height,
                    &sender_principal,
                    mblock_header_1.sequence,
                )?;
                (sender_principal.clone(), mblock_header_1.sequence)
            } else {
                // someone else beat the sender to this report
                debug!("Sender {} reports an equal or worse poison-microblock record (at {}, but already have one for {}); dropping...", &sender_principal, mblock_header_1.sequence, seq;
                    "sender" => %sender_principal,
                    "microblock_pubkey_hash" => %pubkh
                );
                (reporter, seq)
            }
        } else {
            // first-ever report of a fork
            debug!(
                "Sender {} reports a poison-microblock record at seq {} for key {} at height {}",
                &sender_principal, mblock_header_1.sequence, &pubkh, &mblock_pubk_height;
                "sender" => %sender_principal,
                "microblock_pubkey_hash" => %pubkh
            );
            env.global_context.database.insert_microblock_poison(
                mblock_pubk_height,
                &sender_principal,
                mblock_header_1.sequence,
            )?;
            (sender_principal.clone(), mblock_header_1.sequence)
        };

        let hash_data = BuffData {
            data: pubkh.as_bytes().to_vec(),
        };
        let tuple_data = TupleData::from_data(vec![
            (
                ClarityName::try_from("block_height").expect("BUG: valid string representation"),
                Value::UInt(mblock_pubk_height as u128),
            ),
            (
                ClarityName::try_from("microblock_pubkey_hash")
                    .expect("BUG: valid string representation"),
                Value::Sequence(SequenceData::Buffer(hash_data)),
            ),
            (
                ClarityName::try_from("reporter").expect("BUG: valid string representation"),
                Value::Principal(PrincipalData::Standard(reporter_principal)),
            ),
            (
                ClarityName::try_from("sequence").expect("BUG: valid string representation"),
                Value::UInt(reported_seq as u128),
            ),
        ])
        .expect("BUG: valid tuple representation");

        Ok(Value::Tuple(tuple_data))
    }

    /// Process the transaction's payload, and run the post-conditions against the resulting state.
    /// Returns the number of STX burned.
    pub fn process_transaction_payload(
        clarity_tx: &mut ClarityTransactionConnection,
        tx: &StacksTransaction,
        origin_account: &StacksAccount,
    ) -> Result<StacksTransactionReceipt, Error> {
        match tx.payload {
            TransactionPayload::TokenTransfer(ref addr, ref amount, ref _memo) => {
                // post-conditions are not allowed for this variant, since they're non-sensical.
                // Their presence in this variant makes the transaction invalid.
                if tx.post_conditions.len() > 0 {
                    let msg = format!("Invalid Stacks transaction: TokenTransfer transactions do not support post-conditions");
                    warn!("{}", &msg);

                    return Err(Error::InvalidStacksTransaction(msg, false));
                }

                if *addr == origin_account.principal {
                    let msg = format!("Invalid TokenTransfer: address tried to send to itself");
                    warn!("{}", &msg);
                    return Err(Error::InvalidStacksTransaction(msg, false));
                }

                let cost_before = clarity_tx.cost_so_far();
                let (value, _asset_map, events) = clarity_tx
                    .run_stx_transfer(&origin_account.principal, addr, *amount as u128)
                    .map_err(Error::ClarityError)?;

                let mut total_cost = clarity_tx.cost_so_far();
                total_cost
                    .sub(&cost_before)
                    .expect("BUG: total block cost decreased");

                // TODO: cost is not empty, but we need to figure out how to charge for it
                let receipt = StacksTransactionReceipt::from_stx_transfer(
                    tx.clone(),
                    events,
                    value,
                    total_cost,
                );
                Ok(receipt)
            }
            TransactionPayload::ContractCall(ref contract_call) => {
                // if this calls a function that doesn't exist or is syntactically invalid, then the
                // transaction is invalid (since this can be checked statically by the miner).
                // if on the other hand the contract being called has a runtime error, then the
                // transaction is still valid, but no changes will materialize besides debiting the
                // tx fee.
                let contract_id = contract_call.to_clarity_contract_id();
                let cost_before = clarity_tx.cost_so_far();

                let contract_call_resp = clarity_tx.run_contract_call(
                    &origin_account.principal,
                    &contract_id,
                    &contract_call.function_name,
                    &contract_call.function_args,
                    |asset_map, _| {
                        !StacksChainState::check_transaction_postconditions(
                            &tx.post_conditions,
                            &tx.post_condition_mode,
                            origin_account,
                            asset_map,
                        )
                    },
                );

                let mut total_cost = clarity_tx.cost_so_far();
                total_cost
                    .sub(&cost_before)
                    .expect("BUG: total block cost decreased");

                let (result, asset_map, events) = match contract_call_resp {
                    Ok((return_value, asset_map, events)) => {
                        info!("Contract-call to {}.{:?} args {:?} returned {:?}", &contract_id, &contract_call.function_name, &contract_call.function_args, &return_value);
                        info!("Contract-call to {}.{:?} args {:?} cost {:?}", &contract_id, &contract_call.function_name, &contract_call.function_args, &total_cost);
                        Ok((return_value, asset_map, events))
                    },
                    Err(e) => {
                        match e {
                            // runtime errors are okay -- we just have an empty asset map
                            clarity_error::Interpreter(InterpreterError::Runtime(ref runtime_error, ref stack)) => {
                                info!("Runtime error {:?} on contract-call {}.{:?} {:?}, stack trace {:?}", runtime_error, &contract_id, &contract_call.function_name, &contract_call.function_args, stack);
                                Ok((Value::err_none(), AssetMap::new(), vec![]))
                            },
                            clarity_error::AbortedByCallback(value, assets, events) => {
                                let receipt = StacksTransactionReceipt::from_condition_aborted_contract_call(
                                    tx.clone(),
                                    events,
                                    value.expect("BUG: Post condition contract call must provide would-have-been-returned value"),
                                    assets.get_stx_burned_total(),
                                    total_cost);
                                return Ok(receipt);
                            },
                            // log this for now
                            clarity_error::CostError(ref cost, ref budget) => {
                                warn!("Block compute budget exceeded on {}: cost={}, budget={}", tx.txid(), cost, budget);
                                Err(e)
                            },
                            _ => Err(e)
                        }
                    }
                }.map_err(|e| {
                    warn!("Invalid contract-call transaction {}: {:?}", &tx.txid(), &e);
                    match e {
                        clarity_error::CostError(ref cost_after, ref budget) => Error::CostOverflowError(cost_before, cost_after.clone(), budget.clone()),
                        _ => Error::ClarityError(e)
                    }
                })?;

                let receipt = StacksTransactionReceipt::from_contract_call(
                    tx.clone(),
                    events,
                    result,
                    asset_map.get_stx_burned_total(),
                    total_cost,
                );
                Ok(receipt)
            }
            TransactionPayload::SmartContract(ref smart_contract) => {
                let issuer_principal = match origin_account.principal {
                    PrincipalData::Standard(ref p) => p.clone(),
                    _ => {
                        unreachable!(
                            "BUG: transaction issued by something other than a standard principal"
                        );
                    }
                };

                let contract_id =
                    QualifiedContractIdentifier::new(issuer_principal, smart_contract.name.clone());
                let contract_code_str = smart_contract.code_body.to_string();

                // can't be instantiated already -- if this fails, then the transaction is invalid
                // (because this can be checked statically by the miner before mining the block).
                if StacksChainState::get_contract(clarity_tx, &contract_id)?.is_some() {
                    let msg = format!("Duplicate contract '{}'", &contract_id);
                    warn!("{}", &msg);

                    return Err(Error::InvalidStacksTransaction(msg, false));
                }

                let cost_before = clarity_tx.cost_so_far();

                // analysis pass -- if this fails, then the transaction is still accepted, but nothing is stored or processed.
                // The reason for this is that analyzing the transaction is itself an expensive
                // operation, and the paying account will need to be debited the fee regardless.
                let analysis_resp =
                    clarity_tx.analyze_smart_contract(&contract_id, &contract_code_str);
                let (contract_ast, contract_analysis) = match analysis_resp {
                    Ok(x) => x,
                    Err(e) => {
                        match e {
                            clarity_error::CostError(ref cost_after, ref budget) => {
                                warn!("Block compute budget exceeded on {}: cost before={}, after={}, budget={}", tx.txid(), &cost_before, cost_after, budget);
                                return Err(Error::CostOverflowError(
                                    cost_before,
                                    cost_after.clone(),
                                    budget.clone(),
                                ));
                            }
                            _ => {
                                // this analysis isn't free -- convert to runtime error
                                let mut analysis_cost = clarity_tx.cost_so_far();
                                analysis_cost
                                    .sub(&cost_before)
                                    .expect("BUG: total block cost decreased");

                                error!(
                                    "Runtime error in contract analysis for {}: {:?}",
                                    &contract_id, &e
                                );
                                let receipt = StacksTransactionReceipt::from_analysis_failure(
                                    tx.clone(),
                                    analysis_cost,
                                );

                                // abort now -- no burns
                                return Ok(receipt);
                            }
                        }
                    }
                };

                let mut analysis_cost = clarity_tx.cost_so_far();
                analysis_cost
                    .sub(&cost_before)
                    .expect("BUG: total block cost decreased");

                // execution -- if this fails due to a runtime error, then the transaction is still
                // accepted, but the contract does not materialize (but the sender is out their fee).
                let initialize_resp = clarity_tx.initialize_smart_contract(
                    &contract_id,
                    &contract_ast,
                    &contract_code_str,
                    |asset_map, _| {
                        !StacksChainState::check_transaction_postconditions(
                            &tx.post_conditions,
                            &tx.post_condition_mode,
                            origin_account,
                            asset_map,
                        )
                    },
                );

                let mut total_cost = clarity_tx.cost_so_far();
                total_cost
                    .sub(&cost_before)
                    .expect("BUG: total block cost decreased");

                let (asset_map, events) = match initialize_resp {
                    Ok(x) => Ok(x),
                    Err(e) => {
                        match e {
                            // log cost overflow errors
                            clarity_error::CostError(ref cost, ref budget) => {
                                warn!("Block compute budget exceeded on {}: cost={}, budget={}", tx.txid(), cost, budget);
                                Err(e)
                            },
                            clarity_error::AbortedByCallback(_, assets, events) => {
                                let receipt = StacksTransactionReceipt::from_condition_aborted_smart_contract(
                                    tx.clone(), events, assets.get_stx_burned_total(), contract_analysis, total_cost);
                                return Ok(receipt);
                            },
                            // runtime errors are okay -- we just have an empty asset map
                            clarity_error::Interpreter(InterpreterError::Runtime(ref runtime_error, ref stack)) => {
                                info!("Runtime error {:?} on instantiating {}, code {:?}, stack trace {:?}", runtime_error, &contract_id, &contract_code_str, stack);
                                Ok((AssetMap::new(), vec![]))
                            },
                            _ => Err(e)
                        }
                    }
                }.map_err(|e| {
                    info!("Invalid smart-contract transaction {}: {}", &tx.txid(), &e);
                    match e {
                        clarity_error::CostError(ref cost_after, ref budget) => Error::CostOverflowError(cost_before, cost_after.clone(), budget.clone()),
                        _ => Error::ClarityError(e)
                    }
                })?;

                // store analysis -- if this fails, then the have some pretty bad problems
                clarity_tx
                    .save_analysis(&contract_id, &contract_analysis)
                    .expect("FATAL: failed to store contract analysis");

                let receipt = StacksTransactionReceipt::from_smart_contract(
                    tx.clone(),
                    events,
                    asset_map.get_stx_burned_total(),
                    contract_analysis,
                    total_cost,
                );
                Ok(receipt)
            }
            TransactionPayload::PoisonMicroblock(ref mblock_header_1, ref mblock_header_2) => {
                // post-conditions are not allowed for this variant, since they're non-sensical.
                // Their presence in this variant makes the transaction invalid.
                if tx.post_conditions.len() > 0 {
                    let msg = format!("Invalid Stacks transaction: PoisonMicroblock transactions do not support post-conditions");
                    warn!("{}", &msg);

                    return Err(Error::InvalidStacksTransaction(msg, false));
                }

                let cost_before = clarity_tx.cost_so_far();
                let res = clarity_tx.run_poison_microblock(
                    &origin_account.principal,
                    mblock_header_1,
                    mblock_header_2,
                )?;
                let mut cost = clarity_tx.cost_so_far();
                cost.sub(&cost_before)
                    .expect("BUG: running poison microblock tx has negative cost");

                let receipt =
                    StacksTransactionReceipt::from_poison_microblock(tx.clone(), res, cost);

                Ok(receipt)
            }
            TransactionPayload::Coinbase(_) => {
                // no-op; not handled here
                // NOTE: technically, post-conditions are allowed (even if they're non-sensical).

                let mut receipt = StacksTransactionReceipt::from_coinbase(tx.clone());

                // Unlock the vesting schedules
                let lockup_contract_id = boot::boot_code_id("lockup");
                let entries = clarity_tx
                    .with_clarity_db(|db| {
                        let key = TupleData::from_data(vec![(
                            "stx-block-height".into(),
                            Value::UInt(db.get_current_block_height().into()),
                        )])
                        .expect("Failed building tuple");

                        let result = db.fetch_entry(
                            &lockup_contract_id,
                            "vesting-schedules",
                            &Value::Tuple(key.clone()),
                        )?;

                        let mut grants = vec![];
                        let mut tuple_data = match result {
                            Value::Tuple(tuple_data) => tuple_data,
                            _ => return Ok(grants),
                        };

                        let mut entries = tuple_data
                            .get_owned("entries")
                            .expect("Entry in lockup contract malformed")
                            .expect_list();
                        for value in entries.drain(..) {
                            let entry = value.clone();
                            let beneficiary = entry
                                .expect_tuple()
                                .get_owned("beneficiary")
                                .expect("Entry in lockup contract malformed")
                                .expect_principal();
                            let entry = value.expect_tuple();
                            let ustx_amount = entry
                                .get_owned("ustx-amount")
                                .expect("Entry in lockup contract malformed")
                                .expect_u128();
                            grants.push((beneficiary, ustx_amount));
                        }

                        let result = db.delete_entry(
                            &lockup_contract_id,
                            "vesting-schedules",
                            &Value::Tuple(key),
                        )?;

                        Ok(grants)
                    })
                    .unwrap();

                let contract_principal = lockup_contract_id.into();
                for (to, amount) in entries.iter() {
                    let (_, _, mut events) = clarity_tx
                        .run_stx_transfer(&contract_principal, to, *amount)
                        .expect("Unable to transfer vesting schedule");
                    receipt.events.append(&mut events);
                }

                Ok(receipt)
            }
        }
    }

    /// Process a transaction.  Return the fee and the transaction receipt
    pub fn process_transaction(
        clarity_block: &mut ClarityTx,
        tx: &StacksTransaction,
        quiet: bool,
    ) -> Result<(u64, StacksTransactionReceipt), Error> {
        debug!("Process transaction {} ({})", tx.txid(), tx.payload.name());

        StacksChainState::process_transaction_precheck(&clarity_block.config, tx)?;

        let mut transaction = clarity_block.connection().start_transaction_processing();
        let (origin_account, payer_account) =
            StacksChainState::check_transaction_nonces(&mut transaction, tx, quiet)?;

        let tx_receipt =
            StacksChainState::process_transaction_payload(&mut transaction, tx, &origin_account)?;

        // pay fee borne by runtime costs.
        // NOTE: the fee must be paid _after_ we run the payload, because we will (eventually) be
        // debiting the account a fee equal to its transaction's runtime cost (which can only be
        // determined by running the code).  Hence, we need to refresh the payer account after the
        // transaction body runs.
        // TODO: this field is the fee *rate*, not the absolute fee.  This code is broken until we have
        // the true block reward system built.
        let new_payer_account = StacksChainState::get_payer_account(&mut transaction, tx);
        let fee = tx.get_fee_rate();
        StacksChainState::pay_transaction_fee(&mut transaction, fee, new_payer_account)?;

        // update the account nonces
        StacksChainState::update_account_nonce(
            &mut transaction,
            &origin_account.principal,
            origin_account.nonce,
        );
        if origin_account != payer_account {
            StacksChainState::update_account_nonce(
                &mut transaction,
                &payer_account.principal,
                payer_account.nonce,
            );
        }

        transaction.commit();

        Ok((fee, tx_receipt))
    }
}

#[cfg(test)]
pub mod test {
    use super::*;
    use burnchains::Address;
    use chainstate::stacks::db::test::*;
    use chainstate::stacks::index::storage::*;
    use chainstate::stacks::index::*;
    use chainstate::stacks::Error;
    use chainstate::stacks::*;
    use chainstate::*;

    use vm::contracts::Contract;
    use vm::database::NULL_BURN_STATE_DB;
    use vm::representations::ClarityName;
    use vm::representations::ContractName;
    use vm::types::*;

    use util::hash::*;

    use rand::Rng;

    #[test]
    fn process_token_transfer_stx_transaction() {
        let mut chainstate =
            instantiate_chainstate(false, 0x80000000, "process-token-transfer-stx-transaction");

        let privk = StacksPrivateKey::from_hex(
            "6d430bb91222408e7706c9001cfaeb91b08c2be6d5ac95779ab52c6b431950e001",
        )
        .unwrap();
        let auth = TransactionAuth::from_p2pkh(&privk).unwrap();
        let addr = auth.origin().address_testnet();
        let recv_addr = StacksAddress {
            version: 1,
            bytes: Hash160([0xff; 20]),
        };

        let mut tx_stx_transfer = StacksTransaction::new(
            TransactionVersion::Testnet,
            auth.clone(),
            TransactionPayload::TokenTransfer(
                recv_addr.clone().into(),
                123,
                TokenTransferMemo([0u8; 34]),
            ),
        );

        tx_stx_transfer.chain_id = 0x80000000;
        tx_stx_transfer.post_condition_mode = TransactionPostConditionMode::Allow;
        tx_stx_transfer.set_fee_rate(0);

        let mut signer = StacksTransactionSigner::new(&tx_stx_transfer);
        signer.sign_origin(&privk).unwrap();

        let signed_tx = signer.get_tx().unwrap();

        let mut conn = chainstate.block_begin(
            &NULL_BURN_STATE_DB,
            &FIRST_BURNCHAIN_CONSENSUS_HASH,
            &FIRST_STACKS_BLOCK_HASH,
            &ConsensusHash([1u8; 20]),
            &BlockHeaderHash([1u8; 32]),
        );

        // give the spending account some stx
        let _account = StacksChainState::get_account(&mut conn, &addr.to_account_principal());
        let recv_account =
            StacksChainState::get_account(&mut conn, &recv_addr.to_account_principal());

        assert_eq!(recv_account.stx_balance.amount_unlocked, 0);
        assert_eq!(recv_account.nonce, 0);

        conn.connection().as_transaction(|tx| {
            StacksChainState::account_credit(tx, &addr.to_account_principal(), 223)
        });

        let (fee, _) = StacksChainState::process_transaction(&mut conn, &signed_tx, false).unwrap();

        let account_after = StacksChainState::get_account(&mut conn, &addr.to_account_principal());
        assert_eq!(account_after.nonce, 1);
        assert_eq!(account_after.stx_balance.amount_unlocked, 100);

        let recv_account_after =
            StacksChainState::get_account(&mut conn, &recv_addr.to_account_principal());
        assert_eq!(recv_account_after.nonce, 0);
        assert_eq!(recv_account_after.stx_balance.amount_unlocked, 123);

        assert_eq!(fee, 0);

        let auth = TransactionAuth::from_p2pkh(&privk).unwrap();
        let recv_addr = PrincipalData::from(QualifiedContractIdentifier {
            issuer: StacksAddress {
                version: 1,
                bytes: Hash160([0xfe; 20]),
            }
            .into(),
            name: "contract-hellow".into(),
        });

        let mut tx_stx_transfer = StacksTransaction::new(
            TransactionVersion::Testnet,
            auth.clone(),
            TransactionPayload::TokenTransfer(recv_addr.clone(), 100, TokenTransferMemo([0u8; 34])),
        );

        tx_stx_transfer.chain_id = 0x80000000;
        tx_stx_transfer.post_condition_mode = TransactionPostConditionMode::Allow;
        tx_stx_transfer.set_fee_rate(0);
        tx_stx_transfer.set_origin_nonce(1);

        let mut signer = StacksTransactionSigner::new(&tx_stx_transfer);
        signer.sign_origin(&privk).unwrap();

        let signed_tx = signer.get_tx().unwrap();

        let recv_account = StacksChainState::get_account(&mut conn, &recv_addr);

        assert_eq!(recv_account.stx_balance.amount_unlocked, 0);
        assert_eq!(recv_account.nonce, 0);

        let (fee, _) = StacksChainState::process_transaction(&mut conn, &signed_tx, false).unwrap();

        let account_after = StacksChainState::get_account(&mut conn, &addr.to_account_principal());
        assert_eq!(account_after.nonce, 2);
        assert_eq!(account_after.stx_balance.amount_unlocked, 0);

        let recv_account_after = StacksChainState::get_account(&mut conn, &recv_addr);
        assert_eq!(recv_account_after.nonce, 0);
        assert_eq!(recv_account_after.stx_balance.amount_unlocked, 100);

        assert_eq!(fee, 0);

        conn.commit_block();
    }

    #[test]
    fn process_token_transfer_stx_transaction_invalid() {
        let mut chainstate = instantiate_chainstate(
            false,
            0x80000000,
            "process-token-transfer-stx-transaction-invalid",
        );

        let privk = StacksPrivateKey::from_hex(
            "6d430bb91222408e7706c9001cfaeb91b08c2be6d5ac95779ab52c6b431950e001",
        )
        .unwrap();
        let privk_sponsor = StacksPrivateKey::from_hex(
            "7e3af4db6af6b3c67e2c6c6d7d5983b519f4d9b3a6e00580ae96dcace3bde8bc01",
        )
        .unwrap();

        let auth = TransactionAuth::from_p2pkh(&privk).unwrap();
        let addr = auth.origin().address_testnet();
        let sponsor_addr = StacksAddress::from_public_keys(
            C32_ADDRESS_VERSION_TESTNET_SINGLESIG,
            &AddressHashMode::SerializeP2PKH,
            1,
            &vec![StacksPublicKey::from_private(&privk_sponsor)],
        )
        .unwrap();
        let recv_addr = addr.clone(); // shouldn't be allowed

        let auth_sponsored = {
            let auth_origin = TransactionAuth::from_p2pkh(&privk).unwrap();
            let auth_sponsor = TransactionAuth::from_p2pkh(&privk_sponsor).unwrap();
            auth_origin.into_sponsored(auth_sponsor).unwrap()
        };

        let mut tx_stx_transfer_same_receiver = StacksTransaction::new(
            TransactionVersion::Testnet,
            auth.clone(),
            TransactionPayload::TokenTransfer(
                recv_addr.clone().into(),
                123,
                TokenTransferMemo([0u8; 34]),
            ),
        );

        let mut tx_stx_transfer_wrong_network = StacksTransaction::new(
            TransactionVersion::Mainnet,
            auth.clone(),
            TransactionPayload::TokenTransfer(
                sponsor_addr.clone().into(),
                123,
                TokenTransferMemo([0u8; 34]),
            ),
        );

        let mut tx_stx_transfer_wrong_chain_id = StacksTransaction::new(
            TransactionVersion::Testnet,
            auth.clone(),
            TransactionPayload::TokenTransfer(
                sponsor_addr.clone().into(),
                123,
                TokenTransferMemo([0u8; 34]),
            ),
        );

        let mut tx_stx_transfer_postconditions = StacksTransaction::new(
            TransactionVersion::Testnet,
            auth.clone(),
            TransactionPayload::TokenTransfer(
                sponsor_addr.clone().into(),
                123,
                TokenTransferMemo([0u8; 34]),
            ),
        );

        tx_stx_transfer_postconditions.add_post_condition(TransactionPostCondition::STX(
            PostConditionPrincipal::Origin,
            FungibleConditionCode::SentGt,
            0,
        ));

        let mut wrong_nonce_auth = auth.clone();
        wrong_nonce_auth.set_origin_nonce(1);
        let mut tx_stx_transfer_wrong_nonce = StacksTransaction::new(
            TransactionVersion::Testnet,
            wrong_nonce_auth,
            TransactionPayload::TokenTransfer(
                recv_addr.clone().into(),
                123,
                TokenTransferMemo([0u8; 34]),
            ),
        );

        let mut wrong_nonce_auth_sponsored = auth_sponsored.clone();
        wrong_nonce_auth_sponsored.set_sponsor_nonce(1).unwrap();
        let mut tx_stx_transfer_wrong_nonce_sponsored = StacksTransaction::new(
            TransactionVersion::Testnet,
            wrong_nonce_auth_sponsored,
            TransactionPayload::TokenTransfer(
                recv_addr.clone().into(),
                123,
                TokenTransferMemo([0u8; 34]),
            ),
        );

        tx_stx_transfer_same_receiver.chain_id = 0x80000000;
        tx_stx_transfer_wrong_network.chain_id = 0x80000000;
        tx_stx_transfer_wrong_chain_id.chain_id = 0x80000001;
        tx_stx_transfer_postconditions.chain_id = 0x80000000;
        tx_stx_transfer_wrong_nonce.chain_id = 0x80000000;
        tx_stx_transfer_wrong_nonce_sponsored.chain_id = 0x80000000;

        tx_stx_transfer_same_receiver.post_condition_mode = TransactionPostConditionMode::Allow;
        tx_stx_transfer_wrong_network.post_condition_mode = TransactionPostConditionMode::Allow;
        tx_stx_transfer_wrong_chain_id.post_condition_mode = TransactionPostConditionMode::Allow;
        tx_stx_transfer_postconditions.post_condition_mode = TransactionPostConditionMode::Allow;
        tx_stx_transfer_wrong_nonce.post_condition_mode = TransactionPostConditionMode::Allow;
        tx_stx_transfer_wrong_nonce_sponsored.post_condition_mode =
            TransactionPostConditionMode::Allow;

        tx_stx_transfer_same_receiver.set_fee_rate(0);
        tx_stx_transfer_wrong_network.set_fee_rate(0);
        tx_stx_transfer_wrong_chain_id.set_fee_rate(0);
        tx_stx_transfer_postconditions.set_fee_rate(0);
        tx_stx_transfer_wrong_nonce.set_fee_rate(0);
        tx_stx_transfer_wrong_nonce_sponsored.set_fee_rate(0);

        let error_frags = vec![
            "address tried to send to itself".to_string(),
            "on testnet; got mainnet".to_string(),
            "invalid chain ID".to_string(),
            "do not support post-conditions".to_string(),
            "Bad nonce".to_string(),
            "Bad nonce".to_string(),
        ];

        let mut conn = chainstate.block_begin(
            &NULL_BURN_STATE_DB,
            &FIRST_BURNCHAIN_CONSENSUS_HASH,
            &FIRST_STACKS_BLOCK_HASH,
            &ConsensusHash([1u8; 20]),
            &BlockHeaderHash([1u8; 32]),
        );
        conn.connection().as_transaction(|tx| {
            StacksChainState::account_credit(tx, &addr.to_account_principal(), 123)
        });

        for (tx_stx_transfer, err_frag) in [
            tx_stx_transfer_same_receiver,
            tx_stx_transfer_wrong_network,
            tx_stx_transfer_wrong_chain_id,
            tx_stx_transfer_postconditions,
            tx_stx_transfer_wrong_nonce,
            tx_stx_transfer_wrong_nonce_sponsored,
        ]
        .iter()
        .zip(error_frags)
        {
            let mut signer = StacksTransactionSigner::new(&tx_stx_transfer);
            signer.sign_origin(&privk).unwrap();

            if tx_stx_transfer.auth.is_sponsored() {
                signer.sign_sponsor(&privk_sponsor).unwrap();
            }

            let signed_tx = signer.get_tx().unwrap();

            // give the spending account some stx
            let account = StacksChainState::get_account(&mut conn, &addr.to_account_principal());

            assert_eq!(account.stx_balance.amount_unlocked, 123);
            assert_eq!(account.nonce, 0);

            let res = StacksChainState::process_transaction(&mut conn, &signed_tx, false);
            assert!(res.is_err());

            match res {
                Err(Error::InvalidStacksTransaction(msg, false)) => {
                    assert!(msg.contains(&err_frag), err_frag);
                }
                _ => {
                    eprintln!("bad error: {:?}", &res);
                    eprintln!("Expected '{}'", &err_frag);
                    assert!(false);
                }
            }

            let account_after =
                StacksChainState::get_account(&mut conn, &addr.to_account_principal());
            assert_eq!(account_after.stx_balance.amount_unlocked, 123);
            assert_eq!(account_after.nonce, 0);
        }

        conn.commit_block();
    }

    #[test]
    fn process_token_transfer_stx_sponsored_transaction() {
        let mut chainstate = instantiate_chainstate(
            false,
            0x80000000,
            "process-token-transfer-stx-sponsored-transaction",
        );

        let privk_origin = StacksPrivateKey::from_hex(
            "6d430bb91222408e7706c9001cfaeb91b08c2be6d5ac95779ab52c6b431950e001",
        )
        .unwrap();
        let privk_sponsor = StacksPrivateKey::from_hex(
            "7e3af4db6af6b3c67e2c6c6d7d5983b519f4d9b3a6e00580ae96dcace3bde8bc01",
        )
        .unwrap();

        let auth_origin = TransactionAuth::from_p2pkh(&privk_origin).unwrap();
        let auth_sponsor = TransactionAuth::from_p2pkh(&privk_sponsor).unwrap();
        let auth = auth_origin.into_sponsored(auth_sponsor).unwrap();

        let addr = auth.origin().address_testnet();
        let addr_sponsor = auth.sponsor().unwrap().address_testnet();

        let recv_addr = StacksAddress {
            version: 1,
            bytes: Hash160([0xff; 20]),
        };

        let mut tx_stx_transfer = StacksTransaction::new(
            TransactionVersion::Testnet,
            auth.clone(),
            TransactionPayload::TokenTransfer(
                recv_addr.clone().into(),
                123,
                TokenTransferMemo([0u8; 34]),
            ),
        );

        tx_stx_transfer.chain_id = 0x80000000;
        tx_stx_transfer.post_condition_mode = TransactionPostConditionMode::Allow;
        tx_stx_transfer.set_fee_rate(0);

        let mut signer = StacksTransactionSigner::new(&tx_stx_transfer);
        signer.sign_origin(&privk_origin).unwrap();
        signer.sign_sponsor(&privk_sponsor).unwrap();

        let signed_tx = signer.get_tx().unwrap();

        let mut conn = chainstate.block_begin(
            &NULL_BURN_STATE_DB,
            &FIRST_BURNCHAIN_CONSENSUS_HASH,
            &FIRST_STACKS_BLOCK_HASH,
            &ConsensusHash([1u8; 20]),
            &BlockHeaderHash([1u8; 32]),
        );

        let account = StacksChainState::get_account(&mut conn, &addr.to_account_principal());
        let account_sponsor =
            StacksChainState::get_account(&mut conn, &addr_sponsor.to_account_principal());
        let recv_account =
            StacksChainState::get_account(&mut conn, &recv_addr.to_account_principal());

        assert_eq!(account.nonce, 0);
        assert_eq!(account_sponsor.nonce, 0);
        assert_eq!(account_sponsor.stx_balance.amount_unlocked, 0);
        assert_eq!(recv_account.nonce, 0);
        assert_eq!(recv_account.stx_balance.amount_unlocked, 0);

        // give the spending account some stx
        conn.connection().as_transaction(|tx| {
            StacksChainState::account_credit(tx, &addr.to_account_principal(), 123)
        });

        let (fee, _) = StacksChainState::process_transaction(&mut conn, &signed_tx, false).unwrap();

        let account_after = StacksChainState::get_account(&mut conn, &addr.to_account_principal());
        assert_eq!(account_after.nonce, 1);
        assert_eq!(account_after.stx_balance.amount_unlocked, 0);

        let account_sponsor_after =
            StacksChainState::get_account(&mut conn, &addr_sponsor.to_account_principal());
        assert_eq!(account_sponsor_after.nonce, 1);
        assert_eq!(account_sponsor_after.stx_balance.amount_unlocked, 0);

        let recv_account_after =
            StacksChainState::get_account(&mut conn, &recv_addr.to_account_principal());
        assert_eq!(recv_account_after.nonce, 0);
        assert_eq!(recv_account_after.stx_balance.amount_unlocked, 123);

        conn.commit_block();

        assert_eq!(fee, 0);
    }

    #[test]
    fn process_smart_contract_transaction() {
        let contract = "
        (define-data-var bar int 0)
        (define-public (get-bar) (ok (var-get bar)))
        (define-public (set-bar (x int) (y int))
          (begin (var-set bar (/ x y)) (ok (var-get bar))))";

        let mut chainstate =
            instantiate_chainstate(false, 0x80000000, "process-smart-contract-transaction");

        let privk = StacksPrivateKey::from_hex(
            "6d430bb91222408e7706c9001cfaeb91b08c2be6d5ac95779ab52c6b431950e001",
        )
        .unwrap();
        let auth = TransactionAuth::from_p2pkh(&privk).unwrap();
        let addr = auth.origin().address_testnet();

        let mut tx_contract_call = StacksTransaction::new(
            TransactionVersion::Testnet,
            auth.clone(),
            TransactionPayload::new_smart_contract(
                &"hello-world".to_string(),
                &contract.to_string(),
            )
            .unwrap(),
        );

        tx_contract_call.chain_id = 0x80000000;
        tx_contract_call.set_fee_rate(0);

        let mut signer = StacksTransactionSigner::new(&tx_contract_call);
        signer.sign_origin(&privk).unwrap();

        let signed_tx = signer.get_tx().unwrap();

        let mut conn = chainstate.block_begin(
            &NULL_BURN_STATE_DB,
            &FIRST_BURNCHAIN_CONSENSUS_HASH,
            &FIRST_STACKS_BLOCK_HASH,
            &ConsensusHash([1u8; 20]),
            &BlockHeaderHash([1u8; 32]),
        );

        let contract_id = QualifiedContractIdentifier::new(
            StandardPrincipalData::from(addr.clone()),
            ContractName::from("hello-world"),
        );
        let contract_before_res = StacksChainState::get_contract(&mut conn, &contract_id).unwrap();
        assert!(contract_before_res.is_none());

        let account = StacksChainState::get_account(&mut conn, &addr.to_account_principal());
        assert_eq!(account.nonce, 0);

        let (fee, _) = StacksChainState::process_transaction(&mut conn, &signed_tx, false).unwrap();

        let account = StacksChainState::get_account(&mut conn, &addr.to_account_principal());
        assert_eq!(account.nonce, 1);

        let contract_res = StacksChainState::get_contract(&mut conn, &contract_id);

        conn.commit_block();

        assert_eq!(fee, 0);
        assert!(contract_res.is_ok());
    }

    #[test]
    fn process_smart_contract_transaction_invalid() {
        let contract_correct = "
        (define-data-var bar int 0)
        (define-public (get-bar) (ok (var-get bar)))
        (define-public (set-bar (x int) (y int))
          (begin (var-set bar (/ x y)) (ok (var-get bar))))";

        let contract_syntax_error = "
        (define-data-var bar int 0)) ;; oops
        (define-public (get-bar) (ok (var-get bar)))
        (define-public (set-bar (x int) (y int))
          (begin (var-set bar (/ x y)) (ok (var-get bar))))";

        let mut chainstate = instantiate_chainstate(
            false,
            0x80000000,
            "process-smart-contract-transaction-invalid",
        );

        let privk = StacksPrivateKey::from_hex(
            "6d430bb91222408e7706c9001cfaeb91b08c2be6d5ac95779ab52c6b431950e001",
        )
        .unwrap();
        let auth = TransactionAuth::from_p2pkh(&privk).unwrap();
        let addr = auth.origin().address_testnet();

        let mut conn = chainstate.block_begin(
            &NULL_BURN_STATE_DB,
            &FIRST_BURNCHAIN_CONSENSUS_HASH,
            &FIRST_STACKS_BLOCK_HASH,
            &ConsensusHash([1u8; 20]),
            &BlockHeaderHash([1u8; 32]),
        );

        let contracts = vec![
            contract_correct.clone(),
            contract_correct.clone(),
            contract_syntax_error, // should still be mined, even though analysis fails
        ];

        let expected_behavior = vec![true, false, true];

        let contract_names = vec!["hello-world-0", "hello-world-0", "hello-world-1"];

        let mut next_nonce = 0;
        for i in 0..contracts.len() {
            let contract_name = contract_names[i].to_string();
            let contract = contracts[i].to_string();

            test_debug!("\ninstantiate contract\n{}\n", &contracts[i]);

            let mut tx_contract = StacksTransaction::new(
                TransactionVersion::Testnet,
                auth.clone(),
                TransactionPayload::new_smart_contract(&contract_name, &contract).unwrap(),
            );

            tx_contract.chain_id = 0x80000000;
            tx_contract.set_fee_rate(0);
            tx_contract.set_origin_nonce(next_nonce);

            let mut signer = StacksTransactionSigner::new(&tx_contract);
            signer.sign_origin(&privk).unwrap();

            let signed_tx = signer.get_tx().unwrap();

            let _contract_id = QualifiedContractIdentifier::new(
                StandardPrincipalData::from(addr.clone()),
                ContractName::from(contract_name.as_str()),
            );

            let account = StacksChainState::get_account(&mut conn, &addr.to_account_principal());
            assert_eq!(account.nonce, next_nonce);

            let res = StacksChainState::process_transaction(&mut conn, &signed_tx, false);
            if expected_behavior[i] {
                assert!(res.is_ok());

                // account nonce should increment
                let account =
                    StacksChainState::get_account(&mut conn, &addr.to_account_principal());
                assert_eq!(account.nonce, next_nonce + 1);

                next_nonce += 1;
            } else {
                assert!(res.is_err());

                // account nonce should NOT increment
                let account =
                    StacksChainState::get_account(&mut conn, &addr.to_account_principal());
                assert_eq!(account.nonce, next_nonce);
                continue;
            }
        }
    }

    #[test]
    fn process_smart_contract_transaction_runtime_error() {
        let contract_correct = "
        (define-data-var bar int 0)
        (define-public (get-bar) (ok (var-get bar)))
        (define-public (set-bar (x int) (y int))
          (begin (var-set bar (/ x y)) (ok (var-get bar))))";

        let contract_runtime_error_definition = "
        (define-data-var bar int (/ 1 0))   ;; divide-by-zero
        (define-public (get-bar) (ok (var-get bar)))
        (define-public (set-bar (x int) (y int))
          (begin (var-set bar (/ x y)) (ok (var-get bar))))";

        let contract_runtime_error_bare_code = "
        (define-data-var bar int 0)
        (define-public (get-bar) (ok (var-get bar)))
        (define-public (set-bar (x int) (y int))
          (begin (var-set bar (/ x y)) (ok (var-get bar))))
        (begin (set-bar 1 0) (ok 1))";

        let mut chainstate = instantiate_chainstate(
            false,
            0x80000000,
            "process-smart-contract-transaction-runtime-error",
        );

        let privk = StacksPrivateKey::from_hex(
            "6d430bb91222408e7706c9001cfaeb91b08c2be6d5ac95779ab52c6b431950e001",
        )
        .unwrap();
        let auth = TransactionAuth::from_p2pkh(&privk).unwrap();
        let addr = auth.origin().address_testnet();

        let mut conn = chainstate.block_begin(
            &NULL_BURN_STATE_DB,
            &FIRST_BURNCHAIN_CONSENSUS_HASH,
            &FIRST_STACKS_BLOCK_HASH,
            &ConsensusHash([1u8; 20]),
            &BlockHeaderHash([1u8; 32]),
        );

        let contracts = vec![
            contract_correct,
            contract_runtime_error_definition,
            contract_runtime_error_bare_code,
        ];

        let contract_names = vec!["hello-world-0", "hello-world-1", "hello-world-2"];

        for i in 0..contracts.len() {
            let contract_name = contract_names[i].to_string();
            let contract = contracts[i].to_string();

            let mut tx_contract = StacksTransaction::new(
                TransactionVersion::Testnet,
                auth.clone(),
                TransactionPayload::new_smart_contract(&contract_name, &contract).unwrap(),
            );

            tx_contract.chain_id = 0x80000000;
            tx_contract.set_fee_rate(0);
            tx_contract.set_origin_nonce(i as u64);

            let mut signer = StacksTransactionSigner::new(&tx_contract);
            signer.sign_origin(&privk).unwrap();

            let signed_tx = signer.get_tx().unwrap();

            let contract_id = QualifiedContractIdentifier::new(
                StandardPrincipalData::from(addr.clone()),
                ContractName::from(contract_name.as_str()),
            );
            let contract_before_res =
                StacksChainState::get_contract(&mut conn, &contract_id).unwrap();
            assert!(contract_before_res.is_none());

            let account = StacksChainState::get_account(&mut conn, &addr.to_account_principal());
            assert_eq!(account.nonce, i as u64);

            // runtime error should be handled
            let (_fee, _) =
                StacksChainState::process_transaction(&mut conn, &signed_tx, false).unwrap();

            // account nonce should increment
            let account = StacksChainState::get_account(&mut conn, &addr.to_account_principal());
            assert_eq!(account.nonce, (i + 1) as u64);

            // contract is instantiated despite runtime error
            let contract_res = StacksChainState::get_contract(&mut conn, &contract_id);
            assert!(contract_res.is_ok());
        }

        conn.commit_block();
    }

    #[test]
    fn process_smart_contract_sponsored_transaction() {
        let contract = "
        (define-data-var bar int 0)
        (define-public (get-bar) (ok (var-get bar)))
        (define-public (set-bar (x int) (y int))
          (begin (var-set bar (/ x y)) (ok (var-get bar))))";

        let mut chainstate =
            instantiate_chainstate(false, 0x80000000, "process-smart-contract-sponsored-tx");

        let privk_origin = StacksPrivateKey::from_hex(
            "6d430bb91222408e7706c9001cfaeb91b08c2be6d5ac95779ab52c6b431950e001",
        )
        .unwrap();
        let privk_sponsor = StacksPrivateKey::from_hex(
            "7e3af4db6af6b3c67e2c6c6d7d5983b519f4d9b3a6e00580ae96dcace3bde8bc01",
        )
        .unwrap();

        let auth_origin = TransactionAuth::from_p2pkh(&privk_origin).unwrap();
        let auth_sponsor = TransactionAuth::from_p2pkh(&privk_sponsor).unwrap();

        let auth = auth_origin.into_sponsored(auth_sponsor).unwrap();

        let addr = auth.origin().address_testnet();
        let addr_sponsor = auth.sponsor().unwrap().address_testnet();

        let mut tx_contract_call = StacksTransaction::new(
            TransactionVersion::Testnet,
            auth.clone(),
            TransactionPayload::new_smart_contract(
                &"hello-world".to_string(),
                &contract.to_string(),
            )
            .unwrap(),
        );

        tx_contract_call.chain_id = 0x80000000;
        tx_contract_call.set_fee_rate(0);

        let mut signer = StacksTransactionSigner::new(&tx_contract_call);
        signer.sign_origin(&privk_origin).unwrap();
        signer.sign_sponsor(&privk_sponsor).unwrap();

        let signed_tx = signer.get_tx().unwrap();

        let mut conn = chainstate.block_begin(
            &NULL_BURN_STATE_DB,
            &FIRST_BURNCHAIN_CONSENSUS_HASH,
            &FIRST_STACKS_BLOCK_HASH,
            &ConsensusHash([1u8; 20]),
            &BlockHeaderHash([1u8; 32]),
        );

        let contract_id = QualifiedContractIdentifier::new(
            StandardPrincipalData::from(addr.clone()),
            ContractName::from("hello-world"),
        );
        let contract_before_res = StacksChainState::get_contract(&mut conn, &contract_id).unwrap();
        assert!(contract_before_res.is_none());

        let account = StacksChainState::get_account(&mut conn, &addr.to_account_principal());
        assert_eq!(account.nonce, 0);

        let _account_sponsor =
            StacksChainState::get_account(&mut conn, &addr_sponsor.to_account_principal());
        assert_eq!(account.nonce, 0);

        let (fee, _) = StacksChainState::process_transaction(&mut conn, &signed_tx, false).unwrap();

        let account = StacksChainState::get_account(&mut conn, &addr.to_account_principal());
        assert_eq!(account.nonce, 1);

        let account_sponsor =
            StacksChainState::get_account(&mut conn, &addr_sponsor.to_account_principal());
        assert_eq!(account_sponsor.nonce, 1);

        let contract_res = StacksChainState::get_contract(&mut conn, &contract_id);

        conn.commit_block();

        assert_eq!(fee, 0);
        assert!(contract_res.is_ok());
    }

    #[test]
    fn process_smart_contract_contract_call_transaction() {
        let contract = "
        (define-data-var bar int 0)
        (define-public (get-bar) (ok (var-get bar)))
        (define-public (set-bar (x int) (y int))
          (begin (var-set bar (/ x y)) (ok (var-get bar))))";

        let mut chainstate = instantiate_chainstate(false, 0x80000000, "process-contract-cc-tx");

        // contract instantiation
        let privk = StacksPrivateKey::from_hex(
            "6d430bb91222408e7706c9001cfaeb91b08c2be6d5ac95779ab52c6b431950e001",
        )
        .unwrap();
        let auth = TransactionAuth::from_p2pkh(&privk).unwrap();
        let addr = auth.origin().address_testnet();

        let mut tx_contract = StacksTransaction::new(
            TransactionVersion::Testnet,
            auth.clone(),
            TransactionPayload::new_smart_contract(
                &"hello-world".to_string(),
                &contract.to_string(),
            )
            .unwrap(),
        );

        tx_contract.chain_id = 0x80000000;
        tx_contract.set_fee_rate(0);

        let mut signer = StacksTransactionSigner::new(&tx_contract);
        signer.sign_origin(&privk).unwrap();

        let signed_tx = signer.get_tx().unwrap();

        // contract-call
        let privk_2 = StacksPrivateKey::from_hex(
            "d2c340ebcc0794b6fabdd8ac8b1c983e363b05dc8adcdf7e30db205a3fa54c1601",
        )
        .unwrap();
        let auth_2 = TransactionAuth::from_p2pkh(&privk_2).unwrap();
        let addr_2 = auth.origin().address_testnet();

        let mut tx_contract_call = StacksTransaction::new(
            TransactionVersion::Testnet,
            auth_2.clone(),
            TransactionPayload::new_contract_call(
                addr.clone(),
                "hello-world",
                "set-bar",
                vec![Value::Int(6), Value::Int(2)],
            )
            .unwrap(),
        );

        tx_contract_call.chain_id = 0x80000000;
        tx_contract_call.set_fee_rate(0);

        let mut signer_2 = StacksTransactionSigner::new(&tx_contract_call);
        signer_2.sign_origin(&privk_2).unwrap();

        let signed_tx_2 = signer_2.get_tx().unwrap();

        // process both
        let mut conn = chainstate.block_begin(
            &NULL_BURN_STATE_DB,
            &FIRST_BURNCHAIN_CONSENSUS_HASH,
            &FIRST_STACKS_BLOCK_HASH,
            &ConsensusHash([1u8; 20]),
            &BlockHeaderHash([1u8; 32]),
        );

        let account = StacksChainState::get_account(&mut conn, &addr.to_account_principal());
        assert_eq!(account.nonce, 0);

        let account_2 = StacksChainState::get_account(&mut conn, &addr_2.to_account_principal());
        assert_eq!(account_2.nonce, 0);

        let contract_id = QualifiedContractIdentifier::new(
            StandardPrincipalData::from(addr.clone()),
            ContractName::from("hello-world"),
        );
        let contract_before_res = StacksChainState::get_contract(&mut conn, &contract_id).unwrap();
        assert!(contract_before_res.is_none());

        let var_before_res =
            StacksChainState::get_data_var(&mut conn, &contract_id, "bar").unwrap();
        assert!(var_before_res.is_none());

        let (fee, _) = StacksChainState::process_transaction(&mut conn, &signed_tx, false).unwrap();

        let var_before_set_res =
            StacksChainState::get_data_var(&mut conn, &contract_id, "bar").unwrap();
        assert_eq!(var_before_set_res, Some(Value::Int(0)));

        let (fee_2, _) =
            StacksChainState::process_transaction(&mut conn, &signed_tx_2, false).unwrap();

        let account = StacksChainState::get_account(&mut conn, &addr.to_account_principal());
        assert_eq!(account.nonce, 1);

        let account_2 = StacksChainState::get_account(&mut conn, &addr_2.to_account_principal());
        assert_eq!(account_2.nonce, 1);

        let contract_res = StacksChainState::get_contract(&mut conn, &contract_id).unwrap();
        let var_res = StacksChainState::get_data_var(&mut conn, &contract_id, "bar").unwrap();

        conn.commit_block();

        assert_eq!(fee, 0);
        assert_eq!(fee_2, 0);
        assert!(contract_res.is_some());
        assert!(var_res.is_some());
        assert_eq!(var_res, Some(Value::Int(3)));
    }

    #[test]
    fn process_smart_contract_contract_call_runtime_error() {
        let contract = "
        (define-data-var bar int 1)
        (define-public (get-bar) (ok (var-get bar)))
        (define-public (set-bar (x int) (y int))
          (begin (var-set bar (/ x y)) (ok (var-get bar))))
        (define-public (return-error) (err 1))";

        let mut chainstate = instantiate_chainstate(
            false,
            0x80000000,
            "process-smart-contract-call-runtime-error",
        );

        // contract instantiation
        let privk = StacksPrivateKey::from_hex(
            "6d430bb91222408e7706c9001cfaeb91b08c2be6d5ac95779ab52c6b431950e001",
        )
        .unwrap();
        let auth = TransactionAuth::from_p2pkh(&privk).unwrap();
        let addr = auth.origin().address_testnet();

        let mut tx_contract = StacksTransaction::new(
            TransactionVersion::Testnet,
            auth.clone(),
            TransactionPayload::new_smart_contract(
                &"hello-world".to_string(),
                &contract.to_string(),
            )
            .unwrap(),
        );

        tx_contract.chain_id = 0x80000000;
        tx_contract.set_fee_rate(0);

        let mut signer = StacksTransactionSigner::new(&tx_contract);
        signer.sign_origin(&privk).unwrap();

        let signed_tx = signer.get_tx().unwrap();

        let mut conn = chainstate.block_begin(
            &NULL_BURN_STATE_DB,
            &FIRST_BURNCHAIN_CONSENSUS_HASH,
            &FIRST_STACKS_BLOCK_HASH,
            &ConsensusHash([1u8; 20]),
            &BlockHeaderHash([1u8; 32]),
        );

        let contract_id = QualifiedContractIdentifier::new(
            StandardPrincipalData::from(addr.clone()),
            ContractName::from("hello-world"),
        );
        let (_fee, _) =
            StacksChainState::process_transaction(&mut conn, &signed_tx, false).unwrap();

        // contract-calls that don't commit
        let contract_calls = vec![
            ("hello-world", "set-bar", vec![Value::Int(1), Value::Int(0)]), // divide-by-zero
            ("hello-world", "return-error", vec![]),                        // returns an (err ...)
        ];

        // do contract-calls
        let privk_2 = StacksPrivateKey::from_hex(
            "d2c340ebcc0794b6fabdd8ac8b1c983e363b05dc8adcdf7e30db205a3fa54c1601",
        )
        .unwrap();
        let auth_2 = TransactionAuth::from_p2pkh(&privk_2).unwrap();
        let addr_2 = auth_2.origin().address_testnet();

        let mut next_nonce = 0;

        for contract_call in contract_calls {
            let (contract_name, contract_function, contract_args) = contract_call;
            let mut tx_contract_call = StacksTransaction::new(
                TransactionVersion::Testnet,
                auth_2.clone(),
                TransactionPayload::new_contract_call(
                    addr.clone(),
                    contract_name,
                    contract_function,
                    contract_args,
                )
                .unwrap(),
            );

            tx_contract_call.chain_id = 0x80000000;
            tx_contract_call.set_fee_rate(0);
            tx_contract_call.set_origin_nonce(next_nonce);

            let mut signer_2 = StacksTransactionSigner::new(&tx_contract_call);
            signer_2.sign_origin(&privk_2).unwrap();

            let signed_tx_2 = signer_2.get_tx().unwrap();

            let account_2 =
                StacksChainState::get_account(&mut conn, &addr_2.to_account_principal());
            assert_eq!(account_2.nonce, next_nonce);

            let (_fee, _) =
                StacksChainState::process_transaction(&mut conn, &signed_tx_2, false).unwrap();

            // nonce should have incremented
            next_nonce += 1;
            let account_2 =
                StacksChainState::get_account(&mut conn, &addr_2.to_account_principal());
            assert_eq!(account_2.nonce, next_nonce);

            // var should not have changed
            let var_res = StacksChainState::get_data_var(&mut conn, &contract_id, "bar").unwrap();
            assert!(var_res.is_some());
            assert_eq!(var_res, Some(Value::Int(1)));
        }
        conn.commit_block();
    }

    #[test]
    fn process_smart_contract_contract_call_invalid() {
        let contract = "
        (define-data-var bar int 1)
        (define-public (get-bar) (ok (var-get bar)))
        (define-public (set-bar (x int) (y int))
          (begin (var-set bar (/ x y)) (ok (var-get bar))))";

        let mut chainstate =
            instantiate_chainstate(false, 0x80000000, "process-contract-cc-invalid");

        // contract instantiation
        let privk = StacksPrivateKey::from_hex(
            "6d430bb91222408e7706c9001cfaeb91b08c2be6d5ac95779ab52c6b431950e001",
        )
        .unwrap();
        let auth = TransactionAuth::from_p2pkh(&privk).unwrap();
        let addr = auth.origin().address_testnet();
        let contract_id = QualifiedContractIdentifier::new(
            StandardPrincipalData::from(addr.clone()),
            ContractName::from("hello-world"),
        );

        // for contract-calls
        let privk_2 = StacksPrivateKey::from_hex(
            "d2c340ebcc0794b6fabdd8ac8b1c983e363b05dc8adcdf7e30db205a3fa54c1601",
        )
        .unwrap();
        let auth_2 = TransactionAuth::from_p2pkh(&privk_2).unwrap();
        let addr_2 = auth_2.origin().address_testnet();

        let mut tx_contract = StacksTransaction::new(
            TransactionVersion::Testnet,
            auth.clone(),
            TransactionPayload::new_smart_contract(
                &"hello-world".to_string(),
                &contract.to_string(),
            )
            .unwrap(),
        );

        tx_contract.chain_id = 0x80000000;
        tx_contract.set_fee_rate(0);

        let mut signer = StacksTransactionSigner::new(&tx_contract);
        signer.sign_origin(&privk).unwrap();

        let signed_tx = signer.get_tx().unwrap();

        let mut conn = chainstate.block_begin(
            &NULL_BURN_STATE_DB,
            &FIRST_BURNCHAIN_CONSENSUS_HASH,
            &FIRST_STACKS_BLOCK_HASH,
            &ConsensusHash([1u8; 20]),
            &BlockHeaderHash([1u8; 32]),
        );
        let (_fee, _) =
            StacksChainState::process_transaction(&mut conn, &signed_tx, false).unwrap();

        // invalid contract-calls
        let contract_calls = vec![
            (
                addr.clone(),
                "hello-world",
                "set-bar-not-a-method",
                vec![Value::Int(1), Value::Int(1)],
            ), // call into non-existant method
            (
                addr.clone(),
                "hello-world-not-a-contract",
                "set-bar",
                vec![Value::Int(1), Value::Int(1)],
            ), // call into non-existant contract
            (
                addr_2.clone(),
                "hello-world",
                "set-bar",
                vec![Value::Int(1), Value::Int(1)],
            ), // address does not have a contract
            (addr.clone(), "hello-world", "set-bar", vec![Value::Int(1)]), // wrong number of args (too few)
            (
                addr.clone(),
                "hello-world",
                "set-bar",
                vec![Value::Int(1), Value::Int(1), Value::Int(1)],
            ), // wrong number of args (too many)
            (
                addr.clone(),
                "hello-world",
                "set-bar",
                vec![Value::buff_from([0xff, 4].to_vec()).unwrap(), Value::Int(1)],
            ), // wrong arg type
            (
                addr.clone(),
                "hello-world",
                "set-bar",
                vec![Value::UInt(1), Value::Int(1)],
            ), // wrong arg type
        ];

        let next_nonce = 0;

        for contract_call in contract_calls {
            let (contract_addr, contract_name, contract_function, contract_args) = contract_call;
            let mut tx_contract_call = StacksTransaction::new(
                TransactionVersion::Testnet,
                auth_2.clone(),
                TransactionPayload::new_contract_call(
                    contract_addr.clone(),
                    contract_name,
                    contract_function,
                    contract_args,
                )
                .unwrap(),
            );

            tx_contract_call.chain_id = 0x80000000;
            tx_contract_call.set_fee_rate(0);

            let mut signer_2 = StacksTransactionSigner::new(&tx_contract_call);
            signer_2.sign_origin(&privk_2).unwrap();

            let signed_tx_2 = signer_2.get_tx().unwrap();

            let account_2 =
                StacksChainState::get_account(&mut conn, &addr_2.to_account_principal());
            assert_eq!(account_2.nonce, next_nonce);

            // transaction is invalid, and won't be mined
            let res = StacksChainState::process_transaction(&mut conn, &signed_tx_2, false);
            assert!(res.is_err());

            // nonce should NOT have incremented
            let account_2 =
                StacksChainState::get_account(&mut conn, &addr_2.to_account_principal());
            assert_eq!(account_2.nonce, next_nonce);

            // var should NOT have changed
            let var_res = StacksChainState::get_data_var(&mut conn, &contract_id, "bar").unwrap();
            assert!(var_res.is_some());
            assert_eq!(var_res, Some(Value::Int(1)));
        }
        conn.commit_block();
    }

    #[test]
    fn process_smart_contract_contract_call_sponsored_transaction() {
        let contract = "
        (define-data-var bar int 0)
        (define-public (get-bar) (ok (var-get bar)))
        (define-public (set-bar (x int) (y int))
          (begin (var-set bar (/ x y)) (ok (var-get bar))))";

        let mut chainstate =
            instantiate_chainstate(false, 0x80000000, "process-contract-cc-sponsored");

        // contract instantiation
        let privk = StacksPrivateKey::from_hex(
            "6d430bb91222408e7706c9001cfaeb91b08c2be6d5ac95779ab52c6b431950e001",
        )
        .unwrap();
        let auth = TransactionAuth::from_p2pkh(&privk).unwrap();
        let addr_publisher = auth.origin().address_testnet();

        let mut tx_contract = StacksTransaction::new(
            TransactionVersion::Testnet,
            auth.clone(),
            TransactionPayload::new_smart_contract(
                &"hello-world".to_string(),
                &contract.to_string(),
            )
            .unwrap(),
        );

        tx_contract.chain_id = 0x80000000;
        tx_contract.set_fee_rate(0);

        let mut signer = StacksTransactionSigner::new(&tx_contract);
        signer.sign_origin(&privk).unwrap();

        let signed_tx = signer.get_tx().unwrap();

        // sponsored contract-call
        let privk_origin = StacksPrivateKey::from_hex(
            "027682d2f7b05c3801fe4467883ab4cff0568b5e36412b5289e83ea5b519de8a01",
        )
        .unwrap();
        let privk_sponsor = StacksPrivateKey::from_hex(
            "7e3af4db6af6b3c67e2c6c6d7d5983b519f4d9b3a6e00580ae96dcace3bde8bc01",
        )
        .unwrap();

        let auth_origin = TransactionAuth::from_p2pkh(&privk_origin).unwrap();
        let auth_sponsor = TransactionAuth::from_p2pkh(&privk_sponsor).unwrap();

        let auth_contract_call = auth_origin.into_sponsored(auth_sponsor).unwrap();

        let addr_origin = auth_contract_call.origin().address_testnet();
        let addr_sponsor = auth_contract_call.sponsor().unwrap().address_testnet();

        let mut tx_contract_call = StacksTransaction::new(
            TransactionVersion::Testnet,
            auth_contract_call.clone(),
            TransactionPayload::new_contract_call(
                addr_publisher.clone(),
                "hello-world",
                "set-bar",
                vec![Value::Int(6), Value::Int(2)],
            )
            .unwrap(),
        );

        tx_contract_call.chain_id = 0x80000000;
        tx_contract_call.set_fee_rate(0);

        let mut signer_2 = StacksTransactionSigner::new(&tx_contract_call);
        signer_2.sign_origin(&privk_origin).unwrap();
        signer_2.sign_sponsor(&privk_sponsor).unwrap();

        let signed_tx_2 = signer_2.get_tx().unwrap();

        // process both
        let mut conn = chainstate.block_begin(
            &NULL_BURN_STATE_DB,
            &FIRST_BURNCHAIN_CONSENSUS_HASH,
            &FIRST_STACKS_BLOCK_HASH,
            &ConsensusHash([1u8; 20]),
            &BlockHeaderHash([1u8; 32]),
        );

        let account_publisher =
            StacksChainState::get_account(&mut conn, &addr_publisher.to_account_principal());
        assert_eq!(account_publisher.nonce, 0);

        let account_origin =
            StacksChainState::get_account(&mut conn, &addr_origin.to_account_principal());
        assert_eq!(account_origin.nonce, 0);

        let account_sponsor =
            StacksChainState::get_account(&mut conn, &addr_sponsor.to_account_principal());
        assert_eq!(account_sponsor.nonce, 0);

        let contract_id = QualifiedContractIdentifier::new(
            StandardPrincipalData::from(addr_publisher.clone()),
            ContractName::from("hello-world"),
        );
        let contract_before_res = StacksChainState::get_contract(&mut conn, &contract_id).unwrap();
        assert!(contract_before_res.is_none());

        let var_before_res =
            StacksChainState::get_data_var(&mut conn, &contract_id, "bar").unwrap();
        assert!(var_before_res.is_none());

        let (fee, _) = StacksChainState::process_transaction(&mut conn, &signed_tx, false).unwrap();

        let account_publisher =
            StacksChainState::get_account(&mut conn, &addr_publisher.to_account_principal());
        assert_eq!(account_publisher.nonce, 1);

        let var_before_set_res =
            StacksChainState::get_data_var(&mut conn, &contract_id, "bar").unwrap();
        assert_eq!(var_before_set_res, Some(Value::Int(0)));

        let (fee_2, _) =
            StacksChainState::process_transaction(&mut conn, &signed_tx_2, false).unwrap();

        let account_origin =
            StacksChainState::get_account(&mut conn, &addr_origin.to_account_principal());
        assert_eq!(account_origin.nonce, 1);

        let account_sponsor =
            StacksChainState::get_account(&mut conn, &addr_sponsor.to_account_principal());
        assert_eq!(account_sponsor.nonce, 1);

        let contract_res = StacksChainState::get_contract(&mut conn, &contract_id).unwrap();
        let var_res = StacksChainState::get_data_var(&mut conn, &contract_id, "bar").unwrap();

        conn.commit_block();

        assert_eq!(fee, 0);
        assert_eq!(fee_2, 0);
        assert!(contract_res.is_some());
        assert!(var_res.is_some());
        assert_eq!(var_res, Some(Value::Int(3)));
    }

    #[test]
    fn process_post_conditions_tokens() {
        let contract = "
        (define-data-var bar int 0)
        (define-fungible-token stackaroos)
        (define-non-fungible-token names (buff 50))
        (define-public (send-stackaroos (recipient principal))
          (begin
             (as-contract  ;; used to test post-conditions on contract principal
               (begin (unwrap-panic (ft-mint? stackaroos u100 tx-sender))
                      (unwrap-panic (ft-transfer? stackaroos u100 tx-sender recipient))
                      (ok true))
             )
           )
        )
        (define-public (send-name (name (buff 50)) (recipient principal))
          (begin
            (as-contract   ;; used to test post-conditions on contract principal
              (begin (unwrap-panic (nft-mint? names name tx-sender))
                     (unwrap-panic (nft-transfer? names name tx-sender recipient))
                     (ok true))
            )
          )
        )
        (define-public (user-send-stackaroos (recipient principal))
          (begin
             (unwrap-panic (ft-transfer? stackaroos u100 tx-sender recipient))
             (ok true))
        )
        (define-public (user-send-name (name (buff 50)) (recipient principal))
          (begin
             (unwrap-panic (nft-transfer? names name tx-sender recipient))
             (ok true))
        )
        (define-public (send-stackaroos-and-name (name (buff 50)) (recipient principal))
          (begin
             (as-contract  ;; used to test post-conditions on contract principal
               (begin (unwrap-panic (nft-mint? names name tx-sender))
                      (unwrap-panic (nft-transfer? names name tx-sender recipient))
                      (unwrap-panic (ft-mint? stackaroos u100 tx-sender))
                      (unwrap-panic (ft-transfer? stackaroos u100 tx-sender recipient))
                      (ok true))
             )
          )
        )
        (define-public (user-send-stackaroos-and-name (name (buff 50)) (recipient principal))
           (begin
             (unwrap-panic (ft-transfer? stackaroos u100 tx-sender recipient))
             (unwrap-panic (nft-transfer? names name tx-sender recipient))
             (ok true))
        )
        (define-public (get-bar) (ok (var-get bar)))
        (define-public (set-bar (x int) (y int))
          (begin (var-set bar (/ x y)) (ok (var-get bar))))";

        let privk_origin = StacksPrivateKey::from_hex(
            "027682d2f7b05c3801fe4467883ab4cff0568b5e36412b5289e83ea5b519de8a01",
        )
        .unwrap();
        let privk_recipient = StacksPrivateKey::from_hex(
            "7e3af4db6af6b3c67e2c6c6d7d5983b519f4d9b3a6e00580ae96dcace3bde8bc01",
        )
        .unwrap();
        let auth_origin = TransactionAuth::from_p2pkh(&privk_origin).unwrap();
        let auth_recv = TransactionAuth::from_p2pkh(&privk_recipient).unwrap();
        let addr_publisher = auth_origin.origin().address_testnet();
        let addr_principal = addr_publisher.to_account_principal();

        let contract_name = ContractName::try_from("hello-world").unwrap();

        let recv_addr = StacksAddress::from_public_keys(
            C32_ADDRESS_VERSION_TESTNET_SINGLESIG,
            &AddressHashMode::SerializeP2PKH,
            1,
            &vec![StacksPublicKey::from_private(&privk_recipient)],
        )
        .unwrap();
        let recv_principal = recv_addr.to_account_principal();
        let contract_id = QualifiedContractIdentifier::new(
            StandardPrincipalData::from(addr_publisher.clone()),
            contract_name.clone(),
        );
        let _contract_principal = PrincipalData::Contract(contract_id.clone());

        let asset_info = AssetInfo {
            contract_address: addr_publisher.clone(),
            contract_name: contract_name.clone(),
            asset_name: ClarityName::try_from("stackaroos").unwrap(),
        };

        let name_asset_info = AssetInfo {
            contract_address: addr_publisher.clone(),
            contract_name: contract_name.clone(),
            asset_name: ClarityName::try_from("names").unwrap(),
        };

        let mut tx_contract = StacksTransaction::new(
            TransactionVersion::Testnet,
            auth_origin.clone(),
            TransactionPayload::new_smart_contract(
                &"hello-world".to_string(),
                &contract.to_string(),
            )
            .unwrap(),
        );

        tx_contract.chain_id = 0x80000000;
        tx_contract.set_fee_rate(0);

        let mut signer = StacksTransactionSigner::new(&tx_contract);
        signer.sign_origin(&privk_origin).unwrap();

        let signed_contract_tx = signer.get_tx().unwrap();

        let mut post_conditions_pass = vec![];
        let mut post_conditions_pass_payback = vec![];
        let mut post_conditions_pass_nft = vec![];
        let mut post_conditions_fail = vec![];
        let mut post_conditions_fail_payback = vec![];
        let mut post_conditions_fail_nft = vec![];
        let mut nonce = 1;
        let mut recv_nonce = 0;
        let mut next_name: u64 = 0;

        let mut tx_contract_call_stackaroos = StacksTransaction::new(
            TransactionVersion::Testnet,
            auth_origin.clone(),
            TransactionPayload::new_contract_call(
                addr_publisher.clone(),
                "hello-world",
                "send-stackaroos",
                vec![Value::Principal(recv_principal.clone())],
            )
            .unwrap(),
        );

        tx_contract_call_stackaroos.chain_id = 0x80000000;
        tx_contract_call_stackaroos.set_fee_rate(0);

        // mint 100 stackaroos to recv_addr, and set a post-condition on the contract-principal
        // to check it.
        // assert contract sent ==, <=, or >= 100 stackaroos
        for pass_condition in [
            FungibleConditionCode::SentEq,
            FungibleConditionCode::SentGe,
            FungibleConditionCode::SentLe,
        ]
        .iter()
        {
            let mut tx_contract_call_pass = tx_contract_call_stackaroos.clone();
            tx_contract_call_pass.set_origin_nonce(nonce);
            tx_contract_call_pass.add_post_condition(TransactionPostCondition::Fungible(
                PostConditionPrincipal::Contract(addr_publisher.clone(), contract_name.clone()),
                asset_info.clone(),
                *pass_condition,
                100,
            ));

            let mut signer = StacksTransactionSigner::new(&tx_contract_call_pass);
            signer.sign_origin(&privk_origin).unwrap();
            post_conditions_pass.push(signer.get_tx().unwrap());

            nonce += 1;
        }

        // mint 100 stackaroos to recv_addr, and set a post-condition on the contract-principal
        // to check it.
        // assert contract sent >= or > 99 stackaroos
        for pass_condition in [FungibleConditionCode::SentGe, FungibleConditionCode::SentGt].iter()
        {
            let mut tx_contract_call_pass = tx_contract_call_stackaroos.clone();
            tx_contract_call_pass.set_origin_nonce(nonce);
            tx_contract_call_pass.add_post_condition(TransactionPostCondition::Fungible(
                PostConditionPrincipal::Contract(addr_publisher.clone(), contract_name.clone()),
                asset_info.clone(),
                *pass_condition,
                99,
            ));

            let mut signer = StacksTransactionSigner::new(&tx_contract_call_pass);
            signer.sign_origin(&privk_origin).unwrap();
            post_conditions_pass.push(signer.get_tx().unwrap());

            nonce += 1;
        }

        // mint 100 stackaroos to recv_addr, and set a post-condition on the contract-principal
        // to check it.
        // assert contract sent <= or < 101 stackaroos
        for pass_condition in [FungibleConditionCode::SentLe, FungibleConditionCode::SentLt].iter()
        {
            let mut tx_contract_call_pass = tx_contract_call_stackaroos.clone();
            tx_contract_call_pass.set_origin_nonce(nonce);
            tx_contract_call_pass.add_post_condition(TransactionPostCondition::Fungible(
                PostConditionPrincipal::Contract(addr_publisher.clone(), contract_name.clone()),
                asset_info.clone(),
                *pass_condition,
                101,
            ));

            let mut signer = StacksTransactionSigner::new(&tx_contract_call_pass);
            signer.sign_origin(&privk_origin).unwrap();
            post_conditions_pass.push(signer.get_tx().unwrap());

            nonce += 1;
        }

        // give recv_addr 100 more stackaroos so we can test failure-to-send-back
        {
            let mut tx_contract_call_pass = tx_contract_call_stackaroos.clone();
            tx_contract_call_pass.set_origin_nonce(nonce);
            tx_contract_call_pass.add_post_condition(TransactionPostCondition::Fungible(
                PostConditionPrincipal::Contract(addr_publisher.clone(), contract_name.clone()),
                asset_info.clone(),
                FungibleConditionCode::SentEq,
                100,
            ));

            let mut signer = StacksTransactionSigner::new(&tx_contract_call_pass);
            signer.sign_origin(&privk_origin).unwrap();
            post_conditions_pass.push(signer.get_tx().unwrap());

            nonce += 1;
        }

        let mut tx_contract_call_user_stackaroos = StacksTransaction::new(
            TransactionVersion::Testnet,
            auth_recv.clone(),
            TransactionPayload::new_contract_call(
                addr_publisher.clone(),
                "hello-world",
                "user-send-stackaroos",
                vec![Value::Principal(addr_principal.clone())],
            )
            .unwrap(),
        );

        tx_contract_call_user_stackaroos.chain_id = 0x80000000;
        tx_contract_call_user_stackaroos.set_fee_rate(0);

        // recv_addr sends 100 stackaroos back to addr_publisher.
        // assert recv_addr sent ==, <=, or >= 100 stackaroos
        for pass_condition in [
            FungibleConditionCode::SentEq,
            FungibleConditionCode::SentGe,
            FungibleConditionCode::SentLe,
        ]
        .iter()
        {
            let mut tx_contract_call_pass = tx_contract_call_user_stackaroos.clone();
            tx_contract_call_pass.set_origin_nonce(recv_nonce);
            tx_contract_call_pass.add_post_condition(TransactionPostCondition::Fungible(
                PostConditionPrincipal::Standard(recv_addr.clone()),
                asset_info.clone(),
                *pass_condition,
                100,
            ));

            let mut signer = StacksTransactionSigner::new(&tx_contract_call_pass);
            signer.sign_origin(&privk_recipient).unwrap();
            post_conditions_pass_payback.push(signer.get_tx().unwrap());

            recv_nonce += 1;
        }

        // recv_addr sends 100 stackaroos back to addr_publisher.
        // assert recv_addr sent >= or > 99 stackaroos
        for pass_condition in [FungibleConditionCode::SentGe, FungibleConditionCode::SentGt].iter()
        {
            let mut tx_contract_call_pass = tx_contract_call_user_stackaroos.clone();
            tx_contract_call_pass.set_origin_nonce(recv_nonce);
            tx_contract_call_pass.add_post_condition(TransactionPostCondition::Fungible(
                PostConditionPrincipal::Standard(recv_addr.clone()),
                asset_info.clone(),
                *pass_condition,
                99,
            ));

            let mut signer = StacksTransactionSigner::new(&tx_contract_call_pass);
            signer.sign_origin(&privk_recipient).unwrap();
            post_conditions_pass_payback.push(signer.get_tx().unwrap());

            recv_nonce += 1;
        }

        // recv_addr sends 100 stackaroos back to addr_publisher
        // assert recv_addr sent <= or < 101 stackaroos
        for pass_condition in [FungibleConditionCode::SentLe, FungibleConditionCode::SentLt].iter()
        {
            let mut tx_contract_call_pass = tx_contract_call_user_stackaroos.clone();
            tx_contract_call_pass.set_origin_nonce(recv_nonce);
            tx_contract_call_pass.add_post_condition(TransactionPostCondition::Fungible(
                PostConditionPrincipal::Standard(recv_addr.clone()),
                asset_info.clone(),
                *pass_condition,
                101,
            ));

            let mut signer = StacksTransactionSigner::new(&tx_contract_call_pass);
            signer.sign_origin(&privk_recipient).unwrap();
            post_conditions_pass_payback.push(signer.get_tx().unwrap());

            recv_nonce += 1;
        }

        // mint names to recv_addr, and set a post-condition on the contract-principal to check it.
        // assert contract does not possess the name
        for (_i, pass_condition) in [NonfungibleConditionCode::Sent].iter().enumerate() {
            let name = Value::buff_from(next_name.to_be_bytes().to_vec()).unwrap();
            next_name += 1;

            let mut tx_contract_call_names = StacksTransaction::new(
                TransactionVersion::Testnet,
                auth_origin.clone(),
                TransactionPayload::new_contract_call(
                    addr_publisher.clone(),
                    "hello-world",
                    "send-name",
                    vec![name.clone(), Value::Principal(recv_principal.clone())],
                )
                .unwrap(),
            );

            tx_contract_call_names.chain_id = 0x80000000;
            tx_contract_call_names.set_fee_rate(0);
            tx_contract_call_names.set_origin_nonce(nonce);

            tx_contract_call_names.add_post_condition(TransactionPostCondition::Nonfungible(
                PostConditionPrincipal::Contract(addr_publisher.clone(), contract_name.clone()),
                name_asset_info.clone(),
                name.clone(),
                *pass_condition,
            ));

            let mut signer = StacksTransactionSigner::new(&tx_contract_call_names);
            signer.sign_origin(&privk_origin).unwrap();
            post_conditions_pass_nft.push(signer.get_tx().unwrap());

            nonce += 1;
        }

        // mint 100 stackaroos to recv_addr, and set a post-condition on the contract-principal
        // to check it.
        // assert contract sent < or > 100 stackaroos (should fail)
        for fail_condition in [FungibleConditionCode::SentLt, FungibleConditionCode::SentGt].iter()
        {
            let mut tx_contract_call_fail = tx_contract_call_stackaroos.clone();
            tx_contract_call_fail.set_origin_nonce(nonce);
            tx_contract_call_fail.add_post_condition(TransactionPostCondition::Fungible(
                PostConditionPrincipal::Contract(addr_publisher.clone(), contract_name.clone()),
                asset_info.clone(),
                *fail_condition,
                100,
            ));

            let mut signer = StacksTransactionSigner::new(&tx_contract_call_fail);
            signer.sign_origin(&privk_origin).unwrap();
            post_conditions_fail.push(signer.get_tx().unwrap());

            nonce += 1;
        }

        // mint 100 stackaroos to recv_addr, and set a post-condition on the contract-principal
        // to check it.
        // assert contract sent <= or < 99 stackaroos (should fail)
        for fail_condition in [FungibleConditionCode::SentLe, FungibleConditionCode::SentLt].iter()
        {
            let mut tx_contract_call_fail = tx_contract_call_stackaroos.clone();
            tx_contract_call_fail.set_origin_nonce(nonce);
            tx_contract_call_fail.add_post_condition(TransactionPostCondition::Fungible(
                PostConditionPrincipal::Contract(addr_publisher.clone(), contract_name.clone()),
                asset_info.clone(),
                *fail_condition,
                99,
            ));

            let mut signer = StacksTransactionSigner::new(&tx_contract_call_fail);
            signer.sign_origin(&privk_origin).unwrap();
            post_conditions_fail.push(signer.get_tx().unwrap());

            nonce += 1;
        }

        // mint 100 stackaroos to recv_addr, and set a post-condition on the contract-principal
        // to check it.
        // assert contract sent > or >= 101 stackaroos (should fail)
        for fail_condition in [FungibleConditionCode::SentGe, FungibleConditionCode::SentGt].iter()
        {
            let mut tx_contract_call_fail = tx_contract_call_stackaroos.clone();
            tx_contract_call_fail.set_origin_nonce(nonce);
            tx_contract_call_fail.add_post_condition(TransactionPostCondition::Fungible(
                PostConditionPrincipal::Contract(addr_publisher.clone(), contract_name.clone()),
                asset_info.clone(),
                *fail_condition,
                101,
            ));

            let mut signer = StacksTransactionSigner::new(&tx_contract_call_fail);
            signer.sign_origin(&privk_origin).unwrap();
            post_conditions_fail.push(signer.get_tx().unwrap());

            nonce += 1;
        }

        // recv_addr tries sends 100 stackaroos back to addr_publisher
        // assert recv_addr sent < or > 100 stackaroos (should fail)
        for fail_condition in [FungibleConditionCode::SentLt, FungibleConditionCode::SentLt].iter()
        {
            let mut tx_contract_call_fail = tx_contract_call_user_stackaroos.clone();
            tx_contract_call_fail.set_origin_nonce(recv_nonce);
            tx_contract_call_fail.add_post_condition(TransactionPostCondition::Fungible(
                PostConditionPrincipal::Standard(recv_addr.clone()),
                asset_info.clone(),
                *fail_condition,
                100,
            ));

            let mut signer = StacksTransactionSigner::new(&tx_contract_call_fail);
            signer.sign_origin(&privk_recipient).unwrap();
            post_conditions_fail_payback.push(signer.get_tx().unwrap());

            recv_nonce += 1;
        }

        // mint names to recv_addr, and set a post-condition on the contract-principal to check it.
        // assert contract still possesses the name (should fail)
        for (_i, fail_condition) in [NonfungibleConditionCode::NotSent].iter().enumerate() {
            let name = Value::buff_from(next_name.to_be_bytes().to_vec()).unwrap();
            next_name += 1;

            let mut tx_contract_call_names = StacksTransaction::new(
                TransactionVersion::Testnet,
                auth_origin.clone(),
                TransactionPayload::new_contract_call(
                    addr_publisher.clone(),
                    "hello-world",
                    "send-name",
                    vec![name.clone(), Value::Principal(recv_principal.clone())],
                )
                .unwrap(),
            );

            tx_contract_call_names.chain_id = 0x80000000;
            tx_contract_call_names.set_fee_rate(0);
            tx_contract_call_names.set_origin_nonce(nonce);

            tx_contract_call_names.add_post_condition(TransactionPostCondition::Nonfungible(
                PostConditionPrincipal::Contract(addr_publisher.clone(), contract_name.clone()),
                name_asset_info.clone(),
                name.clone(),
                *fail_condition,
            ));

            let mut signer = StacksTransactionSigner::new(&tx_contract_call_names);
            signer.sign_origin(&privk_origin).unwrap();
            post_conditions_fail_nft.push(signer.get_tx().unwrap());

            nonce += 1;
        }

        let mut chainstate =
            instantiate_chainstate(false, 0x80000000, "process-post-conditions-tokens");
        let mut conn = chainstate.block_begin(
            &NULL_BURN_STATE_DB,
            &FIRST_BURNCHAIN_CONSENSUS_HASH,
            &FIRST_STACKS_BLOCK_HASH,
            &ConsensusHash([1u8; 20]),
            &BlockHeaderHash([1u8; 32]),
        );

        let account_publisher =
            StacksChainState::get_account(&mut conn, &addr_publisher.to_account_principal());
        assert_eq!(account_publisher.nonce, 0);

        // no initial stackaroos balance -- there is no stackaroos token (yet)
        let _ = StacksChainState::get_account_ft(
            &mut conn,
            &contract_id,
            "stackaroos",
            &recv_principal,
        )
        .unwrap_err();

        // publish contract
        let _ =
            StacksChainState::process_transaction(&mut conn, &signed_contract_tx, false).unwrap();

        // no initial stackaroos balance
        let account_stackaroos_balance = StacksChainState::get_account_ft(
            &mut conn,
            &contract_id,
            "stackaroos",
            &recv_principal,
        )
        .unwrap();
        assert_eq!(account_stackaroos_balance, 0);

        let mut expected_stackaroos_balance = 0;
        let mut expected_nonce = 1;
        let mut expected_recv_nonce = 0;
        let mut expected_payback_stackaroos_balance = 0;
        let mut expected_next_name: u64 = 0;

        for tx_pass in post_conditions_pass.iter() {
            let (_fee, _) =
                StacksChainState::process_transaction(&mut conn, &tx_pass, false).unwrap();
            expected_stackaroos_balance += 100;
            expected_nonce += 1;

            let account_recipient_stackaroos_after = StacksChainState::get_account_ft(
                &mut conn,
                &contract_id,
                "stackaroos",
                &recv_principal,
            )
            .unwrap();
            assert_eq!(
                account_recipient_stackaroos_after,
                expected_stackaroos_balance
            );

            let account_publisher_after =
                StacksChainState::get_account(&mut conn, &addr_publisher.to_account_principal());
            assert_eq!(account_publisher_after.nonce, expected_nonce);
        }

        for tx_pass in post_conditions_pass_payback.iter() {
            let (_fee, _) =
                StacksChainState::process_transaction(&mut conn, &tx_pass, false).unwrap();
            expected_stackaroos_balance -= 100;
            expected_payback_stackaroos_balance += 100;
            expected_recv_nonce += 1;

            let account_recipient_stackaroos_after = StacksChainState::get_account_ft(
                &mut conn,
                &contract_id,
                "stackaroos",
                &recv_principal,
            )
            .unwrap();
            assert_eq!(
                account_recipient_stackaroos_after,
                expected_stackaroos_balance
            );

            let account_pub_stackaroos_after = StacksChainState::get_account_ft(
                &mut conn,
                &contract_id,
                "stackaroos",
                &addr_principal,
            )
            .unwrap();
            assert_eq!(
                account_pub_stackaroos_after,
                expected_payback_stackaroos_balance
            );

            let account_publisher_after =
                StacksChainState::get_account(&mut conn, &addr_publisher.to_account_principal());
            assert_eq!(account_publisher_after.nonce, expected_nonce);

            let account_recv_publisher_after =
                StacksChainState::get_account(&mut conn, &recv_addr.to_account_principal());
            assert_eq!(account_recv_publisher_after.nonce, expected_recv_nonce);
        }

        for (_i, tx_pass) in post_conditions_pass_nft.iter().enumerate() {
            let (_fee, _) =
                StacksChainState::process_transaction(&mut conn, &tx_pass, false).unwrap();
            expected_nonce += 1;

            let expected_value =
                Value::buff_from(expected_next_name.to_be_bytes().to_vec()).unwrap();
            expected_next_name += 1;

            let account_recipient_names_after = StacksChainState::get_account_nft(
                &mut conn,
                &contract_id,
                "names",
                &expected_value,
            )
            .unwrap();
            assert_eq!(account_recipient_names_after, recv_principal);

            let account_publisher_after =
                StacksChainState::get_account(&mut conn, &addr_publisher.to_account_principal());
            assert_eq!(account_publisher_after.nonce, expected_nonce);
        }

        for tx_fail in post_conditions_fail.iter() {
            let (_fee, _) =
                StacksChainState::process_transaction(&mut conn, &tx_fail, false).unwrap();
            expected_nonce += 1;

            // no change in balance
            let account_recipient_stackaroos_after = StacksChainState::get_account_ft(
                &mut conn,
                &contract_id,
                "stackaroos",
                &recv_principal,
            )
            .unwrap();
            assert_eq!(
                account_recipient_stackaroos_after,
                expected_stackaroos_balance
            );

            let account_pub_stackaroos_after = StacksChainState::get_account_ft(
                &mut conn,
                &contract_id,
                "stackaroos",
                &addr_principal,
            )
            .unwrap();
            assert_eq!(
                account_pub_stackaroos_after,
                expected_payback_stackaroos_balance
            );

            // but nonce _does_ change
            let account_publisher_after =
                StacksChainState::get_account(&mut conn, &addr_publisher.to_account_principal());
            assert_eq!(account_publisher_after.nonce, expected_nonce);
        }

        for tx_fail in post_conditions_fail_payback.iter() {
            let (_fee, _) =
                StacksChainState::process_transaction(&mut conn, &tx_fail, false).unwrap();
            expected_recv_nonce += 1;

            // no change in balance
            let account_recipient_stackaroos_after = StacksChainState::get_account_ft(
                &mut conn,
                &contract_id,
                "stackaroos",
                &recv_principal,
            )
            .unwrap();
            assert_eq!(
                account_recipient_stackaroos_after,
                expected_stackaroos_balance
            );

            let account_pub_stackaroos_after = StacksChainState::get_account_ft(
                &mut conn,
                &contract_id,
                "stackaroos",
                &addr_principal,
            )
            .unwrap();
            assert_eq!(
                account_pub_stackaroos_after,
                expected_payback_stackaroos_balance
            );

            // nonce for publisher doesn't change
            let account_publisher_after =
                StacksChainState::get_account(&mut conn, &addr_publisher.to_account_principal());
            assert_eq!(account_publisher_after.nonce, expected_nonce);

            // but nonce _does_ change for reciever, who sent back
            let account_publisher_after =
                StacksChainState::get_account(&mut conn, &recv_addr.to_account_principal());
            assert_eq!(account_publisher_after.nonce, expected_recv_nonce);
        }

        for (_i, tx_fail) in post_conditions_fail_nft.iter().enumerate() {
            let (_fee, _) =
                StacksChainState::process_transaction(&mut conn, &tx_fail, false).unwrap();
            expected_nonce += 1;

            // nft shouldn't exist -- the nft-mint! should have been rolled back
            let expected_value =
                Value::buff_from(expected_next_name.to_be_bytes().to_vec()).unwrap();
            expected_next_name += 1;

            let res = StacksChainState::get_account_nft(
                &mut conn,
                &contract_id,
                "names",
                &expected_value,
            );
            assert!(res.is_err());

            // but nonce _does_ change
            let account_publisher_after =
                StacksChainState::get_account(&mut conn, &addr_publisher.to_account_principal());
            assert_eq!(account_publisher_after.nonce, expected_nonce);
        }

        conn.commit_block();
    }

    #[test]
    fn process_post_conditions_tokens_deny() {
        let contract = "
        (define-data-var bar int 0)
        (define-fungible-token stackaroos)
        (define-non-fungible-token names (buff 50))
        (define-public (send-stackaroos (recipient principal))
          (begin
             (as-contract  ;; used to test post-conditions on contract principal
               (begin (unwrap-panic (ft-mint? stackaroos u100 tx-sender))
                      (unwrap-panic (ft-transfer? stackaroos u100 tx-sender recipient))
                      (ok true))
             )
           )
        )
        (define-public (send-name (name (buff 50)) (recipient principal))
          (begin
            (as-contract   ;; used to test post-conditions on contract principal
              (begin (unwrap-panic (nft-mint? names name tx-sender))
                     (unwrap-panic (nft-transfer? names name tx-sender recipient))
                     (ok true))
            )
          )
        )
        (define-public (user-send-stackaroos (recipient principal))
          (begin
             (unwrap-panic (ft-transfer? stackaroos u100 tx-sender recipient))
             (ok true))
        )
        (define-public (user-send-name (name (buff 50)) (recipient principal))
          (begin
             (unwrap-panic (nft-transfer? names name tx-sender recipient))
             (ok true))
        )
        (define-public (send-stackaroos-and-name (name (buff 50)) (recipient principal))
          (begin
             (as-contract  ;; used to test post-conditions on contract principal
               (begin (unwrap-panic (nft-mint? names name tx-sender))
                      (unwrap-panic (nft-transfer? names name tx-sender recipient))
                      (unwrap-panic (ft-mint? stackaroos u100 tx-sender))
                      (unwrap-panic (ft-transfer? stackaroos u100 tx-sender recipient))
                      (ok true))
             )
          )
        )
        (define-public (user-send-stackaroos-and-name (name (buff 50)) (recipient principal))
           (begin
             (unwrap-panic (ft-transfer? stackaroos u100 tx-sender recipient))
             (unwrap-panic (nft-transfer? names name tx-sender recipient))
             (ok true))
        )
        (define-public (get-bar) (ok (var-get bar)))
        (define-public (set-bar (x int) (y int))
          (begin (var-set bar (/ x y)) (ok (var-get bar))))";

        let privk_origin = StacksPrivateKey::from_hex(
            "027682d2f7b05c3801fe4467883ab4cff0568b5e36412b5289e83ea5b519de8a01",
        )
        .unwrap();
        let privk_recipient = StacksPrivateKey::from_hex(
            "7e3af4db6af6b3c67e2c6c6d7d5983b519f4d9b3a6e00580ae96dcace3bde8bc01",
        )
        .unwrap();
        let auth_origin = TransactionAuth::from_p2pkh(&privk_origin).unwrap();
        let auth_recv = TransactionAuth::from_p2pkh(&privk_recipient).unwrap();
        let addr_publisher = auth_origin.origin().address_testnet();
        let addr_principal = addr_publisher.to_account_principal();

        let contract_name = ContractName::try_from("hello-world").unwrap();

        let recv_addr = StacksAddress::from_public_keys(
            C32_ADDRESS_VERSION_TESTNET_SINGLESIG,
            &AddressHashMode::SerializeP2PKH,
            1,
            &vec![StacksPublicKey::from_private(&privk_recipient)],
        )
        .unwrap();
        let recv_principal = recv_addr.to_account_principal();
        let contract_id = QualifiedContractIdentifier::new(
            StandardPrincipalData::from(addr_publisher.clone()),
            contract_name.clone(),
        );
        let _contract_principal = PrincipalData::Contract(contract_id.clone());

        let asset_info = AssetInfo {
            contract_address: addr_publisher.clone(),
            contract_name: contract_name.clone(),
            asset_name: ClarityName::try_from("stackaroos").unwrap(),
        };

        let name_asset_info = AssetInfo {
            contract_address: addr_publisher.clone(),
            contract_name: contract_name.clone(),
            asset_name: ClarityName::try_from("names").unwrap(),
        };

        let mut tx_contract = StacksTransaction::new(
            TransactionVersion::Testnet,
            auth_origin.clone(),
            TransactionPayload::new_smart_contract(
                &"hello-world".to_string(),
                &contract.to_string(),
            )
            .unwrap(),
        );

        tx_contract.chain_id = 0x80000000;
        tx_contract.set_fee_rate(0);

        let mut signer = StacksTransactionSigner::new(&tx_contract);
        signer.sign_origin(&privk_origin).unwrap();

        let signed_contract_tx = signer.get_tx().unwrap();

        let mut post_conditions_pass = vec![];
        let mut post_conditions_pass_payback = vec![];
        let mut post_conditions_fail = vec![];
        let mut post_conditions_fail_payback = vec![];
        let mut nonce = 1;
        let mut recv_nonce = 0;
        let mut next_name: u64 = 0;
        let mut next_recv_name: u64 = 0;
        let final_recv_name = 3;

        // mint 100 stackaroos and the name to recv_addr, and set a post-condition for each asset on the contract-principal
        // assert contract sent ==, <=, or >= 100 stackaroos
        for (_i, pass_condition) in [
            FungibleConditionCode::SentEq,
            FungibleConditionCode::SentGe,
            FungibleConditionCode::SentLe,
        ]
        .iter()
        .enumerate()
        {
            let name = Value::buff_from(next_name.to_be_bytes().to_vec()).unwrap();
            next_name += 1;

            let mut tx_contract_call_both = StacksTransaction::new(
                TransactionVersion::Testnet,
                auth_origin.clone(),
                TransactionPayload::new_contract_call(
                    addr_publisher.clone(),
                    "hello-world",
                    "send-stackaroos-and-name",
                    vec![name.clone(), Value::Principal(recv_principal.clone())],
                )
                .unwrap(),
            );

            tx_contract_call_both.chain_id = 0x80000000;
            tx_contract_call_both.set_fee_rate(0);
            tx_contract_call_both.set_origin_nonce(nonce);

            tx_contract_call_both.post_condition_mode = TransactionPostConditionMode::Deny;
            tx_contract_call_both.add_post_condition(TransactionPostCondition::Fungible(
                PostConditionPrincipal::Contract(addr_publisher.clone(), contract_name.clone()),
                asset_info.clone(),
                *pass_condition,
                100,
            ));
            tx_contract_call_both.add_post_condition(TransactionPostCondition::Nonfungible(
                PostConditionPrincipal::Contract(addr_publisher.clone(), contract_name.clone()),
                name_asset_info.clone(),
                name.clone(),
                NonfungibleConditionCode::Sent,
            ));

            let mut signer = StacksTransactionSigner::new(&tx_contract_call_both);
            signer.sign_origin(&privk_origin).unwrap();
            post_conditions_pass.push(signer.get_tx().unwrap());

            nonce += 1;
        }

        // give recv_addr 100 more stackaroos so we can test failure-to-send-back
        {
            let name = Value::buff_from(next_name.to_be_bytes().to_vec()).unwrap();
            next_name += 1;

            let mut tx_contract_call_both = StacksTransaction::new(
                TransactionVersion::Testnet,
                auth_origin.clone(),
                TransactionPayload::new_contract_call(
                    addr_publisher.clone(),
                    "hello-world",
                    "send-stackaroos-and-name",
                    vec![name.clone(), Value::Principal(recv_principal.clone())],
                )
                .unwrap(),
            );

            tx_contract_call_both.post_condition_mode = TransactionPostConditionMode::Allow;
            tx_contract_call_both.chain_id = 0x80000000;
            tx_contract_call_both.set_fee_rate(0);
            tx_contract_call_both.set_origin_nonce(nonce);

            let mut signer = StacksTransactionSigner::new(&tx_contract_call_both);
            signer.sign_origin(&privk_origin).unwrap();
            post_conditions_pass.push(signer.get_tx().unwrap());

            nonce += 1;
        }

        assert_eq!(next_name, final_recv_name + 1);

        // recv_addr sends 100 stackaroos and name back to addr_publisher.
        // assert recv_addr sent ==, <=, or >= 100 stackaroos
        for (_i, pass_condition) in [
            FungibleConditionCode::SentEq,
            FungibleConditionCode::SentGe,
            FungibleConditionCode::SentLe,
        ]
        .iter()
        .enumerate()
        {
            let name = Value::buff_from(next_recv_name.to_be_bytes().to_vec()).unwrap();
            next_recv_name += 1;

            let mut tx_contract_call_both = StacksTransaction::new(
                TransactionVersion::Testnet,
                auth_recv.clone(),
                TransactionPayload::new_contract_call(
                    addr_publisher.clone(),
                    "hello-world",
                    "user-send-stackaroos-and-name",
                    vec![name.clone(), Value::Principal(addr_principal.clone())],
                )
                .unwrap(),
            );

            tx_contract_call_both.chain_id = 0x80000000;
            tx_contract_call_both.set_fee_rate(0);
            tx_contract_call_both.set_origin_nonce(recv_nonce);

            tx_contract_call_both.post_condition_mode = TransactionPostConditionMode::Deny;
            tx_contract_call_both.add_post_condition(TransactionPostCondition::Fungible(
                PostConditionPrincipal::Standard(recv_addr.clone()),
                asset_info.clone(),
                *pass_condition,
                100,
            ));
            tx_contract_call_both.add_post_condition(TransactionPostCondition::Nonfungible(
                PostConditionPrincipal::Standard(recv_addr.clone()),
                name_asset_info.clone(),
                name.clone(),
                NonfungibleConditionCode::Sent,
            ));

            let mut signer = StacksTransactionSigner::new(&tx_contract_call_both);
            signer.sign_origin(&privk_recipient).unwrap();
            post_conditions_pass_payback.push(signer.get_tx().unwrap());

            recv_nonce += 1;
        }

        // mint 100 stackaroos and the name to recv_addr, but neglect to set a fungible post-condition.
        // assert contract sent ==, <=, or >= 100 stackaroos, and that the name was removed from
        // the contract
        for (_i, fail_condition) in [
            FungibleConditionCode::SentEq,
            FungibleConditionCode::SentGe,
            FungibleConditionCode::SentLe,
        ]
        .iter()
        .enumerate()
        {
            let name = Value::buff_from(next_name.to_be_bytes().to_vec()).unwrap();
            next_name += 1;

            let mut tx_contract_call_both = StacksTransaction::new(
                TransactionVersion::Testnet,
                auth_origin.clone(),
                TransactionPayload::new_contract_call(
                    addr_publisher.clone(),
                    "hello-world",
                    "send-stackaroos-and-name",
                    vec![name.clone(), Value::Principal(recv_principal.clone())],
                )
                .unwrap(),
            );

            tx_contract_call_both.chain_id = 0x80000000;
            tx_contract_call_both.set_fee_rate(0);
            tx_contract_call_both.set_origin_nonce(nonce);

            tx_contract_call_both.post_condition_mode = TransactionPostConditionMode::Deny;
            // tx_contract_call_both.add_post_condition(TransactionPostCondition::Fungible(PostConditionPrincipal::Contract(addr_publisher.clone(), contract_name.clone()), asset_info.clone(), *fail_condition, 100));
            tx_contract_call_both.add_post_condition(TransactionPostCondition::Nonfungible(
                PostConditionPrincipal::Contract(addr_publisher.clone(), contract_name.clone()),
                name_asset_info.clone(),
                name.clone(),
                NonfungibleConditionCode::Sent,
            ));

            let mut signer = StacksTransactionSigner::new(&tx_contract_call_both);
            signer.sign_origin(&privk_origin).unwrap();
            post_conditions_fail.push(signer.get_tx().unwrap());

            nonce += 1;
        }

        // mint 100 stackaroos and the name to recv_addr, but neglect to set a non-fungible post-condition.
        // assert contract sent ==, <=, or >= 100 stackaroos, and that the name was removed from
        // the contract
        for (_i, fail_condition) in [
            FungibleConditionCode::SentEq,
            FungibleConditionCode::SentGe,
            FungibleConditionCode::SentLe,
        ]
        .iter()
        .enumerate()
        {
            let name = Value::buff_from(next_name.to_be_bytes().to_vec()).unwrap();
            next_name += 1;

            let mut tx_contract_call_both = StacksTransaction::new(
                TransactionVersion::Testnet,
                auth_origin.clone(),
                TransactionPayload::new_contract_call(
                    addr_publisher.clone(),
                    "hello-world",
                    "send-stackaroos-and-name",
                    vec![name.clone(), Value::Principal(recv_principal.clone())],
                )
                .unwrap(),
            );

            tx_contract_call_both.chain_id = 0x80000000;
            tx_contract_call_both.set_fee_rate(0);
            tx_contract_call_both.set_origin_nonce(nonce);

            tx_contract_call_both.post_condition_mode = TransactionPostConditionMode::Deny;
            tx_contract_call_both.add_post_condition(TransactionPostCondition::Fungible(
                PostConditionPrincipal::Contract(addr_publisher.clone(), contract_name.clone()),
                asset_info.clone(),
                *fail_condition,
                100,
            ));
            // tx_contract_call_both.add_post_condition(TransactionPostCondition::Nonfungible(PostConditionPrincipal::Contract(addr_publisher.clone(), contract_name.clone()), name_asset_info.clone(), name.clone(), NonfungibleConditionCode::Sent));

            let mut signer = StacksTransactionSigner::new(&tx_contract_call_both);
            signer.sign_origin(&privk_origin).unwrap();
            post_conditions_fail.push(signer.get_tx().unwrap());

            nonce += 1;
        }

        // recv_addr sends 100 stackaroos and name back to addr_publisher, but forgets a fungible
        // post-condition.
        // assert recv_addr sent ==, <=, or >= 100 stackaroos
        for (_i, fail_condition) in [
            FungibleConditionCode::SentEq,
            FungibleConditionCode::SentGe,
            FungibleConditionCode::SentLe,
        ]
        .iter()
        .enumerate()
        {
            let name = Value::buff_from(final_recv_name.to_be_bytes().to_vec()).unwrap();

            let mut tx_contract_call_both = StacksTransaction::new(
                TransactionVersion::Testnet,
                auth_recv.clone(),
                TransactionPayload::new_contract_call(
                    addr_publisher.clone(),
                    "hello-world",
                    "user-send-stackaroos-and-name",
                    vec![name.clone(), Value::Principal(addr_principal.clone())],
                )
                .unwrap(),
            );

            tx_contract_call_both.chain_id = 0x80000000;
            tx_contract_call_both.set_fee_rate(0);
            tx_contract_call_both.set_origin_nonce(recv_nonce);

            tx_contract_call_both.post_condition_mode = TransactionPostConditionMode::Deny;
            // tx_contract_call_both.add_post_condition(TransactionPostCondition::Fungible(PostConditionPrincipal::Standard(recv_addr.clone()), asset_info.clone(), *fail_condition, 100));
            tx_contract_call_both.add_post_condition(TransactionPostCondition::Nonfungible(
                PostConditionPrincipal::Standard(recv_addr.clone()),
                name_asset_info.clone(),
                name.clone(),
                NonfungibleConditionCode::Sent,
            ));

            let mut signer = StacksTransactionSigner::new(&tx_contract_call_both);
            signer.sign_origin(&privk_recipient).unwrap();
            post_conditions_fail_payback.push(signer.get_tx().unwrap());

            recv_nonce += 1;
        }

        // never read: next_recv_name -= 3;    // reset

        // recv_addr sends 100 stackaroos and name back to addr_publisher, but forgets a non-fungible
        // post-condition.
        // assert recv_addr sent ==, <=, or >= 100 stackaroos
        for (_i, fail_condition) in [
            FungibleConditionCode::SentEq,
            FungibleConditionCode::SentGe,
            FungibleConditionCode::SentLe,
        ]
        .iter()
        .enumerate()
        {
            let name = Value::buff_from(final_recv_name.to_be_bytes().to_vec()).unwrap();

            let mut tx_contract_call_both = StacksTransaction::new(
                TransactionVersion::Testnet,
                auth_recv.clone(),
                TransactionPayload::new_contract_call(
                    addr_publisher.clone(),
                    "hello-world",
                    "user-send-stackaroos-and-name",
                    vec![name.clone(), Value::Principal(addr_principal.clone())],
                )
                .unwrap(),
            );

            tx_contract_call_both.chain_id = 0x80000000;
            tx_contract_call_both.set_fee_rate(0);
            tx_contract_call_both.set_origin_nonce(recv_nonce);

            tx_contract_call_both.post_condition_mode = TransactionPostConditionMode::Deny;
            tx_contract_call_both.add_post_condition(TransactionPostCondition::Fungible(
                PostConditionPrincipal::Standard(recv_addr.clone()),
                asset_info.clone(),
                *fail_condition,
                100,
            ));
            // tx_contract_call_both.add_post_condition(TransactionPostCondition::Nonfungible(PostConditionPrincipal::Standard(recv_addr.clone()), name_asset_info.clone(), name.clone(), NonfungibleConditionCode::Sent));

            let mut signer = StacksTransactionSigner::new(&tx_contract_call_both);
            signer.sign_origin(&privk_recipient).unwrap();
            post_conditions_fail_payback.push(signer.get_tx().unwrap());

            recv_nonce += 1;
        }

        let mut chainstate =
            instantiate_chainstate(false, 0x80000000, "process-post-conditions-tokens-deny");
        let mut conn = chainstate.block_begin(
            &NULL_BURN_STATE_DB,
            &FIRST_BURNCHAIN_CONSENSUS_HASH,
            &FIRST_STACKS_BLOCK_HASH,
            &ConsensusHash([1u8; 20]),
            &BlockHeaderHash([1u8; 32]),
        );

        let account_publisher =
            StacksChainState::get_account(&mut conn, &addr_publisher.to_account_principal());
        assert_eq!(account_publisher.nonce, 0);

        // no initial stackaroos balance -- there is no stackaroos token (yet)
        let _ = StacksChainState::get_account_ft(
            &mut conn,
            &contract_id,
            "stackaroos",
            &recv_principal,
        )
        .unwrap_err();

        // publish contract
        let _ =
            StacksChainState::process_transaction(&mut conn, &signed_contract_tx, false).unwrap();

        // no initial stackaroos balance
        let account_stackaroos_balance = StacksChainState::get_account_ft(
            &mut conn,
            &contract_id,
            "stackaroos",
            &recv_principal,
        )
        .unwrap();
        assert_eq!(account_stackaroos_balance, 0);

        let mut expected_stackaroos_balance = 0;
        let mut expected_nonce = 1;
        let mut expected_recv_nonce = 0;
        let mut expected_payback_stackaroos_balance = 0;

        for (_i, tx_pass) in post_conditions_pass.iter().enumerate() {
            let (_fee, _) =
                StacksChainState::process_transaction(&mut conn, &tx_pass, false).unwrap();
            expected_stackaroos_balance += 100;
            expected_nonce += 1;

            // should have gotten stackaroos
            let account_recipient_stackaroos_after = StacksChainState::get_account_ft(
                &mut conn,
                &contract_id,
                "stackaroos",
                &recv_principal,
            )
            .unwrap();
            assert_eq!(
                account_recipient_stackaroos_after,
                expected_stackaroos_balance
            );

            // should have gotten name we created here
            let expected_value = match tx_pass.payload {
                TransactionPayload::ContractCall(ref cc) => cc.function_args[0].clone(),
                _ => panic!("Not a contract call"),
            };

            let account_recipient_names_after = StacksChainState::get_account_nft(
                &mut conn,
                &contract_id,
                "names",
                &expected_value,
            )
            .unwrap();
            assert_eq!(account_recipient_names_after, recv_principal);

            // sender's nonce increased
            let account_publisher_after =
                StacksChainState::get_account(&mut conn, &addr_publisher.to_account_principal());
            assert_eq!(account_publisher_after.nonce, expected_nonce);
        }

        for (_i, tx_pass) in post_conditions_pass_payback.iter().enumerate() {
            let (_fee, _) =
                StacksChainState::process_transaction(&mut conn, &tx_pass, false).unwrap();
            expected_stackaroos_balance -= 100;
            expected_payback_stackaroos_balance += 100;
            expected_recv_nonce += 1;

            // recipient should have sent stackaroos
            let account_recipient_stackaroos_after = StacksChainState::get_account_ft(
                &mut conn,
                &contract_id,
                "stackaroos",
                &recv_principal,
            )
            .unwrap();
            assert_eq!(
                account_recipient_stackaroos_after,
                expected_stackaroos_balance
            );

            // publisher should have gotten them
            let account_pub_stackaroos_after = StacksChainState::get_account_ft(
                &mut conn,
                &contract_id,
                "stackaroos",
                &addr_principal,
            )
            .unwrap();
            assert_eq!(
                account_pub_stackaroos_after,
                expected_payback_stackaroos_balance
            );

            // should have gotten name we created here
            let expected_value = match tx_pass.payload {
                TransactionPayload::ContractCall(ref cc) => cc.function_args[0].clone(),
                _ => panic!("Not a contract call"),
            };

            let account_publisher_names_after = StacksChainState::get_account_nft(
                &mut conn,
                &contract_id,
                "names",
                &expected_value,
            )
            .unwrap();
            assert_eq!(account_publisher_names_after, addr_principal);

            // no change in nonce
            let account_publisher_after =
                StacksChainState::get_account(&mut conn, &addr_publisher.to_account_principal());
            assert_eq!(account_publisher_after.nonce, expected_nonce);

            // receiver nonce changed
            let account_recv_publisher_after =
                StacksChainState::get_account(&mut conn, &recv_addr.to_account_principal());
            assert_eq!(account_recv_publisher_after.nonce, expected_recv_nonce);
        }

        for (_i, tx_fail) in post_conditions_fail.iter().enumerate() {
            let (_fee, _) =
                StacksChainState::process_transaction(&mut conn, &tx_fail, false).unwrap();
            expected_nonce += 1;

            // no change in balance
            let account_recipient_stackaroos_after = StacksChainState::get_account_ft(
                &mut conn,
                &contract_id,
                "stackaroos",
                &recv_principal,
            )
            .unwrap();
            assert_eq!(
                account_recipient_stackaroos_after,
                expected_stackaroos_balance
            );

            let account_pub_stackaroos_after = StacksChainState::get_account_ft(
                &mut conn,
                &contract_id,
                "stackaroos",
                &addr_principal,
            )
            .unwrap();
            assert_eq!(
                account_pub_stackaroos_after,
                expected_payback_stackaroos_balance
            );

            // new names the transaction tried to create don't exist -- transaction was aborted
            let expected_value = match tx_fail.payload {
                TransactionPayload::ContractCall(ref cc) => cc.function_args[0].clone(),
                _ => panic!("Not a contract call"),
            };

            let res = StacksChainState::get_account_nft(
                &mut conn,
                &contract_id,
                "names",
                &expected_value,
            );
            assert!(res.is_err());

            // but nonce _does_ change
            let account_publisher_after =
                StacksChainState::get_account(&mut conn, &addr_publisher.to_account_principal());
            assert_eq!(account_publisher_after.nonce, expected_nonce);
        }

        for (_i, tx_fail) in post_conditions_fail_payback.iter().enumerate() {
            eprintln!("tx fail {:?}", &tx_fail);
            let (_fee, _) =
                StacksChainState::process_transaction(&mut conn, &tx_fail, false).unwrap();
            expected_recv_nonce += 1;

            // no change in balance
            let account_recipient_stackaroos_after = StacksChainState::get_account_ft(
                &mut conn,
                &contract_id,
                "stackaroos",
                &recv_principal,
            )
            .unwrap();
            assert_eq!(
                account_recipient_stackaroos_after,
                expected_stackaroos_balance
            );

            let account_pub_stackaroos_after = StacksChainState::get_account_ft(
                &mut conn,
                &contract_id,
                "stackaroos",
                &addr_principal,
            )
            .unwrap();
            assert_eq!(
                account_pub_stackaroos_after,
                expected_payback_stackaroos_balance
            );

            // name we tried to send back is still owned by recv_addr
            let expected_value = match tx_fail.payload {
                TransactionPayload::ContractCall(ref cc) => cc.function_args[0].clone(),
                _ => panic!("Not a contract call"),
            };

            // name remains owned by recv_addr
            let res = StacksChainState::get_account_nft(
                &mut conn,
                &contract_id,
                "names",
                &expected_value,
            );
            assert!(res.is_ok());
            assert_eq!(res.unwrap(), recv_principal);

            // nonce for publisher doesn't change
            let account_publisher_after =
                StacksChainState::get_account(&mut conn, &addr_publisher.to_account_principal());
            assert_eq!(account_publisher_after.nonce, expected_nonce);

            // but nonce _does_ change for reciever, who sent back
            let account_publisher_after =
                StacksChainState::get_account(&mut conn, &recv_addr.to_account_principal());
            assert_eq!(account_publisher_after.nonce, expected_recv_nonce);
        }

        conn.commit_block();
    }

    #[test]
    fn process_post_conditions_tokens_deny_2097() {
        let privk_origin = StacksPrivateKey::from_hex(
            "027682d2f7b05c3801fe4467883ab4cff0568b5e36412b5289e83ea5b519de8a01",
        )
        .unwrap();
        let privk_recipient = StacksPrivateKey::from_hex(
            "7e3af4db6af6b3c67e2c6c6d7d5983b519f4d9b3a6e00580ae96dcace3bde8bc01",
        )
        .unwrap();
        let auth_origin = TransactionAuth::from_p2pkh(&privk_origin).unwrap();
        let auth_recv = TransactionAuth::from_p2pkh(&privk_recipient).unwrap();
        let addr_publisher = auth_origin.origin().address_testnet();
        let addr_principal = addr_publisher.to_account_principal();

        let contract = "
(define-constant owner 'ST3X2W2SH9XQZRHHYJ21KWGTT1N6WX3D48K1NSTPE)
(define-fungible-token connect-token)
(begin (ft-mint? connect-token u100000000 owner))
(define-public (transfer (recipient principal) (amount uint))
  (ok (ft-transfer? connect-token amount tx-sender recipient)))
"
        .to_string();

        let contract_name = ContractName::try_from("hello-world").unwrap();

        let recv_addr = StacksAddress::from_public_keys(
            C32_ADDRESS_VERSION_TESTNET_SINGLESIG,
            &AddressHashMode::SerializeP2PKH,
            1,
            &vec![StacksPublicKey::from_private(&privk_recipient)],
        )
        .unwrap();
        let recv_principal = recv_addr.to_account_principal();
        let contract_id = QualifiedContractIdentifier::new(
            StandardPrincipalData::from(addr_publisher.clone()),
            contract_name.clone(),
        );
        let _contract_principal = PrincipalData::Contract(contract_id.clone());

        let asset_info = AssetInfo {
            contract_address: addr_publisher.clone(),
            contract_name: contract_name.clone(),
            asset_name: ClarityName::try_from("connect-token").unwrap(),
        };

        let mut tx_contract = StacksTransaction::new(
            TransactionVersion::Testnet,
            auth_origin.clone(),
            TransactionPayload::new_smart_contract(&"hello-world".to_string(), &contract).unwrap(),
        );

        tx_contract.chain_id = 0x80000000;
        tx_contract.set_fee_rate(0);

        let mut signer = StacksTransactionSigner::new(&tx_contract);
        signer.sign_origin(&privk_origin).unwrap();

        let signed_contract_tx = signer.get_tx().unwrap();

        let mut tx_contract_call = StacksTransaction::new(
            TransactionVersion::Testnet,
            auth_origin.clone(),
            TransactionPayload::new_contract_call(
                addr_publisher.clone(),
                "hello-world",
                "transfer",
                vec![Value::Principal(recv_principal.clone()), Value::UInt(10)],
            )
            .unwrap(),
        );

        tx_contract_call.chain_id = 0x80000000;
        tx_contract_call.set_fee_rate(0);
        tx_contract_call.set_origin_nonce(1);

        tx_contract_call.post_condition_mode = TransactionPostConditionMode::Deny;
        tx_contract_call.add_post_condition(TransactionPostCondition::Fungible(
            PostConditionPrincipal::Origin,
            asset_info.clone(),
            FungibleConditionCode::SentEq,
            10,
        ));

        let mut signer = StacksTransactionSigner::new(&tx_contract_call);
        signer.sign_origin(&privk_origin).unwrap();
        let contract_call_tx = signer.get_tx().unwrap();

        let mut chainstate = instantiate_chainstate(
            false,
            0x80000000,
            "process-post-conditions-tokens-deny-2097",
        );
        let mut conn = chainstate.block_begin(
            &NULL_BURN_STATE_DB,
            &FIRST_BURNCHAIN_CONSENSUS_HASH,
            &FIRST_STACKS_BLOCK_HASH,
            &ConsensusHash([1u8; 20]),
            &BlockHeaderHash([1u8; 32]),
        );

        // publish contract
        let _ =
            StacksChainState::process_transaction(&mut conn, &signed_contract_tx, false).unwrap();

        let (_fee, receipt) =
            StacksChainState::process_transaction(&mut conn, &contract_call_tx, false).unwrap();

        assert_eq!(receipt.post_condition_aborted, true);
        assert_eq!(receipt.result.to_string(), "(ok (err u1))");

        conn.commit_block();
    }

    fn make_account(principal: &PrincipalData, nonce: u64, balance: u128) -> StacksAccount {
        let stx_balance = STXBalance::initial(balance);
        StacksAccount {
            principal: principal.clone(),
            nonce,
            stx_balance,
        }
    }

    #[test]
    fn test_check_postconditions_multiple_fts() {
        let privk = StacksPrivateKey::from_hex(
            "6d430bb91222408e7706c9001cfaeb91b08c2be6d5ac95779ab52c6b431950e001",
        )
        .unwrap();
        let auth = TransactionAuth::from_p2pkh(&privk).unwrap();
        let addr = auth.origin().address_testnet();
        let origin = addr.to_account_principal();
        let recv_addr = StacksAddress {
            version: 1,
            bytes: Hash160([0xff; 20]),
        };
        let contract_addr = StacksAddress {
            version: 1,
            bytes: Hash160([0x01; 20]),
        };

        let asset_info_1 = AssetInfo {
            contract_address: contract_addr.clone(),
            contract_name: ContractName::try_from("hello-world").unwrap(),
            asset_name: ClarityName::try_from("test-asset-1").unwrap(),
        };

        let asset_info_2 = AssetInfo {
            contract_address: contract_addr.clone(),
            contract_name: ContractName::try_from("hello-world").unwrap(),
            asset_name: ClarityName::try_from("test-asset-2").unwrap(),
        };

        let asset_info_3 = AssetInfo {
            contract_address: contract_addr.clone(),
            contract_name: ContractName::try_from("hello-world").unwrap(),
            asset_name: ClarityName::try_from("test-asset-3").unwrap(),
        };

        let asset_id_1 = AssetIdentifier {
            contract_identifier: QualifiedContractIdentifier::new(
                StandardPrincipalData::from(asset_info_1.contract_address),
                asset_info_1.contract_name.clone(),
            ),
            asset_name: asset_info_1.asset_name.clone(),
        };

        let asset_id_2 = AssetIdentifier {
            contract_identifier: QualifiedContractIdentifier::new(
                StandardPrincipalData::from(asset_info_2.contract_address),
                asset_info_2.contract_name.clone(),
            ),
            asset_name: asset_info_2.asset_name.clone(),
        };

        let _asset_id_3 = AssetIdentifier {
            contract_identifier: QualifiedContractIdentifier::new(
                StandardPrincipalData::from(asset_info_3.contract_address),
                asset_info_3.contract_name.clone(),
            ),
            asset_name: asset_info_3.asset_name.clone(),
        };

        // multi-ft
        let mut ft_transfer_2 = AssetMap::new();
        ft_transfer_2
            .add_token_transfer(&origin, asset_id_1.clone(), 123)
            .unwrap();
        ft_transfer_2
            .add_token_transfer(&origin, asset_id_2.clone(), 123)
            .unwrap();

        let tests = vec![
            // no-postconditions in allow mode
            (
                true,
                vec![],
                TransactionPostConditionMode::Allow,
                make_account(&origin, 1, 123),
            ),
            // one post-condition on origin in allow mode
            (
                true,
                vec![TransactionPostCondition::Fungible(
                    PostConditionPrincipal::Origin,
                    asset_info_1.clone(),
                    FungibleConditionCode::SentEq,
                    123,
                )],
                TransactionPostConditionMode::Allow,
                make_account(&origin, 1, 123),
            ),
            (
                true,
                vec![TransactionPostCondition::Fungible(
                    PostConditionPrincipal::Origin,
                    asset_info_1.clone(),
                    FungibleConditionCode::SentLe,
                    123,
                )],
                TransactionPostConditionMode::Allow,
                make_account(&origin, 1, 123),
            ),
            (
                true,
                vec![TransactionPostCondition::Fungible(
                    PostConditionPrincipal::Origin,
                    asset_info_1.clone(),
                    FungibleConditionCode::SentGe,
                    123,
                )],
                TransactionPostConditionMode::Allow,
                make_account(&origin, 1, 123),
            ),
            (
                true,
                vec![TransactionPostCondition::Fungible(
                    PostConditionPrincipal::Origin,
                    asset_info_1.clone(),
                    FungibleConditionCode::SentLt,
                    124,
                )],
                TransactionPostConditionMode::Allow,
                make_account(&origin, 1, 123),
            ),
            (
                true,
                vec![TransactionPostCondition::Fungible(
                    PostConditionPrincipal::Origin,
                    asset_info_1.clone(),
                    FungibleConditionCode::SentGt,
                    122,
                )],
                TransactionPostConditionMode::Allow,
                make_account(&origin, 1, 123),
            ),
            // two post-conditions on origin in allow mode
            (
                true,
                vec![
                    TransactionPostCondition::Fungible(
                        PostConditionPrincipal::Origin,
                        asset_info_1.clone(),
                        FungibleConditionCode::SentEq,
                        123,
                    ),
                    TransactionPostCondition::Fungible(
                        PostConditionPrincipal::Origin,
                        asset_info_2.clone(),
                        FungibleConditionCode::SentEq,
                        123,
                    ),
                ],
                TransactionPostConditionMode::Allow,
                make_account(&origin, 1, 123),
            ),
            (
                true,
                vec![
                    TransactionPostCondition::Fungible(
                        PostConditionPrincipal::Origin,
                        asset_info_1.clone(),
                        FungibleConditionCode::SentLe,
                        123,
                    ),
                    TransactionPostCondition::Fungible(
                        PostConditionPrincipal::Origin,
                        asset_info_2.clone(),
                        FungibleConditionCode::SentLe,
                        123,
                    ),
                ],
                TransactionPostConditionMode::Allow,
                make_account(&origin, 1, 123),
            ),
            (
                true,
                vec![
                    TransactionPostCondition::Fungible(
                        PostConditionPrincipal::Origin,
                        asset_info_1.clone(),
                        FungibleConditionCode::SentGe,
                        123,
                    ),
                    TransactionPostCondition::Fungible(
                        PostConditionPrincipal::Origin,
                        asset_info_2.clone(),
                        FungibleConditionCode::SentGe,
                        123,
                    ),
                ],
                TransactionPostConditionMode::Allow,
                make_account(&origin, 1, 123),
            ),
            (
                true,
                vec![
                    TransactionPostCondition::Fungible(
                        PostConditionPrincipal::Origin,
                        asset_info_1.clone(),
                        FungibleConditionCode::SentLt,
                        124,
                    ),
                    TransactionPostCondition::Fungible(
                        PostConditionPrincipal::Origin,
                        asset_info_2.clone(),
                        FungibleConditionCode::SentLt,
                        124,
                    ),
                ],
                TransactionPostConditionMode::Allow,
                make_account(&origin, 1, 123),
            ),
            (
                true,
                vec![
                    TransactionPostCondition::Fungible(
                        PostConditionPrincipal::Origin,
                        asset_info_1.clone(),
                        FungibleConditionCode::SentGt,
                        122,
                    ),
                    TransactionPostCondition::Fungible(
                        PostConditionPrincipal::Origin,
                        asset_info_2.clone(),
                        FungibleConditionCode::SentGt,
                        122,
                    ),
                ],
                TransactionPostConditionMode::Allow,
                make_account(&origin, 1, 123),
            ),
            // three post-conditions on origin in allow mode, one with sending 0 tokens
            (
                true,
                vec![
                    TransactionPostCondition::Fungible(
                        PostConditionPrincipal::Origin,
                        asset_info_1.clone(),
                        FungibleConditionCode::SentEq,
                        123,
                    ),
                    TransactionPostCondition::Fungible(
                        PostConditionPrincipal::Origin,
                        asset_info_3.clone(),
                        FungibleConditionCode::SentEq,
                        0,
                    ),
                    TransactionPostCondition::Fungible(
                        PostConditionPrincipal::Origin,
                        asset_info_2.clone(),
                        FungibleConditionCode::SentEq,
                        123,
                    ),
                ],
                TransactionPostConditionMode::Allow,
                make_account(&origin, 1, 123),
            ),
            (
                true,
                vec![
                    TransactionPostCondition::Fungible(
                        PostConditionPrincipal::Origin,
                        asset_info_1.clone(),
                        FungibleConditionCode::SentLe,
                        123,
                    ),
                    TransactionPostCondition::Fungible(
                        PostConditionPrincipal::Origin,
                        asset_info_3.clone(),
                        FungibleConditionCode::SentLe,
                        0,
                    ),
                    TransactionPostCondition::Fungible(
                        PostConditionPrincipal::Origin,
                        asset_info_2.clone(),
                        FungibleConditionCode::SentLe,
                        123,
                    ),
                ],
                TransactionPostConditionMode::Allow,
                make_account(&origin, 1, 123),
            ),
            (
                true,
                vec![
                    TransactionPostCondition::Fungible(
                        PostConditionPrincipal::Origin,
                        asset_info_1.clone(),
                        FungibleConditionCode::SentGe,
                        123,
                    ),
                    TransactionPostCondition::Fungible(
                        PostConditionPrincipal::Origin,
                        asset_info_3.clone(),
                        FungibleConditionCode::SentGe,
                        0,
                    ),
                    TransactionPostCondition::Fungible(
                        PostConditionPrincipal::Origin,
                        asset_info_2.clone(),
                        FungibleConditionCode::SentGe,
                        123,
                    ),
                ],
                TransactionPostConditionMode::Allow,
                make_account(&origin, 1, 123),
            ),
            (
                true,
                vec![
                    TransactionPostCondition::Fungible(
                        PostConditionPrincipal::Origin,
                        asset_info_1.clone(),
                        FungibleConditionCode::SentLt,
                        124,
                    ),
                    TransactionPostCondition::Fungible(
                        PostConditionPrincipal::Origin,
                        asset_info_3.clone(),
                        FungibleConditionCode::SentLt,
                        1,
                    ),
                    TransactionPostCondition::Fungible(
                        PostConditionPrincipal::Origin,
                        asset_info_2.clone(),
                        FungibleConditionCode::SentLt,
                        124,
                    ),
                ],
                TransactionPostConditionMode::Allow,
                make_account(&origin, 1, 123),
            ),
            (
                true,
                vec![
                    TransactionPostCondition::Fungible(
                        PostConditionPrincipal::Origin,
                        asset_info_1.clone(),
                        FungibleConditionCode::SentGt,
                        122,
                    ),
                    TransactionPostCondition::Fungible(
                        PostConditionPrincipal::Origin,
                        asset_info_3.clone(),
                        FungibleConditionCode::SentEq,
                        0,
                    ),
                    TransactionPostCondition::Fungible(
                        PostConditionPrincipal::Origin,
                        asset_info_2.clone(),
                        FungibleConditionCode::SentGt,
                        122,
                    ),
                ],
                TransactionPostConditionMode::Allow,
                make_account(&origin, 1, 123),
            ),
            // four post-conditions on origin in allow mode, one with sending 0 tokens, one with
            // an unchecked address and a vacuous amount
            (
                true,
                vec![
                    TransactionPostCondition::Fungible(
                        PostConditionPrincipal::Origin,
                        asset_info_1.clone(),
                        FungibleConditionCode::SentEq,
                        123,
                    ),
                    TransactionPostCondition::Fungible(
                        PostConditionPrincipal::Origin,
                        asset_info_3.clone(),
                        FungibleConditionCode::SentEq,
                        0,
                    ),
                    TransactionPostCondition::Fungible(
                        PostConditionPrincipal::Standard(recv_addr.clone()),
                        asset_info_1.clone(),
                        FungibleConditionCode::SentEq,
                        0,
                    ),
                    TransactionPostCondition::Fungible(
                        PostConditionPrincipal::Origin,
                        asset_info_2.clone(),
                        FungibleConditionCode::SentEq,
                        123,
                    ),
                ],
                TransactionPostConditionMode::Allow,
                make_account(&origin, 1, 123),
            ),
            (
                true,
                vec![
                    TransactionPostCondition::Fungible(
                        PostConditionPrincipal::Origin,
                        asset_info_1.clone(),
                        FungibleConditionCode::SentLe,
                        123,
                    ),
                    TransactionPostCondition::Fungible(
                        PostConditionPrincipal::Origin,
                        asset_info_3.clone(),
                        FungibleConditionCode::SentLe,
                        0,
                    ),
                    TransactionPostCondition::Fungible(
                        PostConditionPrincipal::Standard(recv_addr.clone()),
                        asset_info_1.clone(),
                        FungibleConditionCode::SentLe,
                        0,
                    ),
                    TransactionPostCondition::Fungible(
                        PostConditionPrincipal::Origin,
                        asset_info_2.clone(),
                        FungibleConditionCode::SentLe,
                        123,
                    ),
                ],
                TransactionPostConditionMode::Allow,
                make_account(&origin, 1, 123),
            ),
            (
                true,
                vec![
                    TransactionPostCondition::Fungible(
                        PostConditionPrincipal::Origin,
                        asset_info_1.clone(),
                        FungibleConditionCode::SentGe,
                        123,
                    ),
                    TransactionPostCondition::Fungible(
                        PostConditionPrincipal::Origin,
                        asset_info_3.clone(),
                        FungibleConditionCode::SentGe,
                        0,
                    ),
                    TransactionPostCondition::Fungible(
                        PostConditionPrincipal::Standard(recv_addr.clone()),
                        asset_info_1.clone(),
                        FungibleConditionCode::SentGe,
                        0,
                    ),
                    TransactionPostCondition::Fungible(
                        PostConditionPrincipal::Origin,
                        asset_info_2.clone(),
                        FungibleConditionCode::SentGe,
                        123,
                    ),
                ],
                TransactionPostConditionMode::Allow,
                make_account(&origin, 1, 123),
            ),
            (
                true,
                vec![
                    TransactionPostCondition::Fungible(
                        PostConditionPrincipal::Origin,
                        asset_info_1.clone(),
                        FungibleConditionCode::SentLt,
                        124,
                    ),
                    TransactionPostCondition::Fungible(
                        PostConditionPrincipal::Origin,
                        asset_info_3.clone(),
                        FungibleConditionCode::SentLt,
                        1,
                    ),
                    TransactionPostCondition::Fungible(
                        PostConditionPrincipal::Standard(recv_addr.clone()),
                        asset_info_1.clone(),
                        FungibleConditionCode::SentLt,
                        1,
                    ),
                    TransactionPostCondition::Fungible(
                        PostConditionPrincipal::Origin,
                        asset_info_2.clone(),
                        FungibleConditionCode::SentLt,
                        124,
                    ),
                ],
                TransactionPostConditionMode::Allow,
                make_account(&origin, 1, 123),
            ),
            (
                true,
                vec![
                    TransactionPostCondition::Fungible(
                        PostConditionPrincipal::Origin,
                        asset_info_1.clone(),
                        FungibleConditionCode::SentGt,
                        122,
                    ),
                    TransactionPostCondition::Fungible(
                        PostConditionPrincipal::Origin,
                        asset_info_3.clone(),
                        FungibleConditionCode::SentEq,
                        0,
                    ),
                    TransactionPostCondition::Fungible(
                        PostConditionPrincipal::Standard(recv_addr.clone()),
                        asset_info_1.clone(),
                        FungibleConditionCode::SentEq,
                        0,
                    ),
                    TransactionPostCondition::Fungible(
                        PostConditionPrincipal::Origin,
                        asset_info_2.clone(),
                        FungibleConditionCode::SentGt,
                        122,
                    ),
                ],
                TransactionPostConditionMode::Allow,
                make_account(&origin, 1, 123),
            ),
            // one post-condition on origin in allow mode, explicit origin
            (
                true,
                vec![TransactionPostCondition::Fungible(
                    PostConditionPrincipal::Standard(addr.clone()),
                    asset_info_1.clone(),
                    FungibleConditionCode::SentEq,
                    123,
                )],
                TransactionPostConditionMode::Allow,
                make_account(&origin, 1, 123),
            ),
            (
                true,
                vec![TransactionPostCondition::Fungible(
                    PostConditionPrincipal::Standard(addr.clone()),
                    asset_info_1.clone(),
                    FungibleConditionCode::SentLe,
                    123,
                )],
                TransactionPostConditionMode::Allow,
                make_account(&origin, 1, 123),
            ),
            (
                true,
                vec![TransactionPostCondition::Fungible(
                    PostConditionPrincipal::Standard(addr.clone()),
                    asset_info_1.clone(),
                    FungibleConditionCode::SentGe,
                    123,
                )],
                TransactionPostConditionMode::Allow,
                make_account(&origin, 1, 123),
            ),
            (
                true,
                vec![TransactionPostCondition::Fungible(
                    PostConditionPrincipal::Standard(addr.clone()),
                    asset_info_1.clone(),
                    FungibleConditionCode::SentLt,
                    124,
                )],
                TransactionPostConditionMode::Allow,
                make_account(&origin, 1, 123),
            ),
            (
                true,
                vec![TransactionPostCondition::Fungible(
                    PostConditionPrincipal::Standard(addr.clone()),
                    asset_info_1.clone(),
                    FungibleConditionCode::SentGt,
                    122,
                )],
                TransactionPostConditionMode::Allow,
                make_account(&origin, 1, 123),
            ),
            // two post-conditions on origin in allow mode, explicit origin
            (
                true,
                vec![
                    TransactionPostCondition::Fungible(
                        PostConditionPrincipal::Standard(addr.clone()),
                        asset_info_1.clone(),
                        FungibleConditionCode::SentEq,
                        123,
                    ),
                    TransactionPostCondition::Fungible(
                        PostConditionPrincipal::Standard(addr.clone()),
                        asset_info_2.clone(),
                        FungibleConditionCode::SentEq,
                        123,
                    ),
                ],
                TransactionPostConditionMode::Allow,
                make_account(&origin, 1, 123),
            ),
            (
                true,
                vec![
                    TransactionPostCondition::Fungible(
                        PostConditionPrincipal::Standard(addr.clone()),
                        asset_info_1.clone(),
                        FungibleConditionCode::SentLe,
                        123,
                    ),
                    TransactionPostCondition::Fungible(
                        PostConditionPrincipal::Standard(addr.clone()),
                        asset_info_2.clone(),
                        FungibleConditionCode::SentLe,
                        123,
                    ),
                ],
                TransactionPostConditionMode::Allow,
                make_account(&origin, 1, 123),
            ),
            (
                true,
                vec![
                    TransactionPostCondition::Fungible(
                        PostConditionPrincipal::Standard(addr.clone()),
                        asset_info_1.clone(),
                        FungibleConditionCode::SentGe,
                        123,
                    ),
                    TransactionPostCondition::Fungible(
                        PostConditionPrincipal::Standard(addr.clone()),
                        asset_info_2.clone(),
                        FungibleConditionCode::SentGe,
                        123,
                    ),
                ],
                TransactionPostConditionMode::Allow,
                make_account(&origin, 1, 123),
            ),
            (
                true,
                vec![
                    TransactionPostCondition::Fungible(
                        PostConditionPrincipal::Standard(addr.clone()),
                        asset_info_1.clone(),
                        FungibleConditionCode::SentLt,
                        124,
                    ),
                    TransactionPostCondition::Fungible(
                        PostConditionPrincipal::Standard(addr.clone()),
                        asset_info_2.clone(),
                        FungibleConditionCode::SentLt,
                        124,
                    ),
                ],
                TransactionPostConditionMode::Allow,
                make_account(&origin, 1, 123),
            ),
            (
                true,
                vec![
                    TransactionPostCondition::Fungible(
                        PostConditionPrincipal::Standard(addr.clone()),
                        asset_info_1.clone(),
                        FungibleConditionCode::SentGt,
                        122,
                    ),
                    TransactionPostCondition::Fungible(
                        PostConditionPrincipal::Standard(addr.clone()),
                        asset_info_2.clone(),
                        FungibleConditionCode::SentGt,
                        122,
                    ),
                ],
                TransactionPostConditionMode::Allow,
                make_account(&origin, 1, 123),
            ),
            // three post-conditions on origin in allow mode, one with sending 0 tokens, explicit
            // origin
            (
                true,
                vec![
                    TransactionPostCondition::Fungible(
                        PostConditionPrincipal::Standard(addr.clone()),
                        asset_info_1.clone(),
                        FungibleConditionCode::SentEq,
                        123,
                    ),
                    TransactionPostCondition::Fungible(
                        PostConditionPrincipal::Standard(addr.clone()),
                        asset_info_3.clone(),
                        FungibleConditionCode::SentEq,
                        0,
                    ),
                    TransactionPostCondition::Fungible(
                        PostConditionPrincipal::Standard(addr.clone()),
                        asset_info_2.clone(),
                        FungibleConditionCode::SentEq,
                        123,
                    ),
                ],
                TransactionPostConditionMode::Allow,
                make_account(&origin, 1, 123),
            ),
            (
                true,
                vec![
                    TransactionPostCondition::Fungible(
                        PostConditionPrincipal::Standard(addr.clone()),
                        asset_info_1.clone(),
                        FungibleConditionCode::SentLe,
                        123,
                    ),
                    TransactionPostCondition::Fungible(
                        PostConditionPrincipal::Standard(addr.clone()),
                        asset_info_3.clone(),
                        FungibleConditionCode::SentLe,
                        0,
                    ),
                    TransactionPostCondition::Fungible(
                        PostConditionPrincipal::Standard(addr.clone()),
                        asset_info_2.clone(),
                        FungibleConditionCode::SentLe,
                        123,
                    ),
                ],
                TransactionPostConditionMode::Allow,
                make_account(&origin, 1, 123),
            ),
            (
                true,
                vec![
                    TransactionPostCondition::Fungible(
                        PostConditionPrincipal::Standard(addr.clone()),
                        asset_info_1.clone(),
                        FungibleConditionCode::SentGe,
                        123,
                    ),
                    TransactionPostCondition::Fungible(
                        PostConditionPrincipal::Standard(addr.clone()),
                        asset_info_3.clone(),
                        FungibleConditionCode::SentGe,
                        0,
                    ),
                    TransactionPostCondition::Fungible(
                        PostConditionPrincipal::Standard(addr.clone()),
                        asset_info_2.clone(),
                        FungibleConditionCode::SentGe,
                        123,
                    ),
                ],
                TransactionPostConditionMode::Allow,
                make_account(&origin, 1, 123),
            ),
            (
                true,
                vec![
                    TransactionPostCondition::Fungible(
                        PostConditionPrincipal::Standard(addr.clone()),
                        asset_info_1.clone(),
                        FungibleConditionCode::SentLt,
                        124,
                    ),
                    TransactionPostCondition::Fungible(
                        PostConditionPrincipal::Standard(addr.clone()),
                        asset_info_3.clone(),
                        FungibleConditionCode::SentLt,
                        1,
                    ),
                    TransactionPostCondition::Fungible(
                        PostConditionPrincipal::Standard(addr.clone()),
                        asset_info_2.clone(),
                        FungibleConditionCode::SentLt,
                        124,
                    ),
                ],
                TransactionPostConditionMode::Allow,
                make_account(&origin, 1, 123),
            ),
            (
                true,
                vec![
                    TransactionPostCondition::Fungible(
                        PostConditionPrincipal::Standard(addr.clone()),
                        asset_info_1.clone(),
                        FungibleConditionCode::SentGt,
                        122,
                    ),
                    TransactionPostCondition::Fungible(
                        PostConditionPrincipal::Standard(addr.clone()),
                        asset_info_3.clone(),
                        FungibleConditionCode::SentEq,
                        0,
                    ),
                    TransactionPostCondition::Fungible(
                        PostConditionPrincipal::Standard(addr.clone()),
                        asset_info_2.clone(),
                        FungibleConditionCode::SentGt,
                        122,
                    ),
                ],
                TransactionPostConditionMode::Allow,
                make_account(&origin, 1, 123),
            ),
            // four post-conditions on origin in allow mode, one with sending 0 tokens, one with
            // an unchecked address and a vacuous amount, explicit origin
            (
                true,
                vec![
                    TransactionPostCondition::Fungible(
                        PostConditionPrincipal::Standard(addr.clone()),
                        asset_info_1.clone(),
                        FungibleConditionCode::SentEq,
                        123,
                    ),
                    TransactionPostCondition::Fungible(
                        PostConditionPrincipal::Standard(addr.clone()),
                        asset_info_3.clone(),
                        FungibleConditionCode::SentEq,
                        0,
                    ),
                    TransactionPostCondition::Fungible(
                        PostConditionPrincipal::Standard(recv_addr.clone()),
                        asset_info_1.clone(),
                        FungibleConditionCode::SentEq,
                        0,
                    ),
                    TransactionPostCondition::Fungible(
                        PostConditionPrincipal::Standard(addr.clone()),
                        asset_info_2.clone(),
                        FungibleConditionCode::SentEq,
                        123,
                    ),
                ],
                TransactionPostConditionMode::Allow,
                make_account(&origin, 1, 123),
            ),
            (
                true,
                vec![
                    TransactionPostCondition::Fungible(
                        PostConditionPrincipal::Standard(addr.clone()),
                        asset_info_1.clone(),
                        FungibleConditionCode::SentLe,
                        123,
                    ),
                    TransactionPostCondition::Fungible(
                        PostConditionPrincipal::Standard(addr.clone()),
                        asset_info_3.clone(),
                        FungibleConditionCode::SentLe,
                        0,
                    ),
                    TransactionPostCondition::Fungible(
                        PostConditionPrincipal::Standard(recv_addr.clone()),
                        asset_info_1.clone(),
                        FungibleConditionCode::SentLe,
                        0,
                    ),
                    TransactionPostCondition::Fungible(
                        PostConditionPrincipal::Standard(addr.clone()),
                        asset_info_2.clone(),
                        FungibleConditionCode::SentLe,
                        123,
                    ),
                ],
                TransactionPostConditionMode::Allow,
                make_account(&origin, 1, 123),
            ),
            (
                true,
                vec![
                    TransactionPostCondition::Fungible(
                        PostConditionPrincipal::Standard(addr.clone()),
                        asset_info_1.clone(),
                        FungibleConditionCode::SentGe,
                        123,
                    ),
                    TransactionPostCondition::Fungible(
                        PostConditionPrincipal::Standard(addr.clone()),
                        asset_info_3.clone(),
                        FungibleConditionCode::SentGe,
                        0,
                    ),
                    TransactionPostCondition::Fungible(
                        PostConditionPrincipal::Standard(recv_addr.clone()),
                        asset_info_1.clone(),
                        FungibleConditionCode::SentGe,
                        0,
                    ),
                    TransactionPostCondition::Fungible(
                        PostConditionPrincipal::Standard(addr.clone()),
                        asset_info_2.clone(),
                        FungibleConditionCode::SentGe,
                        123,
                    ),
                ],
                TransactionPostConditionMode::Allow,
                make_account(&origin, 1, 123),
            ),
            (
                true,
                vec![
                    TransactionPostCondition::Fungible(
                        PostConditionPrincipal::Standard(addr.clone()),
                        asset_info_1.clone(),
                        FungibleConditionCode::SentLt,
                        124,
                    ),
                    TransactionPostCondition::Fungible(
                        PostConditionPrincipal::Standard(addr.clone()),
                        asset_info_3.clone(),
                        FungibleConditionCode::SentLt,
                        1,
                    ),
                    TransactionPostCondition::Fungible(
                        PostConditionPrincipal::Standard(recv_addr.clone()),
                        asset_info_1.clone(),
                        FungibleConditionCode::SentLt,
                        1,
                    ),
                    TransactionPostCondition::Fungible(
                        PostConditionPrincipal::Standard(addr.clone()),
                        asset_info_2.clone(),
                        FungibleConditionCode::SentLt,
                        124,
                    ),
                ],
                TransactionPostConditionMode::Allow,
                make_account(&origin, 1, 123),
            ),
            (
                true,
                vec![
                    TransactionPostCondition::Fungible(
                        PostConditionPrincipal::Standard(addr.clone()),
                        asset_info_1.clone(),
                        FungibleConditionCode::SentGt,
                        122,
                    ),
                    TransactionPostCondition::Fungible(
                        PostConditionPrincipal::Standard(addr.clone()),
                        asset_info_3.clone(),
                        FungibleConditionCode::SentEq,
                        0,
                    ),
                    TransactionPostCondition::Fungible(
                        PostConditionPrincipal::Standard(recv_addr.clone()),
                        asset_info_1.clone(),
                        FungibleConditionCode::SentEq,
                        0,
                    ),
                    TransactionPostCondition::Fungible(
                        PostConditionPrincipal::Standard(addr.clone()),
                        asset_info_2.clone(),
                        FungibleConditionCode::SentGt,
                        122,
                    ),
                ],
                TransactionPostConditionMode::Allow,
                make_account(&origin, 1, 123),
            ),
            // no-postconditions in deny mode
            (
                false,
                vec![],
                TransactionPostConditionMode::Deny,
                make_account(&origin, 1, 123),
            ),
            // one post-condition on origin in allow mode
            (
                false,
                vec![TransactionPostCondition::Fungible(
                    PostConditionPrincipal::Origin,
                    asset_info_1.clone(),
                    FungibleConditionCode::SentEq,
                    123,
                )],
                TransactionPostConditionMode::Deny,
                make_account(&origin, 1, 123),
            ),
            (
                false,
                vec![TransactionPostCondition::Fungible(
                    PostConditionPrincipal::Origin,
                    asset_info_1.clone(),
                    FungibleConditionCode::SentLe,
                    123,
                )],
                TransactionPostConditionMode::Deny,
                make_account(&origin, 1, 123),
            ),
            (
                false,
                vec![TransactionPostCondition::Fungible(
                    PostConditionPrincipal::Origin,
                    asset_info_1.clone(),
                    FungibleConditionCode::SentGe,
                    123,
                )],
                TransactionPostConditionMode::Deny,
                make_account(&origin, 1, 123),
            ),
            (
                false,
                vec![TransactionPostCondition::Fungible(
                    PostConditionPrincipal::Origin,
                    asset_info_1.clone(),
                    FungibleConditionCode::SentLt,
                    124,
                )],
                TransactionPostConditionMode::Deny,
                make_account(&origin, 1, 123),
            ),
            (
                false,
                vec![TransactionPostCondition::Fungible(
                    PostConditionPrincipal::Origin,
                    asset_info_1.clone(),
                    FungibleConditionCode::SentGt,
                    122,
                )],
                TransactionPostConditionMode::Deny,
                make_account(&origin, 1, 123),
            ),
            // two post-conditions on origin in allow mode
            (
                true,
                vec![
                    TransactionPostCondition::Fungible(
                        PostConditionPrincipal::Origin,
                        asset_info_1.clone(),
                        FungibleConditionCode::SentEq,
                        123,
                    ),
                    TransactionPostCondition::Fungible(
                        PostConditionPrincipal::Origin,
                        asset_info_2.clone(),
                        FungibleConditionCode::SentEq,
                        123,
                    ),
                ],
                TransactionPostConditionMode::Deny,
                make_account(&origin, 1, 123),
            ),
            (
                true,
                vec![
                    TransactionPostCondition::Fungible(
                        PostConditionPrincipal::Origin,
                        asset_info_1.clone(),
                        FungibleConditionCode::SentLe,
                        123,
                    ),
                    TransactionPostCondition::Fungible(
                        PostConditionPrincipal::Origin,
                        asset_info_2.clone(),
                        FungibleConditionCode::SentLe,
                        123,
                    ),
                ],
                TransactionPostConditionMode::Deny,
                make_account(&origin, 1, 123),
            ),
            (
                true,
                vec![
                    TransactionPostCondition::Fungible(
                        PostConditionPrincipal::Origin,
                        asset_info_1.clone(),
                        FungibleConditionCode::SentGe,
                        123,
                    ),
                    TransactionPostCondition::Fungible(
                        PostConditionPrincipal::Origin,
                        asset_info_2.clone(),
                        FungibleConditionCode::SentGe,
                        123,
                    ),
                ],
                TransactionPostConditionMode::Deny,
                make_account(&origin, 1, 123),
            ),
            (
                true,
                vec![
                    TransactionPostCondition::Fungible(
                        PostConditionPrincipal::Origin,
                        asset_info_1.clone(),
                        FungibleConditionCode::SentLt,
                        124,
                    ),
                    TransactionPostCondition::Fungible(
                        PostConditionPrincipal::Origin,
                        asset_info_2.clone(),
                        FungibleConditionCode::SentLt,
                        124,
                    ),
                ],
                TransactionPostConditionMode::Deny,
                make_account(&origin, 1, 123),
            ),
            (
                true,
                vec![
                    TransactionPostCondition::Fungible(
                        PostConditionPrincipal::Origin,
                        asset_info_1.clone(),
                        FungibleConditionCode::SentGt,
                        122,
                    ),
                    TransactionPostCondition::Fungible(
                        PostConditionPrincipal::Origin,
                        asset_info_2.clone(),
                        FungibleConditionCode::SentGt,
                        122,
                    ),
                ],
                TransactionPostConditionMode::Deny,
                make_account(&origin, 1, 123),
            ),
            // three post-conditions on origin in allow mode, one with sending 0 tokens
            (
                true,
                vec![
                    TransactionPostCondition::Fungible(
                        PostConditionPrincipal::Origin,
                        asset_info_1.clone(),
                        FungibleConditionCode::SentEq,
                        123,
                    ),
                    TransactionPostCondition::Fungible(
                        PostConditionPrincipal::Origin,
                        asset_info_3.clone(),
                        FungibleConditionCode::SentEq,
                        0,
                    ),
                    TransactionPostCondition::Fungible(
                        PostConditionPrincipal::Origin,
                        asset_info_2.clone(),
                        FungibleConditionCode::SentEq,
                        123,
                    ),
                ],
                TransactionPostConditionMode::Deny,
                make_account(&origin, 1, 123),
            ),
            (
                true,
                vec![
                    TransactionPostCondition::Fungible(
                        PostConditionPrincipal::Origin,
                        asset_info_1.clone(),
                        FungibleConditionCode::SentLe,
                        123,
                    ),
                    TransactionPostCondition::Fungible(
                        PostConditionPrincipal::Origin,
                        asset_info_3.clone(),
                        FungibleConditionCode::SentLe,
                        0,
                    ),
                    TransactionPostCondition::Fungible(
                        PostConditionPrincipal::Origin,
                        asset_info_2.clone(),
                        FungibleConditionCode::SentLe,
                        123,
                    ),
                ],
                TransactionPostConditionMode::Deny,
                make_account(&origin, 1, 123),
            ),
            (
                true,
                vec![
                    TransactionPostCondition::Fungible(
                        PostConditionPrincipal::Origin,
                        asset_info_1.clone(),
                        FungibleConditionCode::SentGe,
                        123,
                    ),
                    TransactionPostCondition::Fungible(
                        PostConditionPrincipal::Origin,
                        asset_info_3.clone(),
                        FungibleConditionCode::SentGe,
                        0,
                    ),
                    TransactionPostCondition::Fungible(
                        PostConditionPrincipal::Origin,
                        asset_info_2.clone(),
                        FungibleConditionCode::SentGe,
                        123,
                    ),
                ],
                TransactionPostConditionMode::Deny,
                make_account(&origin, 1, 123),
            ),
            (
                true,
                vec![
                    TransactionPostCondition::Fungible(
                        PostConditionPrincipal::Origin,
                        asset_info_1.clone(),
                        FungibleConditionCode::SentLt,
                        124,
                    ),
                    TransactionPostCondition::Fungible(
                        PostConditionPrincipal::Origin,
                        asset_info_3.clone(),
                        FungibleConditionCode::SentLt,
                        1,
                    ),
                    TransactionPostCondition::Fungible(
                        PostConditionPrincipal::Origin,
                        asset_info_2.clone(),
                        FungibleConditionCode::SentLt,
                        124,
                    ),
                ],
                TransactionPostConditionMode::Deny,
                make_account(&origin, 1, 123),
            ),
            (
                true,
                vec![
                    TransactionPostCondition::Fungible(
                        PostConditionPrincipal::Origin,
                        asset_info_1.clone(),
                        FungibleConditionCode::SentGt,
                        122,
                    ),
                    TransactionPostCondition::Fungible(
                        PostConditionPrincipal::Origin,
                        asset_info_3.clone(),
                        FungibleConditionCode::SentEq,
                        0,
                    ),
                    TransactionPostCondition::Fungible(
                        PostConditionPrincipal::Origin,
                        asset_info_2.clone(),
                        FungibleConditionCode::SentGt,
                        122,
                    ),
                ],
                TransactionPostConditionMode::Deny,
                make_account(&origin, 1, 123),
            ),
            // four post-conditions on origin in allow mode, one with sending 0 tokens, one with
            // an unchecked address and a vacuous amount
            (
                true,
                vec![
                    TransactionPostCondition::Fungible(
                        PostConditionPrincipal::Origin,
                        asset_info_1.clone(),
                        FungibleConditionCode::SentEq,
                        123,
                    ),
                    TransactionPostCondition::Fungible(
                        PostConditionPrincipal::Origin,
                        asset_info_3.clone(),
                        FungibleConditionCode::SentEq,
                        0,
                    ),
                    TransactionPostCondition::Fungible(
                        PostConditionPrincipal::Standard(recv_addr.clone()),
                        asset_info_1.clone(),
                        FungibleConditionCode::SentEq,
                        0,
                    ),
                    TransactionPostCondition::Fungible(
                        PostConditionPrincipal::Origin,
                        asset_info_2.clone(),
                        FungibleConditionCode::SentEq,
                        123,
                    ),
                ],
                TransactionPostConditionMode::Deny,
                make_account(&origin, 1, 123),
            ),
            (
                true,
                vec![
                    TransactionPostCondition::Fungible(
                        PostConditionPrincipal::Origin,
                        asset_info_1.clone(),
                        FungibleConditionCode::SentLe,
                        123,
                    ),
                    TransactionPostCondition::Fungible(
                        PostConditionPrincipal::Origin,
                        asset_info_3.clone(),
                        FungibleConditionCode::SentLe,
                        0,
                    ),
                    TransactionPostCondition::Fungible(
                        PostConditionPrincipal::Standard(recv_addr.clone()),
                        asset_info_1.clone(),
                        FungibleConditionCode::SentLe,
                        0,
                    ),
                    TransactionPostCondition::Fungible(
                        PostConditionPrincipal::Origin,
                        asset_info_2.clone(),
                        FungibleConditionCode::SentLe,
                        123,
                    ),
                ],
                TransactionPostConditionMode::Deny,
                make_account(&origin, 1, 123),
            ),
            (
                true,
                vec![
                    TransactionPostCondition::Fungible(
                        PostConditionPrincipal::Origin,
                        asset_info_1.clone(),
                        FungibleConditionCode::SentGe,
                        123,
                    ),
                    TransactionPostCondition::Fungible(
                        PostConditionPrincipal::Origin,
                        asset_info_3.clone(),
                        FungibleConditionCode::SentGe,
                        0,
                    ),
                    TransactionPostCondition::Fungible(
                        PostConditionPrincipal::Standard(recv_addr.clone()),
                        asset_info_1.clone(),
                        FungibleConditionCode::SentGe,
                        0,
                    ),
                    TransactionPostCondition::Fungible(
                        PostConditionPrincipal::Origin,
                        asset_info_2.clone(),
                        FungibleConditionCode::SentGe,
                        123,
                    ),
                ],
                TransactionPostConditionMode::Deny,
                make_account(&origin, 1, 123),
            ),
            (
                true,
                vec![
                    TransactionPostCondition::Fungible(
                        PostConditionPrincipal::Origin,
                        asset_info_1.clone(),
                        FungibleConditionCode::SentLt,
                        124,
                    ),
                    TransactionPostCondition::Fungible(
                        PostConditionPrincipal::Origin,
                        asset_info_3.clone(),
                        FungibleConditionCode::SentLt,
                        1,
                    ),
                    TransactionPostCondition::Fungible(
                        PostConditionPrincipal::Standard(recv_addr.clone()),
                        asset_info_1.clone(),
                        FungibleConditionCode::SentLt,
                        1,
                    ),
                    TransactionPostCondition::Fungible(
                        PostConditionPrincipal::Origin,
                        asset_info_2.clone(),
                        FungibleConditionCode::SentLt,
                        124,
                    ),
                ],
                TransactionPostConditionMode::Deny,
                make_account(&origin, 1, 123),
            ),
            (
                true,
                vec![
                    TransactionPostCondition::Fungible(
                        PostConditionPrincipal::Origin,
                        asset_info_1.clone(),
                        FungibleConditionCode::SentGt,
                        122,
                    ),
                    TransactionPostCondition::Fungible(
                        PostConditionPrincipal::Origin,
                        asset_info_3.clone(),
                        FungibleConditionCode::SentEq,
                        0,
                    ),
                    TransactionPostCondition::Fungible(
                        PostConditionPrincipal::Standard(recv_addr.clone()),
                        asset_info_1.clone(),
                        FungibleConditionCode::SentEq,
                        0,
                    ),
                    TransactionPostCondition::Fungible(
                        PostConditionPrincipal::Origin,
                        asset_info_2.clone(),
                        FungibleConditionCode::SentGt,
                        122,
                    ),
                ],
                TransactionPostConditionMode::Deny,
                make_account(&origin, 1, 123),
            ),
            // one post-condition on origin in allow mode, explicit origin
            (
                false,
                vec![TransactionPostCondition::Fungible(
                    PostConditionPrincipal::Standard(addr.clone()),
                    asset_info_1.clone(),
                    FungibleConditionCode::SentEq,
                    123,
                )],
                TransactionPostConditionMode::Deny,
                make_account(&origin, 1, 123),
            ),
            (
                false,
                vec![TransactionPostCondition::Fungible(
                    PostConditionPrincipal::Standard(addr.clone()),
                    asset_info_1.clone(),
                    FungibleConditionCode::SentLe,
                    123,
                )],
                TransactionPostConditionMode::Deny,
                make_account(&origin, 1, 123),
            ),
            (
                false,
                vec![TransactionPostCondition::Fungible(
                    PostConditionPrincipal::Standard(addr.clone()),
                    asset_info_1.clone(),
                    FungibleConditionCode::SentGe,
                    123,
                )],
                TransactionPostConditionMode::Deny,
                make_account(&origin, 1, 123),
            ),
            (
                false,
                vec![TransactionPostCondition::Fungible(
                    PostConditionPrincipal::Standard(addr.clone()),
                    asset_info_1.clone(),
                    FungibleConditionCode::SentLt,
                    124,
                )],
                TransactionPostConditionMode::Deny,
                make_account(&origin, 1, 123),
            ),
            (
                false,
                vec![TransactionPostCondition::Fungible(
                    PostConditionPrincipal::Standard(addr.clone()),
                    asset_info_1.clone(),
                    FungibleConditionCode::SentGt,
                    122,
                )],
                TransactionPostConditionMode::Deny,
                make_account(&origin, 1, 123),
            ),
            // two post-conditions on origin in allow mode, explicit origin
            (
                true,
                vec![
                    TransactionPostCondition::Fungible(
                        PostConditionPrincipal::Standard(addr.clone()),
                        asset_info_1.clone(),
                        FungibleConditionCode::SentEq,
                        123,
                    ),
                    TransactionPostCondition::Fungible(
                        PostConditionPrincipal::Standard(addr.clone()),
                        asset_info_2.clone(),
                        FungibleConditionCode::SentEq,
                        123,
                    ),
                ],
                TransactionPostConditionMode::Deny,
                make_account(&origin, 1, 123),
            ),
            (
                true,
                vec![
                    TransactionPostCondition::Fungible(
                        PostConditionPrincipal::Standard(addr.clone()),
                        asset_info_1.clone(),
                        FungibleConditionCode::SentLe,
                        123,
                    ),
                    TransactionPostCondition::Fungible(
                        PostConditionPrincipal::Standard(addr.clone()),
                        asset_info_2.clone(),
                        FungibleConditionCode::SentLe,
                        123,
                    ),
                ],
                TransactionPostConditionMode::Deny,
                make_account(&origin, 1, 123),
            ),
            (
                true,
                vec![
                    TransactionPostCondition::Fungible(
                        PostConditionPrincipal::Standard(addr.clone()),
                        asset_info_1.clone(),
                        FungibleConditionCode::SentGe,
                        123,
                    ),
                    TransactionPostCondition::Fungible(
                        PostConditionPrincipal::Standard(addr.clone()),
                        asset_info_2.clone(),
                        FungibleConditionCode::SentGe,
                        123,
                    ),
                ],
                TransactionPostConditionMode::Deny,
                make_account(&origin, 1, 123),
            ),
            (
                true,
                vec![
                    TransactionPostCondition::Fungible(
                        PostConditionPrincipal::Standard(addr.clone()),
                        asset_info_1.clone(),
                        FungibleConditionCode::SentLt,
                        124,
                    ),
                    TransactionPostCondition::Fungible(
                        PostConditionPrincipal::Standard(addr.clone()),
                        asset_info_2.clone(),
                        FungibleConditionCode::SentLt,
                        124,
                    ),
                ],
                TransactionPostConditionMode::Deny,
                make_account(&origin, 1, 123),
            ),
            (
                true,
                vec![
                    TransactionPostCondition::Fungible(
                        PostConditionPrincipal::Standard(addr.clone()),
                        asset_info_1.clone(),
                        FungibleConditionCode::SentGt,
                        122,
                    ),
                    TransactionPostCondition::Fungible(
                        PostConditionPrincipal::Standard(addr.clone()),
                        asset_info_2.clone(),
                        FungibleConditionCode::SentGt,
                        122,
                    ),
                ],
                TransactionPostConditionMode::Deny,
                make_account(&origin, 1, 123),
            ),
            // three post-conditions on origin in allow mode, one with sending 0 tokens, explicit
            // origin
            (
                true,
                vec![
                    TransactionPostCondition::Fungible(
                        PostConditionPrincipal::Standard(addr.clone()),
                        asset_info_1.clone(),
                        FungibleConditionCode::SentEq,
                        123,
                    ),
                    TransactionPostCondition::Fungible(
                        PostConditionPrincipal::Standard(addr.clone()),
                        asset_info_3.clone(),
                        FungibleConditionCode::SentEq,
                        0,
                    ),
                    TransactionPostCondition::Fungible(
                        PostConditionPrincipal::Standard(addr.clone()),
                        asset_info_2.clone(),
                        FungibleConditionCode::SentEq,
                        123,
                    ),
                ],
                TransactionPostConditionMode::Deny,
                make_account(&origin, 1, 123),
            ),
            (
                true,
                vec![
                    TransactionPostCondition::Fungible(
                        PostConditionPrincipal::Standard(addr.clone()),
                        asset_info_1.clone(),
                        FungibleConditionCode::SentLe,
                        123,
                    ),
                    TransactionPostCondition::Fungible(
                        PostConditionPrincipal::Standard(addr.clone()),
                        asset_info_3.clone(),
                        FungibleConditionCode::SentLe,
                        0,
                    ),
                    TransactionPostCondition::Fungible(
                        PostConditionPrincipal::Standard(addr.clone()),
                        asset_info_2.clone(),
                        FungibleConditionCode::SentLe,
                        123,
                    ),
                ],
                TransactionPostConditionMode::Deny,
                make_account(&origin, 1, 123),
            ),
            (
                true,
                vec![
                    TransactionPostCondition::Fungible(
                        PostConditionPrincipal::Standard(addr.clone()),
                        asset_info_1.clone(),
                        FungibleConditionCode::SentGe,
                        123,
                    ),
                    TransactionPostCondition::Fungible(
                        PostConditionPrincipal::Standard(addr.clone()),
                        asset_info_3.clone(),
                        FungibleConditionCode::SentGe,
                        0,
                    ),
                    TransactionPostCondition::Fungible(
                        PostConditionPrincipal::Standard(addr.clone()),
                        asset_info_2.clone(),
                        FungibleConditionCode::SentGe,
                        123,
                    ),
                ],
                TransactionPostConditionMode::Deny,
                make_account(&origin, 1, 123),
            ),
            (
                true,
                vec![
                    TransactionPostCondition::Fungible(
                        PostConditionPrincipal::Standard(addr.clone()),
                        asset_info_1.clone(),
                        FungibleConditionCode::SentLt,
                        124,
                    ),
                    TransactionPostCondition::Fungible(
                        PostConditionPrincipal::Standard(addr.clone()),
                        asset_info_3.clone(),
                        FungibleConditionCode::SentLt,
                        1,
                    ),
                    TransactionPostCondition::Fungible(
                        PostConditionPrincipal::Standard(addr.clone()),
                        asset_info_2.clone(),
                        FungibleConditionCode::SentLt,
                        124,
                    ),
                ],
                TransactionPostConditionMode::Deny,
                make_account(&origin, 1, 123),
            ),
            (
                true,
                vec![
                    TransactionPostCondition::Fungible(
                        PostConditionPrincipal::Standard(addr.clone()),
                        asset_info_1.clone(),
                        FungibleConditionCode::SentGt,
                        122,
                    ),
                    TransactionPostCondition::Fungible(
                        PostConditionPrincipal::Standard(addr.clone()),
                        asset_info_3.clone(),
                        FungibleConditionCode::SentEq,
                        0,
                    ),
                    TransactionPostCondition::Fungible(
                        PostConditionPrincipal::Standard(addr.clone()),
                        asset_info_2.clone(),
                        FungibleConditionCode::SentGt,
                        122,
                    ),
                ],
                TransactionPostConditionMode::Deny,
                make_account(&origin, 1, 123),
            ),
            // four post-conditions on origin in allow mode, one with sending 0 tokens, one with
            // an unchecked address and a vacuous amount, explicit origin
            (
                true,
                vec![
                    TransactionPostCondition::Fungible(
                        PostConditionPrincipal::Standard(addr.clone()),
                        asset_info_1.clone(),
                        FungibleConditionCode::SentEq,
                        123,
                    ),
                    TransactionPostCondition::Fungible(
                        PostConditionPrincipal::Standard(addr.clone()),
                        asset_info_3.clone(),
                        FungibleConditionCode::SentEq,
                        0,
                    ),
                    TransactionPostCondition::Fungible(
                        PostConditionPrincipal::Standard(recv_addr.clone()),
                        asset_info_1.clone(),
                        FungibleConditionCode::SentEq,
                        0,
                    ),
                    TransactionPostCondition::Fungible(
                        PostConditionPrincipal::Standard(addr.clone()),
                        asset_info_2.clone(),
                        FungibleConditionCode::SentEq,
                        123,
                    ),
                ],
                TransactionPostConditionMode::Deny,
                make_account(&origin, 1, 123),
            ),
            (
                true,
                vec![
                    TransactionPostCondition::Fungible(
                        PostConditionPrincipal::Standard(addr.clone()),
                        asset_info_1.clone(),
                        FungibleConditionCode::SentLe,
                        123,
                    ),
                    TransactionPostCondition::Fungible(
                        PostConditionPrincipal::Standard(addr.clone()),
                        asset_info_3.clone(),
                        FungibleConditionCode::SentLe,
                        0,
                    ),
                    TransactionPostCondition::Fungible(
                        PostConditionPrincipal::Standard(recv_addr.clone()),
                        asset_info_1.clone(),
                        FungibleConditionCode::SentLe,
                        0,
                    ),
                    TransactionPostCondition::Fungible(
                        PostConditionPrincipal::Standard(addr.clone()),
                        asset_info_2.clone(),
                        FungibleConditionCode::SentLe,
                        123,
                    ),
                ],
                TransactionPostConditionMode::Deny,
                make_account(&origin, 1, 123),
            ),
            (
                true,
                vec![
                    TransactionPostCondition::Fungible(
                        PostConditionPrincipal::Standard(addr.clone()),
                        asset_info_1.clone(),
                        FungibleConditionCode::SentGe,
                        123,
                    ),
                    TransactionPostCondition::Fungible(
                        PostConditionPrincipal::Standard(addr.clone()),
                        asset_info_3.clone(),
                        FungibleConditionCode::SentGe,
                        0,
                    ),
                    TransactionPostCondition::Fungible(
                        PostConditionPrincipal::Standard(recv_addr.clone()),
                        asset_info_1.clone(),
                        FungibleConditionCode::SentGe,
                        0,
                    ),
                    TransactionPostCondition::Fungible(
                        PostConditionPrincipal::Standard(addr.clone()),
                        asset_info_2.clone(),
                        FungibleConditionCode::SentGe,
                        123,
                    ),
                ],
                TransactionPostConditionMode::Deny,
                make_account(&origin, 1, 123),
            ),
            (
                true,
                vec![
                    TransactionPostCondition::Fungible(
                        PostConditionPrincipal::Standard(addr.clone()),
                        asset_info_1.clone(),
                        FungibleConditionCode::SentLt,
                        124,
                    ),
                    TransactionPostCondition::Fungible(
                        PostConditionPrincipal::Standard(addr.clone()),
                        asset_info_3.clone(),
                        FungibleConditionCode::SentLt,
                        1,
                    ),
                    TransactionPostCondition::Fungible(
                        PostConditionPrincipal::Standard(recv_addr.clone()),
                        asset_info_1.clone(),
                        FungibleConditionCode::SentLt,
                        1,
                    ),
                    TransactionPostCondition::Fungible(
                        PostConditionPrincipal::Standard(addr.clone()),
                        asset_info_2.clone(),
                        FungibleConditionCode::SentLt,
                        124,
                    ),
                ],
                TransactionPostConditionMode::Deny,
                make_account(&origin, 1, 123),
            ),
            (
                true,
                vec![
                    TransactionPostCondition::Fungible(
                        PostConditionPrincipal::Standard(addr.clone()),
                        asset_info_1.clone(),
                        FungibleConditionCode::SentGt,
                        122,
                    ),
                    TransactionPostCondition::Fungible(
                        PostConditionPrincipal::Standard(addr.clone()),
                        asset_info_3.clone(),
                        FungibleConditionCode::SentEq,
                        0,
                    ),
                    TransactionPostCondition::Fungible(
                        PostConditionPrincipal::Standard(recv_addr.clone()),
                        asset_info_1.clone(),
                        FungibleConditionCode::SentEq,
                        0,
                    ),
                    TransactionPostCondition::Fungible(
                        PostConditionPrincipal::Standard(addr.clone()),
                        asset_info_2.clone(),
                        FungibleConditionCode::SentGt,
                        122,
                    ),
                ],
                TransactionPostConditionMode::Deny,
                make_account(&origin, 1, 123),
            ),
        ];

        for test in tests {
            let expected_result = test.0;
            let post_conditions = &test.1;
            let mode = &test.2;
            let origin = &test.3;

            let result = StacksChainState::check_transaction_postconditions(
                post_conditions,
                mode,
                origin,
                &ft_transfer_2,
            );
            if result != expected_result {
                eprintln!(
                    "test failed:\nasset map: {:?}\nscenario: {:?}\n",
                    &ft_transfer_2, &test
                );
                assert!(false);
            }
        }
    }

    #[test]
    fn test_check_postconditions_multiple_nfts() {
        let privk = StacksPrivateKey::from_hex(
            "6d430bb91222408e7706c9001cfaeb91b08c2be6d5ac95779ab52c6b431950e001",
        )
        .unwrap();
        let auth = TransactionAuth::from_p2pkh(&privk).unwrap();
        let addr = auth.origin().address_testnet();
        let origin = addr.to_account_principal();
        let _recv_addr = StacksAddress {
            version: 1,
            bytes: Hash160([0xff; 20]),
        };
        let contract_addr = StacksAddress {
            version: 1,
            bytes: Hash160([0x01; 20]),
        };

        let asset_info = AssetInfo {
            contract_address: contract_addr.clone(),
            contract_name: ContractName::try_from("hello-world").unwrap(),
            asset_name: ClarityName::try_from("test-asset").unwrap(),
        };

        let asset_id = AssetIdentifier {
            contract_identifier: QualifiedContractIdentifier::new(
                StandardPrincipalData::from(asset_info.contract_address),
                asset_info.contract_name.clone(),
            ),
            asset_name: asset_info.asset_name.clone(),
        };

        // multi-nft transfer
        let mut nft_transfer_2 = AssetMap::new();
        nft_transfer_2.add_asset_transfer(&origin, asset_id.clone(), Value::Int(1));
        nft_transfer_2.add_asset_transfer(&origin, asset_id.clone(), Value::Int(2));

        let tests = vec![
            // no post-conditions in allow mode
            (
                true,
                vec![],
                TransactionPostConditionMode::Allow,
                make_account(&origin, 1, 123),
            ),
            // one post-condition on origin in allow mode
            (
                true,
                vec![TransactionPostCondition::Nonfungible(
                    PostConditionPrincipal::Origin,
                    asset_info.clone(),
                    Value::Int(1),
                    NonfungibleConditionCode::Sent,
                )],
                TransactionPostConditionMode::Allow,
                make_account(&origin, 1, 123),
            ),
            (
                true,
                vec![TransactionPostCondition::Nonfungible(
                    PostConditionPrincipal::Origin,
                    asset_info.clone(),
                    Value::Int(2),
                    NonfungibleConditionCode::Sent,
                )],
                TransactionPostConditionMode::Allow,
                make_account(&origin, 1, 123),
            ),
            // two post-conditions on origin in allow mode
            (
                true,
                vec![
                    TransactionPostCondition::Nonfungible(
                        PostConditionPrincipal::Origin,
                        asset_info.clone(),
                        Value::Int(1),
                        NonfungibleConditionCode::Sent,
                    ),
                    TransactionPostCondition::Nonfungible(
                        PostConditionPrincipal::Origin,
                        asset_info.clone(),
                        Value::Int(2),
                        NonfungibleConditionCode::Sent,
                    ),
                ],
                TransactionPostConditionMode::Allow,
                make_account(&origin, 1, 123),
            ),
            // post-condition on a non-sent asset
            (
                true,
                vec![
                    TransactionPostCondition::Nonfungible(
                        PostConditionPrincipal::Origin,
                        asset_info.clone(),
                        Value::Int(1),
                        NonfungibleConditionCode::Sent,
                    ),
                    TransactionPostCondition::Nonfungible(
                        PostConditionPrincipal::Origin,
                        asset_info.clone(),
                        Value::Int(2),
                        NonfungibleConditionCode::Sent,
                    ),
                    TransactionPostCondition::Nonfungible(
                        PostConditionPrincipal::Origin,
                        asset_info.clone(),
                        Value::Int(3),
                        NonfungibleConditionCode::NotSent,
                    ),
                ],
                TransactionPostConditionMode::Allow,
                make_account(&origin, 1, 123),
            ),
            // one post-condition on origin in allow mode, explicit origin
            (
                true,
                vec![TransactionPostCondition::Nonfungible(
                    PostConditionPrincipal::Standard(addr.clone()),
                    asset_info.clone(),
                    Value::Int(1),
                    NonfungibleConditionCode::Sent,
                )],
                TransactionPostConditionMode::Allow,
                make_account(&origin, 1, 123),
            ),
            (
                true,
                vec![TransactionPostCondition::Nonfungible(
                    PostConditionPrincipal::Standard(addr.clone()),
                    asset_info.clone(),
                    Value::Int(2),
                    NonfungibleConditionCode::Sent,
                )],
                TransactionPostConditionMode::Allow,
                make_account(&origin, 1, 123),
            ),
            // two post-conditions on origin in allow mode, explicit origin
            (
                true,
                vec![
                    TransactionPostCondition::Nonfungible(
                        PostConditionPrincipal::Standard(addr.clone()),
                        asset_info.clone(),
                        Value::Int(1),
                        NonfungibleConditionCode::Sent,
                    ),
                    TransactionPostCondition::Nonfungible(
                        PostConditionPrincipal::Standard(addr.clone()),
                        asset_info.clone(),
                        Value::Int(2),
                        NonfungibleConditionCode::Sent,
                    ),
                ],
                TransactionPostConditionMode::Allow,
                make_account(&origin, 1, 123),
            ),
            // post-condition on a non-sent asset, explicit origin
            (
                true,
                vec![
                    TransactionPostCondition::Nonfungible(
                        PostConditionPrincipal::Standard(addr.clone()),
                        asset_info.clone(),
                        Value::Int(1),
                        NonfungibleConditionCode::Sent,
                    ),
                    TransactionPostCondition::Nonfungible(
                        PostConditionPrincipal::Standard(addr.clone()),
                        asset_info.clone(),
                        Value::Int(2),
                        NonfungibleConditionCode::Sent,
                    ),
                    TransactionPostCondition::Nonfungible(
                        PostConditionPrincipal::Standard(addr.clone()),
                        asset_info.clone(),
                        Value::Int(3),
                        NonfungibleConditionCode::NotSent,
                    ),
                ],
                TransactionPostConditionMode::Allow,
                make_account(&origin, 1, 123),
            ),
            // no post-conditions in deny mode
            (
                false,
                vec![],
                TransactionPostConditionMode::Deny,
                make_account(&origin, 1, 123),
            ),
            // one post-condition on origin in deny mode
            (
                false,
                vec![TransactionPostCondition::Nonfungible(
                    PostConditionPrincipal::Origin,
                    asset_info.clone(),
                    Value::Int(1),
                    NonfungibleConditionCode::Sent,
                )],
                TransactionPostConditionMode::Deny,
                make_account(&origin, 1, 123),
            ),
            (
                false,
                vec![TransactionPostCondition::Nonfungible(
                    PostConditionPrincipal::Origin,
                    asset_info.clone(),
                    Value::Int(2),
                    NonfungibleConditionCode::Sent,
                )],
                TransactionPostConditionMode::Deny,
                make_account(&origin, 1, 123),
            ),
            // two post-conditions on origin in allow mode
            (
                true,
                vec![
                    TransactionPostCondition::Nonfungible(
                        PostConditionPrincipal::Origin,
                        asset_info.clone(),
                        Value::Int(1),
                        NonfungibleConditionCode::Sent,
                    ),
                    TransactionPostCondition::Nonfungible(
                        PostConditionPrincipal::Origin,
                        asset_info.clone(),
                        Value::Int(2),
                        NonfungibleConditionCode::Sent,
                    ),
                ],
                TransactionPostConditionMode::Allow,
                make_account(&origin, 1, 123),
            ),
            // post-condition on a non-sent asset
            (
                true,
                vec![
                    TransactionPostCondition::Nonfungible(
                        PostConditionPrincipal::Origin,
                        asset_info.clone(),
                        Value::Int(1),
                        NonfungibleConditionCode::Sent,
                    ),
                    TransactionPostCondition::Nonfungible(
                        PostConditionPrincipal::Origin,
                        asset_info.clone(),
                        Value::Int(2),
                        NonfungibleConditionCode::Sent,
                    ),
                    TransactionPostCondition::Nonfungible(
                        PostConditionPrincipal::Origin,
                        asset_info.clone(),
                        Value::Int(3),
                        NonfungibleConditionCode::NotSent,
                    ),
                ],
                TransactionPostConditionMode::Deny,
                make_account(&origin, 1, 123),
            ),
            // one post-condition on origin in deny mode, explicit origin
            (
                false,
                vec![TransactionPostCondition::Nonfungible(
                    PostConditionPrincipal::Standard(addr.clone()),
                    asset_info.clone(),
                    Value::Int(1),
                    NonfungibleConditionCode::Sent,
                )],
                TransactionPostConditionMode::Deny,
                make_account(&origin, 1, 123),
            ),
            (
                false,
                vec![TransactionPostCondition::Nonfungible(
                    PostConditionPrincipal::Standard(addr.clone()),
                    asset_info.clone(),
                    Value::Int(2),
                    NonfungibleConditionCode::Sent,
                )],
                TransactionPostConditionMode::Deny,
                make_account(&origin, 1, 123),
            ),
            // two post-conditions on origin in allow mode, explicit origin
            (
                true,
                vec![
                    TransactionPostCondition::Nonfungible(
                        PostConditionPrincipal::Standard(addr.clone()),
                        asset_info.clone(),
                        Value::Int(1),
                        NonfungibleConditionCode::Sent,
                    ),
                    TransactionPostCondition::Nonfungible(
                        PostConditionPrincipal::Standard(addr.clone()),
                        asset_info.clone(),
                        Value::Int(2),
                        NonfungibleConditionCode::Sent,
                    ),
                ],
                TransactionPostConditionMode::Allow,
                make_account(&origin, 1, 123),
            ),
            // post-condition on a non-sent asset, explicit origin
            (
                true,
                vec![
                    TransactionPostCondition::Nonfungible(
                        PostConditionPrincipal::Standard(addr.clone()),
                        asset_info.clone(),
                        Value::Int(1),
                        NonfungibleConditionCode::Sent,
                    ),
                    TransactionPostCondition::Nonfungible(
                        PostConditionPrincipal::Standard(addr.clone()),
                        asset_info.clone(),
                        Value::Int(2),
                        NonfungibleConditionCode::Sent,
                    ),
                    TransactionPostCondition::Nonfungible(
                        PostConditionPrincipal::Standard(addr.clone()),
                        asset_info.clone(),
                        Value::Int(3),
                        NonfungibleConditionCode::NotSent,
                    ),
                ],
                TransactionPostConditionMode::Deny,
                make_account(&origin, 1, 123),
            ),
        ];

        for test in tests.iter() {
            let expected_result = test.0;
            let post_conditions = &test.1;
            let mode = &test.2;
            let origin = &test.3;

            let result = StacksChainState::check_transaction_postconditions(
                post_conditions,
                mode,
                origin,
                &nft_transfer_2,
            );
            if result != expected_result {
                eprintln!(
                    "test failed:\nasset map: {:?}\nscenario: {:?}\n",
                    &nft_transfer_2, &test
                );
                assert!(false);
            }
        }
    }

    #[test]
    fn test_check_postconditions_stx() {
        let privk = StacksPrivateKey::from_hex(
            "6d430bb91222408e7706c9001cfaeb91b08c2be6d5ac95779ab52c6b431950e001",
        )
        .unwrap();
        let auth = TransactionAuth::from_p2pkh(&privk).unwrap();
        let addr = auth.origin().address_testnet();
        let origin = addr.to_account_principal();
        let _recv_addr = StacksAddress {
            version: 1,
            bytes: Hash160([0xff; 20]),
        };

        // stx-transfer for 123 microstx
        let mut stx_asset_map = AssetMap::new();
        stx_asset_map.add_stx_transfer(&origin, 123).unwrap();

        // stx-burn for 123 microstx
        let mut stx_burn_asset_map = AssetMap::new();
        stx_burn_asset_map.add_stx_burn(&origin, 123).unwrap();

        // stx-transfer and stx-burn for a total of 123 microstx
        let mut stx_transfer_burn_asset_map = AssetMap::new();
        stx_transfer_burn_asset_map
            .add_stx_transfer(&origin, 100)
            .unwrap();
        stx_transfer_burn_asset_map
            .add_stx_burn(&origin, 23)
            .unwrap();

        let tests = vec![
            // no post-conditions in allow mode
            (
                true,
                vec![],
                TransactionPostConditionMode::Allow,
                make_account(&origin, 1, 123),
            ), // should pass
            // post-conditions on origin in allow mode
            (
                true,
                vec![TransactionPostCondition::STX(
                    PostConditionPrincipal::Origin,
                    FungibleConditionCode::SentEq,
                    123,
                )],
                TransactionPostConditionMode::Allow,
                make_account(&origin, 1, 123),
            ), // should pass
            (
                true,
                vec![TransactionPostCondition::STX(
                    PostConditionPrincipal::Origin,
                    FungibleConditionCode::SentLe,
                    123,
                )],
                TransactionPostConditionMode::Allow,
                make_account(&origin, 1, 123),
            ), // should pass
            (
                true,
                vec![TransactionPostCondition::STX(
                    PostConditionPrincipal::Origin,
                    FungibleConditionCode::SentGe,
                    123,
                )],
                TransactionPostConditionMode::Allow,
                make_account(&origin, 1, 123),
            ), // should pass
            (
                true,
                vec![TransactionPostCondition::STX(
                    PostConditionPrincipal::Origin,
                    FungibleConditionCode::SentLt,
                    124,
                )],
                TransactionPostConditionMode::Allow,
                make_account(&origin, 1, 123),
            ), // should pass
            (
                true,
                vec![TransactionPostCondition::STX(
                    PostConditionPrincipal::Origin,
                    FungibleConditionCode::SentGt,
                    122,
                )],
                TransactionPostConditionMode::Allow,
                make_account(&origin, 1, 123),
            ), // should pass
            // post-conditions with an explicitly-set address in allow mode
            (
                true,
                vec![TransactionPostCondition::STX(
                    PostConditionPrincipal::Standard(addr.clone()),
                    FungibleConditionCode::SentEq,
                    123,
                )],
                TransactionPostConditionMode::Allow,
                make_account(&origin, 1, 123),
            ), // should pass
            (
                true,
                vec![TransactionPostCondition::STX(
                    PostConditionPrincipal::Standard(addr.clone()),
                    FungibleConditionCode::SentLe,
                    123,
                )],
                TransactionPostConditionMode::Allow,
                make_account(&origin, 1, 123),
            ), // should pass
            (
                true,
                vec![TransactionPostCondition::STX(
                    PostConditionPrincipal::Standard(addr.clone()),
                    FungibleConditionCode::SentGe,
                    123,
                )],
                TransactionPostConditionMode::Allow,
                make_account(&origin, 1, 123),
            ), // should pass
            (
                true,
                vec![TransactionPostCondition::STX(
                    PostConditionPrincipal::Standard(addr.clone()),
                    FungibleConditionCode::SentLt,
                    124,
                )],
                TransactionPostConditionMode::Allow,
                make_account(&origin, 1, 123),
            ), // should pass
            (
                true,
                vec![TransactionPostCondition::STX(
                    PostConditionPrincipal::Standard(addr.clone()),
                    FungibleConditionCode::SentGt,
                    122,
                )],
                TransactionPostConditionMode::Allow,
                make_account(&origin, 1, 123),
            ), // should pass
            // post-conditions with an unrelated contract address in allow mode
            (
                true,
                vec![TransactionPostCondition::STX(
                    PostConditionPrincipal::Contract(
                        addr.clone(),
                        ContractName::try_from("hello-world").unwrap(),
                    ),
                    FungibleConditionCode::SentEq,
                    0,
                )],
                TransactionPostConditionMode::Allow,
                make_account(&origin, 1, 123),
            ), // should pass
            (
                true,
                vec![TransactionPostCondition::STX(
                    PostConditionPrincipal::Contract(
                        addr.clone(),
                        ContractName::try_from("hello-world").unwrap(),
                    ),
                    FungibleConditionCode::SentLe,
                    0,
                )],
                TransactionPostConditionMode::Allow,
                make_account(&origin, 1, 123),
            ), // should pass
            (
                true,
                vec![TransactionPostCondition::STX(
                    PostConditionPrincipal::Contract(
                        addr.clone(),
                        ContractName::try_from("hello-world").unwrap(),
                    ),
                    FungibleConditionCode::SentGe,
                    0,
                )],
                TransactionPostConditionMode::Allow,
                make_account(&origin, 1, 123),
            ), // should pass
            (
                true,
                vec![TransactionPostCondition::STX(
                    PostConditionPrincipal::Contract(
                        addr.clone(),
                        ContractName::try_from("hello-world").unwrap(),
                    ),
                    FungibleConditionCode::SentLt,
                    1,
                )],
                TransactionPostConditionMode::Allow,
                make_account(&origin, 1, 123),
            ), // should pass
            // post-conditions with both the origin and an unrelated contract address in allow mode
            (
                true,
                vec![
                    TransactionPostCondition::STX(
                        PostConditionPrincipal::Contract(
                            addr.clone(),
                            ContractName::try_from("hello-world").unwrap(),
                        ),
                        FungibleConditionCode::SentEq,
                        0,
                    ),
                    TransactionPostCondition::STX(
                        PostConditionPrincipal::Origin,
                        FungibleConditionCode::SentEq,
                        123,
                    ),
                ],
                TransactionPostConditionMode::Allow,
                make_account(&origin, 1, 123),
            ), // should pass
            (
                true,
                vec![
                    TransactionPostCondition::STX(
                        PostConditionPrincipal::Contract(
                            addr.clone(),
                            ContractName::try_from("hello-world").unwrap(),
                        ),
                        FungibleConditionCode::SentLe,
                        0,
                    ),
                    TransactionPostCondition::STX(
                        PostConditionPrincipal::Origin,
                        FungibleConditionCode::SentLe,
                        123,
                    ),
                ],
                TransactionPostConditionMode::Allow,
                make_account(&origin, 1, 123),
            ), // should pass
            (
                true,
                vec![
                    TransactionPostCondition::STX(
                        PostConditionPrincipal::Contract(
                            addr.clone(),
                            ContractName::try_from("hello-world").unwrap(),
                        ),
                        FungibleConditionCode::SentGe,
                        0,
                    ),
                    TransactionPostCondition::STX(
                        PostConditionPrincipal::Origin,
                        FungibleConditionCode::SentGe,
                        123,
                    ),
                ],
                TransactionPostConditionMode::Allow,
                make_account(&origin, 1, 123),
            ), // should pass
            (
                true,
                vec![
                    TransactionPostCondition::STX(
                        PostConditionPrincipal::Contract(
                            addr.clone(),
                            ContractName::try_from("hello-world").unwrap(),
                        ),
                        FungibleConditionCode::SentLt,
                        1,
                    ),
                    TransactionPostCondition::STX(
                        PostConditionPrincipal::Origin,
                        FungibleConditionCode::SentLt,
                        124,
                    ),
                ],
                TransactionPostConditionMode::Allow,
                make_account(&origin, 1, 123),
            ), // should pass
            // post-conditions that fail since the amount is wrong
            (
                false,
                vec![TransactionPostCondition::STX(
                    PostConditionPrincipal::Origin,
                    FungibleConditionCode::SentEq,
                    124,
                )],
                TransactionPostConditionMode::Allow,
                make_account(&origin, 1, 123),
            ), // should fail
            (
                false,
                vec![TransactionPostCondition::STX(
                    PostConditionPrincipal::Origin,
                    FungibleConditionCode::SentLe,
                    122,
                )],
                TransactionPostConditionMode::Allow,
                make_account(&origin, 1, 123),
            ), // should fail
            (
                false,
                vec![TransactionPostCondition::STX(
                    PostConditionPrincipal::Origin,
                    FungibleConditionCode::SentGe,
                    124,
                )],
                TransactionPostConditionMode::Allow,
                make_account(&origin, 1, 123),
            ), // should fail
            (
                false,
                vec![TransactionPostCondition::STX(
                    PostConditionPrincipal::Origin,
                    FungibleConditionCode::SentLt,
                    122,
                )],
                TransactionPostConditionMode::Allow,
                make_account(&origin, 1, 123),
            ), // should fail
            (
                false,
                vec![TransactionPostCondition::STX(
                    PostConditionPrincipal::Origin,
                    FungibleConditionCode::SentGt,
                    124,
                )],
                TransactionPostConditionMode::Allow,
                make_account(&origin, 1, 123),
            ), // should fail
            // no post-conditions in deny mode (should fail)
            (
                false,
                vec![],
                TransactionPostConditionMode::Deny,
                make_account(&origin, 1, 123),
            ), // should fail
            // post-conditions on origin in deny mode (should all pass since origin is specified
            (
                true,
                vec![TransactionPostCondition::STX(
                    PostConditionPrincipal::Origin,
                    FungibleConditionCode::SentEq,
                    123,
                )],
                TransactionPostConditionMode::Deny,
                make_account(&origin, 1, 123),
            ), // should pass
            (
                true,
                vec![TransactionPostCondition::STX(
                    PostConditionPrincipal::Origin,
                    FungibleConditionCode::SentLe,
                    123,
                )],
                TransactionPostConditionMode::Deny,
                make_account(&origin, 1, 123),
            ), // should pass
            (
                true,
                vec![TransactionPostCondition::STX(
                    PostConditionPrincipal::Origin,
                    FungibleConditionCode::SentGe,
                    123,
                )],
                TransactionPostConditionMode::Deny,
                make_account(&origin, 1, 123),
            ), // should pass
            (
                true,
                vec![TransactionPostCondition::STX(
                    PostConditionPrincipal::Origin,
                    FungibleConditionCode::SentLt,
                    124,
                )],
                TransactionPostConditionMode::Deny,
                make_account(&origin, 1, 123),
            ), // should pass
            (
                true,
                vec![TransactionPostCondition::STX(
                    PostConditionPrincipal::Origin,
                    FungibleConditionCode::SentGt,
                    122,
                )],
                TransactionPostConditionMode::Deny,
                make_account(&origin, 1, 123),
            ), // should pass
            // post-conditions with an explicitly-set address in deny mode (should all pass since
            // address matches the address in the asset map)
            (
                true,
                vec![TransactionPostCondition::STX(
                    PostConditionPrincipal::Standard(addr.clone()),
                    FungibleConditionCode::SentEq,
                    123,
                )],
                TransactionPostConditionMode::Deny,
                make_account(&origin, 1, 123),
            ), // should pass
            (
                true,
                vec![TransactionPostCondition::STX(
                    PostConditionPrincipal::Standard(addr.clone()),
                    FungibleConditionCode::SentLe,
                    123,
                )],
                TransactionPostConditionMode::Deny,
                make_account(&origin, 1, 123),
            ), // should pass
            (
                true,
                vec![TransactionPostCondition::STX(
                    PostConditionPrincipal::Standard(addr.clone()),
                    FungibleConditionCode::SentGe,
                    123,
                )],
                TransactionPostConditionMode::Deny,
                make_account(&origin, 1, 123),
            ), // should pass
            (
                true,
                vec![TransactionPostCondition::STX(
                    PostConditionPrincipal::Standard(addr.clone()),
                    FungibleConditionCode::SentLt,
                    124,
                )],
                TransactionPostConditionMode::Deny,
                make_account(&origin, 1, 123),
            ), // should pass
            (
                true,
                vec![TransactionPostCondition::STX(
                    PostConditionPrincipal::Standard(addr.clone()),
                    FungibleConditionCode::SentGt,
                    122,
                )],
                TransactionPostConditionMode::Deny,
                make_account(&origin, 1, 123),
            ), // should pass
            // post-conditions with an unrelated contract address in allow mode, with check on
            // origin (should all pass)
            (
                true,
                vec![
                    TransactionPostCondition::STX(
                        PostConditionPrincipal::Contract(
                            addr.clone(),
                            ContractName::try_from("hello-world").unwrap(),
                        ),
                        FungibleConditionCode::SentEq,
                        0,
                    ),
                    TransactionPostCondition::STX(
                        PostConditionPrincipal::Origin,
                        FungibleConditionCode::SentEq,
                        123,
                    ),
                ],
                TransactionPostConditionMode::Allow,
                make_account(&origin, 1, 123),
            ), // should fail
            (
                true,
                vec![
                    TransactionPostCondition::STX(
                        PostConditionPrincipal::Contract(
                            addr.clone(),
                            ContractName::try_from("hello-world").unwrap(),
                        ),
                        FungibleConditionCode::SentLe,
                        0,
                    ),
                    TransactionPostCondition::STX(
                        PostConditionPrincipal::Origin,
                        FungibleConditionCode::SentEq,
                        123,
                    ),
                ],
                TransactionPostConditionMode::Allow,
                make_account(&origin, 1, 123),
            ), // should fail
            (
                true,
                vec![
                    TransactionPostCondition::STX(
                        PostConditionPrincipal::Contract(
                            addr.clone(),
                            ContractName::try_from("hello-world").unwrap(),
                        ),
                        FungibleConditionCode::SentGe,
                        0,
                    ),
                    TransactionPostCondition::STX(
                        PostConditionPrincipal::Origin,
                        FungibleConditionCode::SentEq,
                        123,
                    ),
                ],
                TransactionPostConditionMode::Allow,
                make_account(&origin, 1, 123),
            ), // should fail
            (
                true,
                vec![
                    TransactionPostCondition::STX(
                        PostConditionPrincipal::Contract(
                            addr.clone(),
                            ContractName::try_from("hello-world").unwrap(),
                        ),
                        FungibleConditionCode::SentLt,
                        1,
                    ),
                    TransactionPostCondition::STX(
                        PostConditionPrincipal::Origin,
                        FungibleConditionCode::SentEq,
                        123,
                    ),
                ],
                TransactionPostConditionMode::Allow,
                make_account(&origin, 1, 123),
            ), // should fail
            // post-conditions with an unrelated contract address in deny mode (should all fail
            // since stx-transfer isn't covered)
            (
                false,
                vec![TransactionPostCondition::STX(
                    PostConditionPrincipal::Contract(
                        addr.clone(),
                        ContractName::try_from("hello-world").unwrap(),
                    ),
                    FungibleConditionCode::SentEq,
                    0,
                )],
                TransactionPostConditionMode::Deny,
                make_account(&origin, 1, 123),
            ), // should fail
            (
                false,
                vec![TransactionPostCondition::STX(
                    PostConditionPrincipal::Contract(
                        addr.clone(),
                        ContractName::try_from("hello-world").unwrap(),
                    ),
                    FungibleConditionCode::SentLe,
                    0,
                )],
                TransactionPostConditionMode::Deny,
                make_account(&origin, 1, 123),
            ), // should fail
            (
                false,
                vec![TransactionPostCondition::STX(
                    PostConditionPrincipal::Contract(
                        addr.clone(),
                        ContractName::try_from("hello-world").unwrap(),
                    ),
                    FungibleConditionCode::SentGe,
                    0,
                )],
                TransactionPostConditionMode::Deny,
                make_account(&origin, 1, 123),
            ), // should fail
            (
                false,
                vec![TransactionPostCondition::STX(
                    PostConditionPrincipal::Contract(
                        addr.clone(),
                        ContractName::try_from("hello-world").unwrap(),
                    ),
                    FungibleConditionCode::SentLt,
                    1,
                )],
                TransactionPostConditionMode::Deny,
                make_account(&origin, 1, 123),
            ), // should fail
            // post-conditions with an unrelated contract address in deny mode, with check on
            // origin (should all pass)
            (
                true,
                vec![
                    TransactionPostCondition::STX(
                        PostConditionPrincipal::Contract(
                            addr.clone(),
                            ContractName::try_from("hello-world").unwrap(),
                        ),
                        FungibleConditionCode::SentEq,
                        0,
                    ),
                    TransactionPostCondition::STX(
                        PostConditionPrincipal::Origin,
                        FungibleConditionCode::SentEq,
                        123,
                    ),
                ],
                TransactionPostConditionMode::Deny,
                make_account(&origin, 1, 123),
            ), // should fail
            (
                true,
                vec![
                    TransactionPostCondition::STX(
                        PostConditionPrincipal::Contract(
                            addr.clone(),
                            ContractName::try_from("hello-world").unwrap(),
                        ),
                        FungibleConditionCode::SentLe,
                        0,
                    ),
                    TransactionPostCondition::STX(
                        PostConditionPrincipal::Origin,
                        FungibleConditionCode::SentEq,
                        123,
                    ),
                ],
                TransactionPostConditionMode::Deny,
                make_account(&origin, 1, 123),
            ), // should fail
            (
                true,
                vec![
                    TransactionPostCondition::STX(
                        PostConditionPrincipal::Contract(
                            addr.clone(),
                            ContractName::try_from("hello-world").unwrap(),
                        ),
                        FungibleConditionCode::SentGe,
                        0,
                    ),
                    TransactionPostCondition::STX(
                        PostConditionPrincipal::Origin,
                        FungibleConditionCode::SentEq,
                        123,
                    ),
                ],
                TransactionPostConditionMode::Deny,
                make_account(&origin, 1, 123),
            ), // should fail
            (
                true,
                vec![
                    TransactionPostCondition::STX(
                        PostConditionPrincipal::Contract(
                            addr.clone(),
                            ContractName::try_from("hello-world").unwrap(),
                        ),
                        FungibleConditionCode::SentLt,
                        1,
                    ),
                    TransactionPostCondition::STX(
                        PostConditionPrincipal::Origin,
                        FungibleConditionCode::SentEq,
                        123,
                    ),
                ],
                TransactionPostConditionMode::Deny,
                make_account(&origin, 1, 123),
            ), // should fail
            // post-conditions with both the origin and an unrelated contract address in deny mode (should all pass)
            (
                true,
                vec![
                    TransactionPostCondition::STX(
                        PostConditionPrincipal::Contract(
                            addr.clone(),
                            ContractName::try_from("hello-world").unwrap(),
                        ),
                        FungibleConditionCode::SentEq,
                        0,
                    ),
                    TransactionPostCondition::STX(
                        PostConditionPrincipal::Origin,
                        FungibleConditionCode::SentEq,
                        123,
                    ),
                ],
                TransactionPostConditionMode::Deny,
                make_account(&origin, 1, 123),
            ), // should pass
            (
                true,
                vec![
                    TransactionPostCondition::STX(
                        PostConditionPrincipal::Contract(
                            addr.clone(),
                            ContractName::try_from("hello-world").unwrap(),
                        ),
                        FungibleConditionCode::SentLe,
                        0,
                    ),
                    TransactionPostCondition::STX(
                        PostConditionPrincipal::Origin,
                        FungibleConditionCode::SentLe,
                        123,
                    ),
                ],
                TransactionPostConditionMode::Deny,
                make_account(&origin, 1, 123),
            ), // should pass
            (
                true,
                vec![
                    TransactionPostCondition::STX(
                        PostConditionPrincipal::Contract(
                            addr.clone(),
                            ContractName::try_from("hello-world").unwrap(),
                        ),
                        FungibleConditionCode::SentGe,
                        0,
                    ),
                    TransactionPostCondition::STX(
                        PostConditionPrincipal::Origin,
                        FungibleConditionCode::SentGe,
                        123,
                    ),
                ],
                TransactionPostConditionMode::Deny,
                make_account(&origin, 1, 123),
            ), // should pass
            (
                true,
                vec![
                    TransactionPostCondition::STX(
                        PostConditionPrincipal::Contract(
                            addr.clone(),
                            ContractName::try_from("hello-world").unwrap(),
                        ),
                        FungibleConditionCode::SentLt,
                        1,
                    ),
                    TransactionPostCondition::STX(
                        PostConditionPrincipal::Origin,
                        FungibleConditionCode::SentLt,
                        124,
                    ),
                ],
                TransactionPostConditionMode::Deny,
                make_account(&origin, 1, 123),
            ), // should pass
            // post-conditions that fail since the amount is wrong, even though all principals are
            // covered
            (
                false,
                vec![TransactionPostCondition::STX(
                    PostConditionPrincipal::Origin,
                    FungibleConditionCode::SentEq,
                    124,
                )],
                TransactionPostConditionMode::Deny,
                make_account(&origin, 1, 123),
            ), // should fail
            (
                false,
                vec![TransactionPostCondition::STX(
                    PostConditionPrincipal::Origin,
                    FungibleConditionCode::SentLe,
                    122,
                )],
                TransactionPostConditionMode::Deny,
                make_account(&origin, 1, 123),
            ), // should fail
            (
                false,
                vec![TransactionPostCondition::STX(
                    PostConditionPrincipal::Origin,
                    FungibleConditionCode::SentGe,
                    124,
                )],
                TransactionPostConditionMode::Deny,
                make_account(&origin, 1, 123),
            ), // should fail
            (
                false,
                vec![TransactionPostCondition::STX(
                    PostConditionPrincipal::Origin,
                    FungibleConditionCode::SentLt,
                    122,
                )],
                TransactionPostConditionMode::Deny,
                make_account(&origin, 1, 123),
            ), // should fail
            (
                false,
                vec![TransactionPostCondition::STX(
                    PostConditionPrincipal::Origin,
                    FungibleConditionCode::SentGt,
                    124,
                )],
                TransactionPostConditionMode::Deny,
                make_account(&origin, 1, 123),
            ), // should fail
        ];

        for asset_map in &[
            &stx_asset_map,
            &stx_burn_asset_map,
            &stx_transfer_burn_asset_map,
        ] {
            for test in tests.iter() {
                let expected_result = test.0;
                let post_conditions = &test.1;
                let post_condition_mode = &test.2;
                let origin_account = &test.3;

                let result = StacksChainState::check_transaction_postconditions(
                    post_conditions,
                    post_condition_mode,
                    origin_account,
                    asset_map,
                );
                if result != expected_result {
                    eprintln!(
                        "test failed:\nasset map: {:?}\nscenario: {:?}\n",
                        asset_map, &test
                    );
                    assert!(false);
                }
            }
        }
    }

    #[test]
    fn process_smart_contract_fee_check() {
        let contract = r#"
        (define-public (send-stx (amount uint) (recipient principal))
            (stx-transfer? amount tx-sender recipient))
        "#;

        let privk = StacksPrivateKey::from_hex(
            "6d430bb91222408e7706c9001cfaeb91b08c2be6d5ac95779ab52c6b431950e001",
        )
        .unwrap();
        let auth = TransactionAuth::from_p2pkh(&privk).unwrap();
        let addr = auth.origin().address_testnet();

        let balances = vec![(addr.clone(), 1000000000)];

        let mut chainstate = instantiate_chainstate_with_balances(
            false,
            0x80000000,
            "process-smart-contract-fee_check",
            balances,
        );

        let mut tx_contract_create = StacksTransaction::new(
            TransactionVersion::Testnet,
            auth.clone(),
            TransactionPayload::new_smart_contract(
                &"hello-world".to_string(),
                &contract.to_string(),
            )
            .unwrap(),
        );

        tx_contract_create.chain_id = 0x80000000;
        tx_contract_create.set_fee_rate(0);

        let mut signer = StacksTransactionSigner::new(&tx_contract_create);
        signer.sign_origin(&privk).unwrap();

        let signed_contract_tx = signer.get_tx().unwrap();

        let mut tx_contract_call = StacksTransaction::new(
            TransactionVersion::Testnet,
            auth.clone(),
            TransactionPayload::new_contract_call(
                addr.clone(),
                "hello-world",
                "send-stx",
                vec![
                    Value::UInt(1000000000),
                    Value::Principal(PrincipalData::from(
                        StacksAddress::from_string("ST1H1B54MY50RMBRRKS7GV2ZWG79RZ1RQ1ETW4E01")
                            .unwrap(),
                    )),
                ],
            )
            .unwrap(),
        );

        tx_contract_call.chain_id = 0x80000000;
        tx_contract_call.set_fee_rate(1);
        tx_contract_call.set_origin_nonce(1);
        tx_contract_call.post_condition_mode = TransactionPostConditionMode::Allow;

        let mut signer = StacksTransactionSigner::new(&tx_contract_call);
        signer.sign_origin(&privk).unwrap();

        let signed_contract_call_tx = signer.get_tx().unwrap();

        let mut conn = chainstate.block_begin(
            &NULL_BURN_STATE_DB,
            &FIRST_BURNCHAIN_CONSENSUS_HASH,
            &FIRST_STACKS_BLOCK_HASH,
            &ConsensusHash([1u8; 20]),
            &BlockHeaderHash([1u8; 32]),
        );
        let (fee, _) =
            StacksChainState::process_transaction(&mut conn, &signed_contract_tx, false).unwrap();
        let err = StacksChainState::process_transaction(&mut conn, &signed_contract_call_tx, false)
            .unwrap_err();

        conn.commit_block();

        eprintln!("{:?}", &err);
        assert_eq!(fee, 0);
        if let Error::InvalidFee = err {
        } else {
            assert!(false)
        };
    }

    fn make_signed_microblock(
        block_privk: &StacksPrivateKey,
        tx_privk: &StacksPrivateKey,
        parent_block: BlockHeaderHash,
        seq: u16,
    ) -> StacksMicroblock {
        // make transaction
        let contract = r#"
        (define-public (send-stx (amount uint) (recipient principal))
            (stx-transfer? amount tx-sender recipient))
        "#;

        let auth = TransactionAuth::from_p2pkh(&tx_privk).unwrap();
        let addr = auth.origin().address_testnet();

        let mut rng = rand::thread_rng();

        let mut tx_contract_create = StacksTransaction::new(
            TransactionVersion::Testnet,
            auth.clone(),
            TransactionPayload::new_smart_contract(
                &format!("hello-world-{}", &rng.gen::<u32>()),
                &contract.to_string(),
            )
            .unwrap(),
        );

        tx_contract_create.chain_id = 0x80000000;
        tx_contract_create.set_fee_rate(0);

        let mut signer = StacksTransactionSigner::new(&tx_contract_create);
        signer.sign_origin(&tx_privk).unwrap();

        let signed_contract_tx = signer.get_tx().unwrap();

        // make block
        let txs = vec![signed_contract_tx];
        let txid_vecs = txs.iter().map(|tx| tx.txid().as_bytes().to_vec()).collect();
        let merkle_tree = MerkleTree::<Sha512Trunc256Sum>::new(&txid_vecs);
        let tx_merkle_root = merkle_tree.root();

        let mut mblock = StacksMicroblock {
            header: StacksMicroblockHeader {
                version: 0x12,
                sequence: seq,
                prev_block: parent_block,
                tx_merkle_root: tx_merkle_root,
                signature: MessageSignature([0u8; 65]),
            },
            txs: txs,
        };
        mblock.sign(block_privk).unwrap();
        mblock
    }

    #[test]
    fn process_poison_microblock_same_block() {
        let privk = StacksPrivateKey::from_hex(
            "6d430bb91222408e7706c9001cfaeb91b08c2be6d5ac95779ab52c6b431950e001",
        )
        .unwrap();
        let auth = TransactionAuth::from_p2pkh(&privk).unwrap();
        let addr = auth.origin().address_testnet();

        let balances = vec![(addr.clone(), 1000000000)];

        let mut chainstate = instantiate_chainstate_with_balances(
            false,
            0x80000000,
            "process-poison-microblock",
            balances,
        );

        let block_privk = StacksPrivateKey::from_hex(
            "2f90f1b148207a110aa58d1b998510407420d7a8065d4fdfc0bbe22c5d9f1c6a01",
        )
        .unwrap();

        let block_pubkh =
            Hash160::from_node_public_key(&StacksPublicKey::from_private(&block_privk));

        let reporter_privk = StacksPrivateKey::from_hex(
            "e606e944014b2a9788d0e3c8defaf6bc44b1e3ab881aaba32faa6e32002b7e1f01",
        )
        .unwrap();
        let reporter_addr = TransactionAuth::from_p2pkh(&reporter_privk)
            .unwrap()
            .origin()
            .address_testnet();

        let mut conn = chainstate.block_begin(
            &NULL_BURN_STATE_DB,
            &FIRST_BURNCHAIN_CONSENSUS_HASH,
            &FIRST_STACKS_BLOCK_HASH,
            &ConsensusHash([1u8; 20]),
            &BlockHeaderHash([1u8; 32]),
        );

        StacksChainState::insert_microblock_pubkey_hash(&mut conn, 1, &block_pubkh).unwrap();

        let height_opt =
            StacksChainState::has_microblock_pubkey_hash(&mut conn, &block_pubkh).unwrap();
        assert_eq!(height_opt.unwrap(), 1);

        // make poison
        let mblock_1 =
            make_signed_microblock(&block_privk, &privk, BlockHeaderHash([0x11; 32]), 123);
        let mblock_2 =
            make_signed_microblock(&block_privk, &privk, BlockHeaderHash([0x11; 32]), 123);
        assert!(mblock_1 != mblock_2);

        // report poison (in the same block)
        let mut tx_poison_microblock = StacksTransaction::new(
            TransactionVersion::Testnet,
            TransactionAuth::from_p2pkh(&reporter_privk).unwrap(),
            TransactionPayload::PoisonMicroblock(mblock_1.header.clone(), mblock_2.header.clone()),
        );

        tx_poison_microblock.chain_id = 0x80000000;
        tx_poison_microblock.set_fee_rate(0);

        let mut signer = StacksTransactionSigner::new(&tx_poison_microblock);
        signer.sign_origin(&reporter_privk).unwrap();
        let signed_tx_poison_microblock = signer.get_tx().unwrap();

        // process it!
        let (fee, receipt) =
            StacksChainState::process_transaction(&mut conn, &signed_tx_poison_microblock, false)
                .unwrap();

        // there must be a poison record for this microblock, from the reporter, for the microblock
        // sequence.
        let report_opt = StacksChainState::get_poison_microblock_report(&mut conn, 1).unwrap();
        assert_eq!(report_opt.unwrap(), (reporter_addr, 123));

        // result must encode poison information
        let result_data = receipt.result.expect_tuple();

        let height = result_data
            .get("block_height")
            .unwrap()
            .to_owned()
            .expect_u128();
        let mblock_pubkh = result_data
            .get("microblock_pubkey_hash")
            .unwrap()
            .to_owned()
            .expect_buff(20);
        let reporter = result_data
            .get("reporter")
            .unwrap()
            .to_owned()
            .expect_principal();
        let seq = result_data
            .get("sequence")
            .unwrap()
            .to_owned()
            .expect_u128();

        assert_eq!(height, 1);
        assert_eq!(mblock_pubkh, block_pubkh.0.to_vec());
        assert_eq!(seq, 123);
        assert_eq!(reporter, reporter_addr.to_account_principal());

        conn.commit_block();
    }

    #[test]
    fn process_poison_microblock_invalid_transaction() {
        let privk = StacksPrivateKey::from_hex(
            "6d430bb91222408e7706c9001cfaeb91b08c2be6d5ac95779ab52c6b431950e001",
        )
        .unwrap();
        let auth = TransactionAuth::from_p2pkh(&privk).unwrap();
        let addr = auth.origin().address_testnet();

        let balances = vec![(addr.clone(), 1000000000)];

        let mut chainstate = instantiate_chainstate_with_balances(
            false,
            0x80000000,
            "process-poison-microblock-invalid-transaction",
            balances,
        );

        let block_privk = StacksPrivateKey::from_hex(
            "2f90f1b148207a110aa58d1b998510407420d7a8065d4fdfc0bbe22c5d9f1c6a01",
        )
        .unwrap();

        let block_pubkh =
            Hash160::from_node_public_key(&StacksPublicKey::from_private(&block_privk));

        let reporter_privk = StacksPrivateKey::from_hex(
            "e606e944014b2a9788d0e3c8defaf6bc44b1e3ab881aaba32faa6e32002b7e1f01",
        )
        .unwrap();
        let reporter_addr = TransactionAuth::from_p2pkh(&reporter_privk)
            .unwrap()
            .origin()
            .address_testnet();

        let mut conn = chainstate.block_begin(
            &NULL_BURN_STATE_DB,
            &FIRST_BURNCHAIN_CONSENSUS_HASH,
            &FIRST_STACKS_BLOCK_HASH,
            &ConsensusHash([1u8; 20]),
            &BlockHeaderHash([1u8; 32]),
        );

        StacksChainState::insert_microblock_pubkey_hash(&mut conn, 1, &block_pubkh).unwrap();

        let height_opt =
            StacksChainState::has_microblock_pubkey_hash(&mut conn, &block_pubkh).unwrap();
        assert_eq!(height_opt.unwrap(), 1);

        // make poison, but for an unknown microblock fork
        let mblock_1 = make_signed_microblock(&privk, &privk, BlockHeaderHash([0x11; 32]), 123);
        let mblock_2 = make_signed_microblock(&privk, &privk, BlockHeaderHash([0x11; 32]), 123);
        assert!(mblock_1 != mblock_2);

        // report poison (in the same block)
        let mut tx_poison_microblock = StacksTransaction::new(
            TransactionVersion::Testnet,
            TransactionAuth::from_p2pkh(&reporter_privk).unwrap(),
            TransactionPayload::PoisonMicroblock(mblock_1.header.clone(), mblock_2.header.clone()),
        );

        tx_poison_microblock.chain_id = 0x80000000;
        tx_poison_microblock.set_fee_rate(0);

        let mut signer = StacksTransactionSigner::new(&tx_poison_microblock);
        signer.sign_origin(&reporter_privk).unwrap();
        let signed_tx_poison_microblock = signer.get_tx().unwrap();

        // should fail to process -- the transaction is invalid if it doesn't point to a known
        // microblock pubkey hash.
        let err =
            StacksChainState::process_transaction(&mut conn, &signed_tx_poison_microblock, false)
                .unwrap_err();
        if let Error::ClarityError(clarity_error::BadTransaction(msg)) = err {
            assert!(msg.find("never seen in this fork").is_some());
        } else {
            assert!(false);
        }
        conn.commit_block();
    }

    #[test]
    fn process_poison_microblock_multiple_same_block() {
        let privk = StacksPrivateKey::from_hex(
            "6d430bb91222408e7706c9001cfaeb91b08c2be6d5ac95779ab52c6b431950e001",
        )
        .unwrap();
        let auth = TransactionAuth::from_p2pkh(&privk).unwrap();
        let addr = auth.origin().address_testnet();

        let balances = vec![(addr.clone(), 1000000000)];

        let mut chainstate = instantiate_chainstate_with_balances(
            false,
            0x80000000,
            "process-poison-microblock-multiple-same-block",
            balances,
        );

        let block_privk = StacksPrivateKey::from_hex(
            "2f90f1b148207a110aa58d1b998510407420d7a8065d4fdfc0bbe22c5d9f1c6a01",
        )
        .unwrap();

        let block_pubkh =
            Hash160::from_node_public_key(&StacksPublicKey::from_private(&block_privk));

        let reporter_privk_1 = StacksPrivateKey::from_hex(
            "e606e944014b2a9788d0e3c8defaf6bc44b1e3ab881aaba32faa6e32002b7e1f01",
        )
        .unwrap();
        let reporter_privk_2 = StacksPrivateKey::from_hex(
            "ca7ba28b9604418413a16d74e7dbe5c3e0012281183f590940bab0208c40faee01",
        )
        .unwrap();
        let reporter_addr_1 = TransactionAuth::from_p2pkh(&reporter_privk_1)
            .unwrap()
            .origin()
            .address_testnet();
        let reporter_addr_2 = TransactionAuth::from_p2pkh(&reporter_privk_2)
            .unwrap()
            .origin()
            .address_testnet();

        let mut conn = chainstate.block_begin(
            &NULL_BURN_STATE_DB,
            &FIRST_BURNCHAIN_CONSENSUS_HASH,
            &FIRST_STACKS_BLOCK_HASH,
            &ConsensusHash([1u8; 20]),
            &BlockHeaderHash([1u8; 32]),
        );

        StacksChainState::insert_microblock_pubkey_hash(&mut conn, 1, &block_pubkh).unwrap();

        let height_opt =
            StacksChainState::has_microblock_pubkey_hash(&mut conn, &block_pubkh).unwrap();
        assert_eq!(height_opt.unwrap(), 1);

        // make two sets of poisons
        let mblock_1_1 =
            make_signed_microblock(&block_privk, &privk, BlockHeaderHash([0x11; 32]), 123);
        let mblock_1_2 =
            make_signed_microblock(&block_privk, &privk, BlockHeaderHash([0x11; 32]), 123);
        assert!(mblock_1_1 != mblock_1_2);

        // report poison (in the same block)
        let mut tx_poison_microblock_1 = StacksTransaction::new(
            TransactionVersion::Testnet,
            TransactionAuth::from_p2pkh(&reporter_privk_1).unwrap(),
            TransactionPayload::PoisonMicroblock(
                mblock_1_1.header.clone(),
                mblock_1_2.header.clone(),
            ),
        );

        tx_poison_microblock_1.chain_id = 0x80000000;
        tx_poison_microblock_1.set_fee_rate(0);

        let mut signer = StacksTransactionSigner::new(&tx_poison_microblock_1);
        signer.sign_origin(&reporter_privk_1).unwrap();
        let signed_tx_poison_microblock_1 = signer.get_tx().unwrap();

        // make two sets of poisons
        let mblock_2_1 =
            make_signed_microblock(&block_privk, &privk, BlockHeaderHash([0x10; 32]), 122);
        let mblock_2_2 =
            make_signed_microblock(&block_privk, &privk, BlockHeaderHash([0x10; 32]), 122);
        assert!(mblock_2_1 != mblock_2_2);

        // report poison (in the same block)
        let mut tx_poison_microblock_2 = StacksTransaction::new(
            TransactionVersion::Testnet,
            TransactionAuth::from_p2pkh(&reporter_privk_2).unwrap(),
            TransactionPayload::PoisonMicroblock(
                mblock_2_1.header.clone(),
                mblock_2_2.header.clone(),
            ),
        );

        tx_poison_microblock_2.chain_id = 0x80000000;
        tx_poison_microblock_2.set_fee_rate(0);

        let mut signer = StacksTransactionSigner::new(&tx_poison_microblock_2);
        signer.sign_origin(&reporter_privk_2).unwrap();
        let signed_tx_poison_microblock_2 = signer.get_tx().unwrap();

        // process it!
        let (fee, receipt) =
            StacksChainState::process_transaction(&mut conn, &signed_tx_poison_microblock_1, false)
                .unwrap();

        // there must be a poison record for this microblock, from the reporter, for the microblock
        // sequence.
        let report_opt = StacksChainState::get_poison_microblock_report(&mut conn, 1).unwrap();
        assert_eq!(report_opt.unwrap(), (reporter_addr_1, 123));

        // process the second one!
        let (fee, receipt) =
            StacksChainState::process_transaction(&mut conn, &signed_tx_poison_microblock_2, false)
                .unwrap();

        // there must be a poison record for this microblock, from the reporter, for the microblock
        // sequence.  Moreover, since the fork was earlier in the stream, the second reporter gets
        // it.
        let report_opt = StacksChainState::get_poison_microblock_report(&mut conn, 1).unwrap();
        assert_eq!(report_opt.unwrap(), (reporter_addr_2, 122));

        // result must encode poison information
        let result_data = receipt.result.expect_tuple();

        let height = result_data
            .get("block_height")
            .unwrap()
            .to_owned()
            .expect_u128();
        let mblock_pubkh = result_data
            .get("microblock_pubkey_hash")
            .unwrap()
            .to_owned()
            .expect_buff(20);
        let reporter = result_data
            .get("reporter")
            .unwrap()
            .to_owned()
            .expect_principal();
        let seq = result_data
            .get("sequence")
            .unwrap()
            .to_owned()
            .expect_u128();

        assert_eq!(height, 1);
        assert_eq!(mblock_pubkh, block_pubkh.0.to_vec());
        assert_eq!(seq, 122);
        assert_eq!(reporter, reporter_addr_2.to_account_principal());

        conn.commit_block();
    }
}<|MERGE_RESOLUTION|>--- conflicted
+++ resolved
@@ -39,14 +39,10 @@
 
 use net::Error as net_error;
 
-<<<<<<< HEAD
-use vm::types::{PrincipalData, QualifiedContractIdentifier, StandardPrincipalData, TupleData};
-=======
 use vm::types::{
     AssetIdentifier, BuffData, PrincipalData, QualifiedContractIdentifier, SequenceData,
     StandardPrincipalData, TupleData, TypeSignature, Value,
 };
->>>>>>> be91dae3
 
 use vm::contexts::{AssetMap, AssetMapEntry, Environment};
 
