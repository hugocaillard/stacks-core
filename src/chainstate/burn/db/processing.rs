/*
 copyright: (c) 2013-2020 by Blockstack PBC, a public benefit corporation.

 This file is part of Blockstack.

 Blockstack is free software. You may redistribute or modify
 it under the terms of the GNU General Public License as published by
 the Free Software Foundation, either version 3 of the License or
 (at your option) any later version.

 Blockstack is distributed in the hope that it will be useful,
 but WITHOUT ANY WARRANTY, including without the implied warranty of
 MERCHANTABILITY or FITNESS FOR A PARTICULAR PURPOSE. See the
 GNU General Public License for more details.

 You should have received a copy of the GNU General Public License
 along with Blockstack. If not, see <http://www.gnu.org/licenses/>.
*/

use chainstate::burn::{
    BlockSnapshot,
};

use chainstate::burn::db::sortdb::{
    SortitionId, SortitionHandleTx, PoxId
};

use chainstate::coordinator::{
    RewardCycleInfo
};

use chainstate::burn::operations::{
    BlockstackOperation,
    BlockstackOperationType
};

use burnchains::{
    BurnchainHeaderHash, Burnchain, BurnchainBlockHeader, BurnchainStateTransition,
    Error as BurnchainError
};

use chainstate::stacks::index::{
    TrieHash, MarfTrieId, storage::TrieFileStorage,
    marf::MARF, MARFValue, Error as MARFError
};

use util::db::Error as DBError;

use address::AddressHashMode;

impl <'a> SortitionHandleTx <'a> {
    /// Run a blockstack operation's "check()" method and return the result.
    fn check_transaction(&self, burnchain: &Burnchain, blockstack_op: &BlockstackOperationType) -> Result<(), BurnchainError> {
        match blockstack_op {
            BlockstackOperationType::LeaderKeyRegister(ref op) => {
                op.check(burnchain, &self.as_conn())
                    .map_err(|e| {
                        warn!("REJECTED({}) leader key register {} at {},{}: {:?}", op.block_height, &op.txid, op.block_height, op.vtxindex, &e);
                        BurnchainError::OpError(e)
                    })
            },
            BlockstackOperationType::LeaderBlockCommit(ref op) => {
                op.check(burnchain, &self.as_conn())
                    .map_err(|e| {
                        warn!("REJECTED({}) leader block commit {} at {},{}: {:?}", op.block_height, &op.txid, op.block_height, op.vtxindex, &e);
                        BurnchainError::OpError(e)
                    })
            },
            BlockstackOperationType::UserBurnSupport(ref op) => {
                op.check(burnchain, &self.as_conn())
                    .map_err(|e| {
                        warn!("REJECTED({}) user burn support {} at {},{}: {:?}", op.block_height, &op.txid, op.block_height, op.vtxindex, &e);
                        BurnchainError::OpError(e)
                    })
            }
        }
    }

    /// Generate the list of blockstack operations that will be snapshotted -- a subset of the
    /// blockstack operations extracted from get_blockstack_transactions.
    /// Return the list of parsed blockstack operations whose check() method has returned true.
    fn check_block_ops(&self, burnchain: &Burnchain, mut block_ops: Vec<BlockstackOperationType>) -> Result<Vec<BlockstackOperationType>, BurnchainError> {
        debug!("Check Blockstack transactions from sortition_id: {}", &self.context.chain_tip);

        // classify and check each transaction
        block_ops.retain(|blockstack_op| {
            self.check_transaction(burnchain, blockstack_op)
                .is_ok()
        });

        // block-wide check: no duplicate keys registered
        let ret_filtered = Burnchain::filter_block_VRF_dups(block_ops);
        assert!(Burnchain::ops_are_sorted(&ret_filtered));
    
        // block-wide check: at most one block-commit can consume a VRF key
        let ret_filtered = Burnchain::filter_block_commits_with_same_VRF_key(ret_filtered);
        assert!(Burnchain::ops_are_sorted(&ret_filtered));

        Ok(ret_filtered)
    }

    /// Process all block's checked transactions 
    /// * make the burn distribution
    /// * insert the ones that went into the burn distribution
    /// * snapshot the block and run the sortition
    /// * return the snapshot (and sortition results)
    fn process_checked_block_ops(&mut self, burnchain: &Burnchain, parent_snapshot: &BlockSnapshot,
                                 block_header: &BurnchainBlockHeader, this_block_ops: &Vec<BlockstackOperationType>,
                                 next_pox_info: Option<RewardCycleInfo>, parent_pox: PoxId) -> Result<(BlockSnapshot, BurnchainStateTransition), BurnchainError> {
        let this_block_height = block_header.block_height;
        let this_block_hash = block_header.block_hash.clone();

        // make the burn distribution, and in doing so, identify the user burns that we'll keep
        let state_transition = BurnchainStateTransition::from_block_ops(&self.as_conn(), parent_snapshot, this_block_ops)
            .map_err(|e| {
                error!("TRANSACTION ABORTED when converting {} blockstack operations in block {} ({}) to a burn distribution: {:?}", this_block_ops.len(), this_block_height, &this_block_hash, e);
                e
            })?;

        let txids = state_transition.accepted_ops.iter().map(|ref op| op.txid()).collect();

        let mut next_pox = parent_pox;
        if let Some(ref next_pox_info) = next_pox_info {
            if next_pox_info.anchor_block_known {
                info!("Begin reward-cycle sortition with present anchor block={:?}", &next_pox_info.anchor_block);
                next_pox.extend_with_present_block();
            } else {
                info!("Begin reward-cycle sortition with absent anchor block={:?}", &next_pox_info.anchor_block);
                next_pox.extend_with_not_present_block();
            }
        };

        let next_sortition_id = SortitionId::new(&this_block_hash, &next_pox);

        // do the cryptographic sortition and pick the next winning block.
<<<<<<< HEAD
        let mut snapshot = BlockSnapshot::make_snapshot(&self.as_conn(), burnchain, &next_sortition_id,
=======
        let mut snapshot = BlockSnapshot::make_snapshot(&self.as_conn(), burnchain, &next_sortition_id, &next_pox,
>>>>>>> f3f4d7ca
                                                        parent_snapshot, block_header, &state_transition.burn_dist, &txids)
            .map_err(|e| {
                error!("TRANSACTION ABORTED when taking snapshot at block {} ({}): {:?}", this_block_height, &this_block_hash, e);
                BurnchainError::DBError(e)
            })?;
        
        // store the snapshot
        let index_root = self.append_chain_tip_snapshot(
            parent_snapshot, &snapshot, &state_transition.accepted_ops, &state_transition.consumed_leader_keys, next_pox_info)?;

        snapshot.index_root = index_root;

        debug!("OPS-HASH({}): {}", this_block_height, &snapshot.ops_hash);
        debug!("INDEX-ROOT({}): {}", this_block_height, &snapshot.index_root);
        debug!("SORTITION-HASH({}): {}", this_block_height, &snapshot.sortition_hash);
        debug!("CONSENSUS({}): {}", this_block_height, &snapshot.consensus_hash);
        Ok((snapshot, state_transition))
    }

    /// Check and then commit all blockstack operations to our chainstate.
    /// * pull out all the transactions that are blockstack ops
    /// * select the ones that are _valid_ 
    /// * do a cryptographic sortition to select the next Stacks block
    /// * commit all valid transactions
    /// * commit the results of the sortition
    /// Returns the BlockSnapshot created from this block.
    pub fn process_block_ops(&mut self, burnchain: &Burnchain, parent_snapshot: &BlockSnapshot, block_header: &BurnchainBlockHeader,
                             mut blockstack_txs: Vec<BlockstackOperationType>, next_pox_info: Option<RewardCycleInfo>, parent_pox: PoxId) -> Result<(BlockSnapshot, BurnchainStateTransition), BurnchainError> {
        debug!("BEGIN({}) block ({},{}) with sortition_id: {}", block_header.block_height, block_header.block_hash,
               block_header.parent_block_hash, &self.context.chain_tip);
        debug!("Append {} operation(s) from block {} {}", blockstack_txs.len(), block_header.block_height, &block_header.block_hash);

        blockstack_txs.sort_by(|ref a, ref b| a.vtxindex().partial_cmp(&b.vtxindex()).unwrap());

        // check each transaction, and filter out only the ones that are valid 
        let block_ops = self.check_block_ops(burnchain, blockstack_txs)
            .map_err(|e| {
                error!("TRANSACTION ABORTED when checking block {} ({}): {:?}", block_header.block_height, &block_header.block_hash, e);
                e
            })?;

        // process them 
        let res = self.process_checked_block_ops(burnchain, parent_snapshot, block_header, &block_ops, next_pox_info, parent_pox)
            .map_err(|e| {
                error!("TRANSACTION ABORTED when snapshotting block {} ({}): {:?}", block_header.block_height, &block_header.block_hash, e);
                e
            })?;

        Ok(res)
    }

    /// Given the extracted txs, and a block header, go process them into the next
    /// snapshot.  Unlike process_block_ops, this method applies safety checks against the given
    /// list of blockstack transactions.
    pub fn process_block_txs(&mut self, parent_snapshot: &BlockSnapshot, this_block_header: &BurnchainBlockHeader,
                             burnchain: &Burnchain, blockstack_txs: Vec<BlockstackOperationType>,
                             next_pox_info: Option<RewardCycleInfo>, parent_pox: PoxId) -> Result<(BlockSnapshot, BurnchainStateTransition), BurnchainError> {
        assert_eq!(parent_snapshot.block_height + 1, this_block_header.block_height);
        assert_eq!(parent_snapshot.burn_header_hash, this_block_header.parent_block_hash);

        let new_snapshot = self.process_block_ops(burnchain, &parent_snapshot, &this_block_header, blockstack_txs, next_pox_info, parent_pox)?;
        Ok(new_snapshot)
    }
}<|MERGE_RESOLUTION|>--- conflicted
+++ resolved
@@ -133,11 +133,7 @@
         let next_sortition_id = SortitionId::new(&this_block_hash, &next_pox);
 
         // do the cryptographic sortition and pick the next winning block.
-<<<<<<< HEAD
-        let mut snapshot = BlockSnapshot::make_snapshot(&self.as_conn(), burnchain, &next_sortition_id,
-=======
         let mut snapshot = BlockSnapshot::make_snapshot(&self.as_conn(), burnchain, &next_sortition_id, &next_pox,
->>>>>>> f3f4d7ca
                                                         parent_snapshot, block_header, &state_transition.burn_dist, &txids)
             .map_err(|e| {
                 error!("TRANSACTION ABORTED when taking snapshot at block {} ({}): {:?}", this_block_height, &this_block_hash, e);
