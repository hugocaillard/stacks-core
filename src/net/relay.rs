--- conflicted
+++ resolved
@@ -474,8 +474,6 @@
 
     /// Insert a staging block
     pub fn process_new_anchored_block(sort_ic: &SortitionDBConn, chainstate: &mut StacksChainState, consensus_hash: &ConsensusHash, block: &StacksBlock) -> Result<bool, chainstate_error> {
-<<<<<<< HEAD
-=======
         let sn = match SortitionDB::get_block_snapshot_consensus(sort_ic.conn, consensus_hash)? {
             Some(sn) => sn,
             None => {
@@ -484,7 +482,6 @@
             }
         };
 
->>>>>>> 85e44786
         // find the snapshot of the parent of this block
         let db_handle = SortitionHandleConn::open_reader_consensus(sort_ic, consensus_hash)?;
         let parent_block_snapshot = match db_handle.get_block_snapshot_of_parent_stacks_block(consensus_hash, &block.block_hash())? {
@@ -495,11 +492,7 @@
             }
         };
         
-<<<<<<< HEAD
         chainstate.preprocess_anchored_block(sort_ic, consensus_hash, block, &parent_block_snapshot.consensus_hash)
-=======
-        chainstate.preprocess_anchored_block(sort_ic, consensus_hash, sn.burn_header_timestamp, block, &parent_block_snapshot.consensus_hash)
->>>>>>> 85e44786
     }
 
     /// Coalesce a set of microblocks into relayer hints and MicroblocksData messages, as calculated by
